--- conflicted
+++ resolved
@@ -32,18 +32,13 @@
 import qualified MigrationColumnLengthTest
 import qualified MigrationIdempotencyTest
 import qualified MigrationOnlyTest
-<<<<<<< HEAD
-=======
-import qualified PersistentTest
-import qualified ReadWriteTest
-import qualified RawSqlTest
->>>>>>> 615c53ea
 import qualified MpsNoPrefixTest
 import qualified PersistentTest
 import qualified PersistUniqueTest
 -- FIXME: Not used... should it be?
 -- import qualified PrimaryTest
 import qualified RawSqlTest
+import qualified ReadWriteTest
 import qualified Recursive
 import qualified RenameTest
 import qualified SumTypeTest

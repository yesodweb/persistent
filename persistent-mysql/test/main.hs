--- conflicted
+++ resolved
@@ -137,57 +137,6 @@
         PersistentTest.cleanDB
         ForeignKey.cleanDB
 
-<<<<<<< HEAD
-  hspec $ do
-    xdescribe "This is pending on MySQL because you can't have DEFAULT CURRENT_DATE" $ do
-        RenameTest.specsWith db
-    DataTypeTest.specsWith
-        db
-        (Just (runMigrationSilent dataTypeMigrate))
-        [ TestFn "text" dataTypeTableText
-        , TestFn "textMaxLen" dataTypeTableTextMaxLen
-        , TestFn "bytes" dataTypeTableBytes
-        , TestFn "bytesTextTuple" dataTypeTableBytesTextTuple
-        , TestFn "bytesMaxLen" dataTypeTableBytesMaxLen
-        , TestFn "int" dataTypeTableInt
-        , TestFn "intList" dataTypeTableIntList
-        , TestFn "intMap" dataTypeTableIntMap
-        , TestFn "bool" dataTypeTableBool
-        , TestFn "day" dataTypeTableDay
-        , TestFn "time" (roundTime . dataTypeTableTime)
-        , TestFn "utc" (roundUTCTime . dataTypeTableUtc)
-        , TestFn "timeFrac" (dataTypeTableTimeFrac)
-        , TestFn "utcFrac" (dataTypeTableUtcFrac)
-        ]
-        [ ("pico", dataTypeTablePico) ]
-        dataTypeTableDouble
-    HtmlTest.specsWith
-        db
-        (Just (runMigrationSilent HtmlTest.htmlMigrate))
-    EmbedTest.specsWith db
-    EmbedOrderTest.specsWith db
-    LargeNumberTest.specsWith db
-    UniqueTest.specsWith db
-    MaxLenTest.specsWith db
-    Recursive.specsWith db
-    SumTypeTest.specsWith db (Just (runMigrationSilent SumTypeTest.sumTypeMigrate))
-    MigrationOnlyTest.specsWith db
-        (Just $ do
-            runSqlCommand $ do
-                rawExecute_ "DROP TABLE IF EXISTS two_field;" []
-                rawExecute_ "DROP TABLE IF EXISTS referencing;" []
-            runMigrationSilent MigrationOnlyTest.migrateAll1
-            runMigrationSilent MigrationOnlyTest.migrateAll2
-        )
-    PersistentTest.specsWith db
-    PersistentTest.filterOrSpecs db
-    ReadWriteTest.specsWith db
-    RawSqlTest.specsWith db
-    UpsertTest.specsWith
-        db
-        UpsertTest.Don'tUpdateNull
-        UpsertTest.UpsertPreserveOldKey
-=======
     hspec $ do
         ImplicitUuidSpec.spec
         xdescribe "This is pending on MySQL because you can't have DEFAULT CURRENT_DATE" $ do
@@ -223,9 +172,12 @@
         Recursive.specsWith db
         SumTypeTest.specsWith db (Just (runMigrationSilent SumTypeTest.sumTypeMigrate))
         MigrationOnlyTest.specsWith db
-            (Just
-                $ runMigrationSilent MigrationOnlyTest.migrateAll1
-                >> runMigrationSilent MigrationOnlyTest.migrateAll2
+            (Just $ do
+                runSqlCommand $ do
+                    rawExecute_ "DROP TABLE IF EXISTS two_field;" []
+                    rawExecute_ "DROP TABLE IF EXISTS referencing;" []
+                runMigrationSilent MigrationOnlyTest.migrateAll1
+                runMigrationSilent MigrationOnlyTest.migrateAll2
             )
         PersistentTest.specsWith db
         PersistentTest.filterOrSpecs db
@@ -235,7 +187,6 @@
             db
             UpsertTest.Don'tUpdateNull
             UpsertTest.UpsertPreserveOldKey
->>>>>>> 1075ba20
 
         ForeignKey.specsWith db
         MpsNoPrefixTest.specsWith db

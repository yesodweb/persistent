{-# LANGUAGE ExistentialQuantification #-}
{-# LANGUAGE FlexibleInstances #-}
{-# LANGUAGE QuasiQuotes #-}
{-# LANGUAGE MultiParamTypeClasses #-}
{-# LANGUAGE TemplateHaskell #-}
{-# LANGUAGE TypeFamilies #-}
{-# LANGUAGE UndecidableInstances #-}
{-# LANGUAGE StandaloneDeriving #-}
{-# LANGUAGE DerivingStrategies #-}
{-# LANGUAGE GeneralizedNewtypeDeriving #-}
{-# OPTIONS_GHC -Wno-unused-top-binds #-}

import MyInit

import Data.Time (Day, UTCTime (..), TimeOfDay, timeToTimeOfDay, timeOfDayToTime)
import Data.Time.Clock.POSIX (utcTimeToPOSIXSeconds, posixSecondsToUTCTime)
import Data.Fixed
import Test.QuickCheck
import qualified Data.Text as T
import Data.IntMap (IntMap)
import qualified Data.ByteString as BS

import qualified CompositeTest
import qualified CustomPersistFieldTest
import qualified CustomPrimaryKeyReferenceTest
import qualified DataTypeTest
import qualified EmbedOrderTest
import qualified EmbedTest
import qualified EmptyEntityTest
import qualified EquivalentTypeTest
import qualified HtmlTest
import qualified InsertDuplicateUpdate
import qualified LargeNumberTest
import qualified MaxLenTest
import qualified MigrationColumnLengthTest
import qualified MigrationIdempotencyTest
import qualified MigrationOnlyTest
import qualified MpsNoPrefixTest
import qualified MpsCustomPrefixTest
import qualified PersistentTest
import qualified PersistUniqueTest
-- FIXME: Not used... should it be?
-- import qualified PrimaryTest
import qualified RawSqlTest
import qualified ReadWriteTest
import qualified Recursive
-- TODO: can't use this as MySQL can't do DEFAULT CURRENT_DATE
import qualified RenameTest
import qualified SumTypeTest
import qualified TransactionLevelTest
import qualified UniqueTest
import qualified UpsertTest
import qualified CustomConstraintTest
import qualified LongIdentifierTest
<<<<<<< HEAD
import qualified GeneratedColumnTestSQL
=======
import qualified ForeignKey
>>>>>>> 75b5ac71

type Tuple a b = (a, b)

-- Test lower case names
share [mkPersist persistSettings, mkMigrate "dataTypeMigrate"] [persistLowerCase|
DataTypeTable no-json
    text Text
    textMaxLen Text maxlen=100
    bytes ByteString
    bytesTextTuple (Tuple ByteString Text)
    bytesMaxLen ByteString maxlen=100
    int Int
    intList [Int]
    intMap (IntMap Int)
    double Double
    bool Bool
    day Day
    pico Pico
    time TimeOfDay
    utc UTCTime
    -- For MySQL, provide extra tests for time fields with fractional seconds,
    -- since the default (used above) is to have no fractional part.  This
    -- requires the server version to be at least 5.6.4, and should be switched
    -- off for older servers by defining OLD_MYSQL.
    timeFrac TimeOfDay sqltype=TIME(6)
    utcFrac UTCTime sqltype=DATETIME(6)
|]

instance Arbitrary (DataTypeTableGeneric backend) where
  arbitrary = DataTypeTable
     <$> arbText                -- text
     <*> (T.take 100 <$> arbText)          -- textManLen
     <*> arbitrary              -- bytes
     <*> liftA2 (,) arbitrary arbText      -- bytesTextTuple
     <*> (BS.take 100 <$> arbitrary)       -- bytesMaxLen
     <*> arbitrary              -- int
     <*> arbitrary              -- intList
     <*> arbitrary              -- intMap
     <*> arbitrary              -- double
     <*> arbitrary              -- bool
     <*> arbitrary              -- day
     <*> arbitrary              -- pico
     <*> (truncateTimeOfDay =<< arbitrary) -- time
     <*> (truncateUTCTime   =<< arbitrary) -- utc
     <*> (truncateTimeOfDay =<< arbitrary) -- timeFrac
     <*> (truncateUTCTime   =<< arbitrary) -- utcFrac

setup :: (HasCallStack, MonadUnliftIO m) => Migration -> ReaderT SqlBackend m ()
setup migration = do
  printMigration migration
  _ <- runMigrationUnsafe migration
  pure ()

main :: IO ()
main = do
  runConn $ do
    mapM_ setup
      [ PersistentTest.testMigrate
      , PersistentTest.noPrefixMigrate
      , PersistentTest.customPrefixMigrate
      , EmbedTest.embedMigrate
      , EmbedOrderTest.embedOrderMigrate
      , LargeNumberTest.numberMigrate
      , UniqueTest.uniqueMigrate
      , MaxLenTest.maxlenMigrate
      , Recursive.recursiveMigrate
      , CompositeTest.compositeMigrate
      , PersistUniqueTest.migration
      , RenameTest.migration
      , CustomPersistFieldTest.customFieldMigrate
      , InsertDuplicateUpdate.duplicateMigrate
      , MigrationIdempotencyTest.migration
      , CustomPrimaryKeyReferenceTest.migration
      , MigrationColumnLengthTest.migration
      , TransactionLevelTest.migration
      -- , LongIdentifierTest.migration
      , ForeignKey.compositeMigrate
      ]
    PersistentTest.cleanDB
    ForeignKey.cleanDB

  hspec $ do
    xdescribe "This is pending on MySQL because you can't have DEFAULT CURRENT_DATE" $ do
        RenameTest.specsWith db
    DataTypeTest.specsWith
        db
        (Just (runMigrationSilent dataTypeMigrate))
        [ TestFn "text" dataTypeTableText
        , TestFn "textMaxLen" dataTypeTableTextMaxLen
        , TestFn "bytes" dataTypeTableBytes
        , TestFn "bytesTextTuple" dataTypeTableBytesTextTuple
        , TestFn "bytesMaxLen" dataTypeTableBytesMaxLen
        , TestFn "int" dataTypeTableInt
        , TestFn "intList" dataTypeTableIntList
        , TestFn "intMap" dataTypeTableIntMap
        , TestFn "bool" dataTypeTableBool
        , TestFn "day" dataTypeTableDay
        , TestFn "time" (roundTime . dataTypeTableTime)
        , TestFn "utc" (roundUTCTime . dataTypeTableUtc)
        , TestFn "timeFrac" (dataTypeTableTimeFrac)
        , TestFn "utcFrac" (dataTypeTableUtcFrac)
        ]
        [ ("pico", dataTypeTablePico) ]
        dataTypeTableDouble
    HtmlTest.specsWith
        db
        (Just (runMigrationSilent HtmlTest.htmlMigrate))
    EmbedTest.specsWith db
    EmbedOrderTest.specsWith db
    LargeNumberTest.specsWith db
    UniqueTest.specsWith db
    MaxLenTest.specsWith db
    Recursive.specsWith db
    SumTypeTest.specsWith db (Just (runMigrationSilent SumTypeTest.sumTypeMigrate))
    MigrationOnlyTest.specsWith db
        (Just
            $ runMigrationSilent MigrationOnlyTest.migrateAll1
            >> runMigrationSilent MigrationOnlyTest.migrateAll2
        )
    PersistentTest.specsWith db
    PersistentTest.filterOrSpecs db
    ReadWriteTest.specsWith db
    RawSqlTest.specsWith db
    UpsertTest.specsWith
        db
        UpsertTest.Don'tUpdateNull
        UpsertTest.UpsertPreserveOldKey

    ForeignKey.specsWith db
    MpsNoPrefixTest.specsWith db
    MpsCustomPrefixTest.specsWith db
    EmptyEntityTest.specsWith db (Just (runMigrationSilent EmptyEntityTest.migration))
    CompositeTest.specsWith db
    PersistUniqueTest.specsWith db
    CustomPersistFieldTest.specsWith db
    CustomPrimaryKeyReferenceTest.specsWith db
    InsertDuplicateUpdate.specs
    MigrationColumnLengthTest.specsWith db
    EquivalentTypeTest.specsWith db
    TransactionLevelTest.specsWith db

    MigrationIdempotencyTest.specsWith db
    CustomConstraintTest.specs db
    -- TODO: implement automatic truncation for too long foreign keys, so we can run this test.
    xdescribe "The migration for this test currently fails because of MySQL's 64 character limit for identifiers. See https://github.com/yesodweb/persistent/issues/1000 for details" $
        LongIdentifierTest.specsWith db
    GeneratedColumnTestSQL.specsWith db

roundFn :: RealFrac a => a -> Integer
roundFn = round

roundTime :: TimeOfDay -> TimeOfDay
roundTime t = timeToTimeOfDay $ fromIntegral $ roundFn $ timeOfDayToTime t

roundUTCTime :: UTCTime -> UTCTime
roundUTCTime t =
    posixSecondsToUTCTime $ fromIntegral $ roundFn $ utcTimeToPOSIXSeconds t<|MERGE_RESOLUTION|>--- conflicted
+++ resolved
@@ -52,11 +52,8 @@
 import qualified UpsertTest
 import qualified CustomConstraintTest
 import qualified LongIdentifierTest
-<<<<<<< HEAD
 import qualified GeneratedColumnTestSQL
-=======
 import qualified ForeignKey
->>>>>>> 75b5ac71
 
 type Tuple a b = (a, b)
 

--- conflicted
+++ resolved
@@ -1,17 +1,15 @@
 # Changelog for persistent-mysql
 
-<<<<<<< HEAD
 ## 2.13.0.0 (unreleased)
 
 * [#1225](https://github.com/yesodweb/persistent/pull/1225)
     * Support `persistent-2.13` changes for SqlBackend being made internal.
     * Remove the deprecated `SomeField` type and pattern.
-=======
+
 ## 2.12.1.0
 
 * Expose `openMySQLConn` for explicit reference to opened connection. [#1248](https://github.com/yesodweb/persistent/pull/1248)
   * Makes it convenient to use with `mysql-simple`.
->>>>>>> af210b46
 
 ## 2.12.0.0
 

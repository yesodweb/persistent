# Changelog for persistent-mysql

<<<<<<< HEAD
## 2.10.3

* Compatibility with latest persistent
=======
## 2.10.2.3

* Fix issue with multiple foreign keys on single column. [#1025](https://github.com/yesodweb/persistent/pull/1025)
>>>>>>> 4450d3ff

## 2.10.2.2

* Compatibility with latest persistent-template for test suite [#1002](https://github.com/yesodweb/persistent/pull/1002/files)

## 2.10.2.1

* Changed persistent-mysql to use 'utf8mb4' instead of 'utf8' in migrations [#980](https://github.com/yesodweb/persistent/pull/980) @charukiewicz

## 2.10.2

* Added support for GHC 8.8 [#977](https://github.com/yesodweb/persistent/pull/977)

## 2.10.1

* Added `constraint=` attribute to allow users to specify foreign reference constraint names.

## 2.10.0

* Remove deprecated `SomeField` type and pattern synonym. Use `HandleUpdateCollision` type instead and the `copyField` function instead of `SomeField` constructor/pattern. [#894](https://github.com/yesodweb/persistent/pull/894)

## 2.9.0

* Added support for SQL isolation levels to via SqlBackend. [#812]
* Fix [832](https://github.com/yesodweb/persistent/issues/832): `repsertMany` now matches `mapM_ (uncurry repsert)` and is atomic.

## 2.8.1

* Implemented `connPutManySql` to utilize batched `putMany`. [#770](https://github.com/yesodweb/persistent/pull/770)

## 2.8.0

* Switch from `MonadBaseControl` to `MonadUnliftIO`
* Fix duplicate migrations when using `mediumtext`, `longtext`, `mediumblob`, `longblob`, and `double`s using a custom precision. [#754](https://github.com/yesodweb/persistent/pull/754)

-- This can be released as a minor change on the next update. Currently persistent-mysql can't be released because 2.6.2.2 depends on persistent-2.7.2 being released.

* The `SomeField` type was renamed to `HandleUpdateCollision` and deprecated. Please migrate to using `HandleUpdateCollision`.
* The `SomeField` constructor was deprecated, and a temporary pattern synonym introduced. Please migrate to using `copyField`.

## 2.6.2.2 [UNRELEASED ON HACKAGE]

-- This version depends on persistent 2.7.2, which introduced breaking changes and is deprecated on hackage.

* Fix ambiguous type errors introduced by `persistent-2.7.2` [#723](https://github.com/yesodweb/persistent/pull/723)

## 2.6.2.1

* Fix haddock documentation [#725](https://github.com/yesodweb/persistent/pull/725)

## 2.6.2

* Extend the `SomeField` type to allow `insertManyOnDuplicateKeyUpdate` to conditionally copy values.
* Depend on `mysql-simple >= 0.4.3` to fix encoding and decoding of date/time values with fractional seconds (when a column is specified using something like `sqltype=TIME(6)`).  See also [#705](https://github.com/yesodweb/persistent/issues/705)
* Fix behavior of `insertManyOnDuplicateKeyUpdate` to ignore duplicate key exceptions when no updates specified.

## 2.6.1

* Add functions `insertOnDuplicateKeyUpdate`, `insertManyOnDuplicateKeyUpdate` to `Database.Persist.MySQL` module.

## 2.6.0.2

Prevent spurious no-op migrations when `default=NULL` is specified - revised version [#672](https://github.com/yesodweb/persistent/pull/672) (which fixes bug [#671](https://github.com/yesodweb/persistent/issues/671) introduced by the earlier attempt [#641](https://github.com/yesodweb/persistent/pull/641))

## 2.6

Compatibility for backend-specific upsert functionality.
A lucky contributor could add upsert to the MySQL backend now, i.e.:
INSERT ... ON DUPICATE ...

## 2.5

* changes for read/write typeclass split

## 2.3.0.1

Support usign default= for changing the id field type

## 2.3

* Distinguish between binary and non-binary strings in MySQL [#451](https://github.com/yesodweb/persistent/pull/451)
	* Previously all string columns (VARCHAR, TEXT, etc.) were being returned from Persistent as `PersistByteString`s (i.e. as binary data). Persistent now checks character set information to determine if the value should be returned as `PersistText` or `PersistByteString`.
	* This is a **breaking change** if your code is relying on a `PersistByteString` being returned for string-like MySQL values; persistent-mysql itself had several runtime errors that needed to be fixed because of this patch. High-level code dealing purely with `PersistEntities` should be unaffected.

## 2.2

* Update to persistent 2.2

## 2.1.3

* Added a `Show` instance for `MySQLConf`.

## 2.1.2.1

Documentation typo fix

## 2.1.2

Provide a `FromJSON` instance for `MySQLConf`.<|MERGE_RESOLUTION|>--- conflicted
+++ resolved
@@ -1,14 +1,12 @@
 # Changelog for persistent-mysql
 
-<<<<<<< HEAD
 ## 2.10.3
 
 * Compatibility with latest persistent
-=======
+
 ## 2.10.2.3
 
 * Fix issue with multiple foreign keys on single column. [#1025](https://github.com/yesodweb/persistent/pull/1025)
->>>>>>> 4450d3ff
 
 ## 2.10.2.2
 

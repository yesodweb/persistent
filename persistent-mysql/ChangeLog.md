# Changelog for persistent-mysql

<<<<<<< HEAD
## 2.14.0.0 (unreleased)

* [#1341](https://github.com/yesodweb/persistent/pull/1341)
    * Add `SqlBackendHooks` to allow for instrumentation of queries.

* [#1327](https://github.com/yesodweb/persistent/pull/1327)
    * Update backend to support new `StatementCache` interface
=======
## 2.13.0.4

* No longer errors on `json` columns. [#1333](https://github.com/yesodweb/persistent/pull/1333)

## 2.13.0.3

* Bugfix: Omit `REFERENCES` in `CREATe TABLE` statements. These are ignored by
  MySQL, but are a syntax error for MariaDB.
  [#1355](https://github.com/yesodweb/persistent/pull/1355), a continuation of
  [#1283](https://github.com/yesodweb/persistent/pull/1283)
>>>>>>> 229e0a7d

## 2.13.0.2

* Bugfix: prevent fetching constraint info from other databases during migrations [#1301](https://github.com/yesodweb/persistent/pull/1301)

## 2.13.0.1

* [#1275](https://github.com/yesodweb/persistent/pull/1275)
    * Fix `SafeToRemove`

## 2.13.0.0

* [#1225](https://github.com/yesodweb/persistent/pull/1225)
    * Support `persistent-2.13` changes for SqlBackend being made internal.
    * Remove the deprecated `SomeField` type and pattern.

## 2.12.1.0

* Expose `openMySQLConn` for explicit reference to opened connection. [#1248](https://github.com/yesodweb/persistent/pull/1248)
  * Makes it convenient to use with `mysql-simple`.

## 2.12.0.0

* Decomposed `HaskellName` into `ConstraintNameHS`, `EntityNameHS`, `FieldNameHS`. Decomposed `DBName` into `ConstraintNameDB`, `EntityNameDB`, `FieldNameDB` respectively. [#1174](https://github.com/yesodweb/persistent/pull/1174)

## 2.10.3.1
* Fix foreign key migrations [#1167] https://github.com/yesodweb/persistent/pull/1167
  * Fix a bug where a foreign key of a field to its table was ignored.

## 2.10.3

* Compatibility with latest persistent

## 2.10.2.3

* Fix issue with multiple foreign keys on single column. [#1025](https://github.com/yesodweb/persistent/pull/1025)

## 2.10.2.2

* Compatibility with latest persistent-template for test suite [#1002](https://github.com/yesodweb/persistent/pull/1002/files)

## 2.10.2.1

* Changed persistent-mysql to use 'utf8mb4' instead of 'utf8' in migrations [#980](https://github.com/yesodweb/persistent/pull/980) @charukiewicz

## 2.10.2

* Added support for GHC 8.8 [#977](https://github.com/yesodweb/persistent/pull/977)

## 2.10.1

* Added `constraint=` attribute to allow users to specify foreign reference constraint names.

## 2.10.0

* Remove deprecated `SomeField` type and pattern synonym. Use `HandleUpdateCollision` type instead and the `copyField` function instead of `SomeField` constructor/pattern. [#894](https://github.com/yesodweb/persistent/pull/894)

## 2.9.0

* Added support for SQL isolation levels to via SqlBackend. [#812]
* Fix [832](https://github.com/yesodweb/persistent/issues/832): `repsertMany` now matches `mapM_ (uncurry repsert)` and is atomic.

## 2.8.1

* Implemented `connPutManySql` to utilize batched `putMany`. [#770](https://github.com/yesodweb/persistent/pull/770)

## 2.8.0

* Switch from `MonadBaseControl` to `MonadUnliftIO`
* Fix duplicate migrations when using `mediumtext`, `longtext`, `mediumblob`, `longblob`, and `double`s using a custom precision. [#754](https://github.com/yesodweb/persistent/pull/754)

-- This can be released as a minor change on the next update. Currently persistent-mysql can't be released because 2.6.2.2 depends on persistent-2.7.2 being released.

* The `SomeField` type was renamed to `HandleUpdateCollision` and deprecated. Please migrate to using `HandleUpdateCollision`.
* The `SomeField` constructor was deprecated, and a temporary pattern synonym introduced. Please migrate to using `copyField`.

## 2.6.2.2 [UNRELEASED ON HACKAGE]

-- This version depends on persistent 2.7.2, which introduced breaking changes and is deprecated on hackage.

* Fix ambiguous type errors introduced by `persistent-2.7.2` [#723](https://github.com/yesodweb/persistent/pull/723)

## 2.6.2.1

* Fix haddock documentation [#725](https://github.com/yesodweb/persistent/pull/725)

## 2.6.2

* Extend the `SomeField` type to allow `insertManyOnDuplicateKeyUpdate` to conditionally copy values.
* Depend on `mysql-simple >= 0.4.3` to fix encoding and decoding of date/time values with fractional seconds (when a column is specified using something like `sqltype=TIME(6)`).  See also [#705](https://github.com/yesodweb/persistent/issues/705)
* Fix behavior of `insertManyOnDuplicateKeyUpdate` to ignore duplicate key exceptions when no updates specified.

## 2.6.1

* Add functions `insertOnDuplicateKeyUpdate`, `insertManyOnDuplicateKeyUpdate` to `Database.Persist.MySQL` module.

## 2.6.0.2

Prevent spurious no-op migrations when `default=NULL` is specified - revised version [#672](https://github.com/yesodweb/persistent/pull/672) (which fixes bug [#671](https://github.com/yesodweb/persistent/issues/671) introduced by the earlier attempt [#641](https://github.com/yesodweb/persistent/pull/641))

## 2.6

Compatibility for backend-specific upsert functionality.
A lucky contributor could add upsert to the MySQL backend now, i.e.:
INSERT ... ON DUPICATE ...

## 2.5

* changes for read/write typeclass split

## 2.3.0.1

Support usign default= for changing the id field type

## 2.3

* Distinguish between binary and non-binary strings in MySQL [#451](https://github.com/yesodweb/persistent/pull/451)
	* Previously all string columns (VARCHAR, TEXT, etc.) were being returned from Persistent as `PersistByteString`s (i.e. as binary data). Persistent now checks character set information to determine if the value should be returned as `PersistText` or `PersistByteString`.
	* This is a **breaking change** if your code is relying on a `PersistByteString` being returned for string-like MySQL values; persistent-mysql itself had several runtime errors that needed to be fixed because of this patch. High-level code dealing purely with `PersistEntities` should be unaffected.

## 2.2

* Update to persistent 2.2

## 2.1.3

* Added a `Show` instance for `MySQLConf`.

## 2.1.2.1

Documentation typo fix

## 2.1.2

Provide a `FromJSON` instance for `MySQLConf`.<|MERGE_RESOLUTION|>--- conflicted
+++ resolved
@@ -1,14 +1,13 @@
 # Changelog for persistent-mysql
 
-<<<<<<< HEAD
-## 2.14.0.0 (unreleased)
+## 2.13.1.0 (unreleased)
 
 * [#1341](https://github.com/yesodweb/persistent/pull/1341)
     * Add `SqlBackendHooks` to allow for instrumentation of queries.
 
 * [#1327](https://github.com/yesodweb/persistent/pull/1327)
     * Update backend to support new `StatementCache` interface
-=======
+
 ## 2.13.0.4
 
 * No longer errors on `json` columns. [#1333](https://github.com/yesodweb/persistent/pull/1333)
@@ -19,7 +18,6 @@
   MySQL, but are a syntax error for MariaDB.
   [#1355](https://github.com/yesodweb/persistent/pull/1355), a continuation of
   [#1283](https://github.com/yesodweb/persistent/pull/1283)
->>>>>>> 229e0a7d
 
 ## 2.13.0.2
 

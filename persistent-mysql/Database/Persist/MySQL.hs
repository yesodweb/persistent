{-# LANGUAGE ScopedTypeVariables #-}
{-# LANGUAGE ConstraintKinds #-}
{-# LANGUAGE GADTs #-}
{-# LANGUAGE OverloadedStrings #-}
{-# LANGUAGE TypeFamilies #-}
{-# LANGUAGE FlexibleContexts #-}
-- | A MySQL backend for @persistent@.
module Database.Persist.MySQL
    ( withMySQLPool
    , withMySQLConn
    , createMySQLPool
    , module Database.Persist.Sql
    , MySQL.ConnectInfo(..)
    , MySQLBase.SSLInfo(..)
    , MySQL.defaultConnectInfo
    , MySQLBase.defaultSSLInfo
    , MySQLConf(..)
    , mockMigration
    , insertOnDuplicateKeyUpdate
    , insertManyOnDuplicateKeyUpdate
    , SomeField(SomeField)
    , copyUnlessNull
    , copyUnlessEmpty
    , copyUnlessEq
    ) where

import Control.Arrow
import Control.Monad.Logger (MonadLogger, runNoLoggingT)
import Control.Monad.IO.Class (MonadIO (..))
import Control.Monad.Trans.Class (lift)
import Control.Monad.Trans.Except (runExceptT)
import Control.Monad.Trans.Reader (runReaderT, ReaderT, withReaderT)
import Control.Monad.Trans.Writer (runWriterT)
import Data.Either (partitionEithers)
import Data.Monoid ((<>))
import qualified Data.Monoid as Monoid
import Data.Aeson
import Data.Aeson.Types (modifyFailure)
import Data.ByteString (ByteString)
import Data.Fixed (Pico)
import Data.Function (on)
import Data.IORef
import Data.List (find, intercalate, sort, groupBy)
import Data.Pool (Pool)
import Data.Text (Text, pack)
import qualified Data.Text.IO as T
import Text.Read (readMaybe)
import System.Environment (getEnvironment)
import Data.Acquire (Acquire, mkAcquire, with)

import Data.Conduit
import qualified Blaze.ByteString.Builder.Char8 as BBB
import qualified Blaze.ByteString.Builder.ByteString as BBS
import qualified Data.Conduit.List as CL
import qualified Data.Map as Map
import qualified Data.Text as T
import qualified Data.Text.Encoding as T

import Database.Persist.Sql
import Database.Persist.Sql.Types.Internal (mkPersistBackend)
import Database.Persist.Sql.Util (commaSeparated, mkUpdateText', parenWrapped)
import Data.Int (Int64)

import qualified Database.MySQL.Simple        as MySQL
import qualified Database.MySQL.Simple.Param  as MySQL
import qualified Database.MySQL.Simple.Result as MySQL
import qualified Database.MySQL.Simple.Types  as MySQL

import qualified Database.MySQL.Base          as MySQLBase
import qualified Database.MySQL.Base.Types    as MySQLBase
import Control.Monad.Trans.Control (MonadBaseControl)
import Control.Monad.Trans.Resource (runResourceT)

import Prelude

-- | Create a MySQL connection pool and run the given action.
-- The pool is properly released after the action finishes using
-- it.  Note that you should not use the given 'ConnectionPool'
-- outside the action since it may be already been released.
withMySQLPool :: (MonadIO m, MonadLogger m, MonadBaseControl IO m, IsSqlBackend backend)
              => MySQL.ConnectInfo
              -- ^ Connection information.
              -> Int
              -- ^ Number of connections to be kept open in the pool.
              -> (Pool backend -> m a)
              -- ^ Action to be executed that uses the connection pool.
              -> m a
withMySQLPool ci = withSqlPool $ open' ci


-- | Create a MySQL connection pool.  Note that it's your
-- responsibility to properly close the connection pool when
-- unneeded.  Use 'withMySQLPool' for automatic resource control.
createMySQLPool :: (MonadBaseControl IO m, MonadIO m, MonadLogger m, IsSqlBackend backend)
                => MySQL.ConnectInfo
                -- ^ Connection information.
                -> Int
                -- ^ Number of connections to be kept open in the pool.
                -> m (Pool backend)
createMySQLPool ci = createSqlPool $ open' ci


-- | Same as 'withMySQLPool', but instead of opening a pool
-- of connections, only one connection is opened.
withMySQLConn :: (MonadBaseControl IO m, MonadIO m, MonadLogger m, IsSqlBackend backend)
              => MySQL.ConnectInfo
              -- ^ Connection information.
              -> (backend -> m a)
              -- ^ Action to be executed that uses the connection.
              -> m a
withMySQLConn = withSqlConn . open'


-- | Internal function that opens a connection to the MySQL
-- server.
open' :: (IsSqlBackend backend) => MySQL.ConnectInfo -> LogFunc -> IO backend
open' ci logFunc = do
    conn <- MySQL.connect ci
    MySQLBase.autocommit conn False -- disable autocommit!
    smap <- newIORef $ Map.empty
    return . mkPersistBackend $ SqlBackend
        { connPrepare    = prepare' conn
        , connStmtMap    = smap
        , connInsertSql  = insertSql'
        , connInsertManySql = Nothing
        , connUpsertSql = Nothing
        , connPutManySql = Just putManySql
        , connClose      = MySQL.close conn
        , connMigrateSql = migrate' ci
        , connBegin      = const $ MySQL.execute_ conn "start transaction" >> return ()
        , connCommit     = const $ MySQL.commit   conn
        , connRollback   = const $ MySQL.rollback conn
        , connEscapeName = pack . escapeDBName
        , connNoLimit    = "LIMIT 18446744073709551615"
        -- This noLimit is suggested by MySQL's own docs, see
        -- <http://dev.mysql.com/doc/refman/5.5/en/select.html>
        , connRDBMS      = "mysql"
        , connLimitOffset = decorateSQLWithLimitOffset "LIMIT 18446744073709551615"
        , connLogFunc    = logFunc
        , connMaxParams = Nothing
        }

-- | Prepare a query.  We don't support prepared statements, but
-- we'll do some client-side preprocessing here.
prepare' :: MySQL.Connection -> Text -> IO Statement
prepare' conn sql = do
    let query = MySQL.Query (T.encodeUtf8 sql)
    return Statement
        { stmtFinalize = return ()
        , stmtReset    = return ()
        , stmtExecute  = execute' conn query
        , stmtQuery    = withStmt' conn query
        }


-- | SQL code to be executed when inserting an entity.
insertSql' :: EntityDef -> [PersistValue] -> InsertSqlResult
insertSql' ent vals =
  let sql = pack $ concat
                [ "INSERT INTO "
                , escapeDBName $ entityDB ent
                , "("
                , intercalate "," $ map (escapeDBName . fieldDB) $ entityFields ent
                , ") VALUES("
                , intercalate "," (map (const "?") $ entityFields ent)
                , ")"
                ]
  in case entityPrimary ent of
       Just _ -> ISRManyKeys sql vals
       Nothing -> ISRInsertGet sql "SELECT LAST_INSERT_ID()"

-- | Execute an statement that doesn't return any results.
execute' :: MySQL.Connection -> MySQL.Query -> [PersistValue] -> IO Int64
execute' conn query vals = MySQL.execute conn query (map P vals)


-- | Execute an statement that does return results.  The results
-- are fetched all at once and stored into memory.
withStmt' :: MonadIO m
          => MySQL.Connection
          -> MySQL.Query
          -> [PersistValue]
          -> Acquire (Source m [PersistValue])
withStmt' conn query vals = do
    result <- mkAcquire createResult MySQLBase.freeResult
    return $ fetchRows result >>= CL.sourceList
  where
    createResult = do
      -- Execute the query
      formatted <- MySQL.formatQuery conn query (map P vals)
      MySQLBase.query conn formatted
      MySQLBase.storeResult conn

    fetchRows result = liftIO $ do
      -- Find out the type of the columns
      fields <- MySQLBase.fetchFields result
      let getters = [ maybe PersistNull (getGetter f f . Just) | f <- fields]
          convert = use getters
            where use (g:gs) (col:cols) =
                    let v  = g col
                        vs = use gs cols
                    in v `seq` vs `seq` (v:vs)
                  use _ _ = []

      -- Ready to go!
      let go acc = do
            row <- MySQLBase.fetchRow result
            case row of
              [] -> return (acc [])
              _  -> let converted = convert row
                    in converted `seq` go (acc . (converted:))
      go id


-- | @newtype@ around 'PersistValue' that supports the
-- 'MySQL.Param' type class.
newtype P = P PersistValue

instance MySQL.Param P where
    render (P (PersistText t))        = MySQL.render t
    render (P (PersistByteString bs)) = MySQL.render bs
    render (P (PersistInt64 i))       = MySQL.render i
    render (P (PersistDouble d))      = MySQL.render d
    render (P (PersistBool b))        = MySQL.render b
    render (P (PersistDay d))         = MySQL.render d
    render (P (PersistTimeOfDay t))   = MySQL.render t
    render (P (PersistUTCTime t))     = MySQL.render t
    render (P PersistNull)            = MySQL.render MySQL.Null
    render (P (PersistList l))        = MySQL.render $ listToJSON l
    render (P (PersistMap m))         = MySQL.render $ mapToJSON m
    render (P (PersistRational r))    =
      MySQL.Plain $ BBB.fromString $ show (fromRational r :: Pico)
      -- FIXME: Too Ambigous, can not select precision without information about field
    render (P (PersistDbSpecific s))    = MySQL.Plain $ BBS.fromByteString s
    render (P (PersistObjectId _))    =
        error "Refusing to serialize a PersistObjectId to a MySQL value"


-- | @Getter a@ is a function that converts an incoming value
-- into a data type @a@.
type Getter a = MySQLBase.Field -> Maybe ByteString -> a

-- | Helper to construct 'Getter'@s@ using 'MySQL.Result'.
convertPV :: MySQL.Result a => (a -> b) -> Getter b
convertPV f = (f .) . MySQL.convert

-- | Get the corresponding @'Getter' 'PersistValue'@ depending on
-- the type of the column.
getGetter :: MySQLBase.Field -> Getter PersistValue
getGetter field = go (MySQLBase.fieldType field)
                        (MySQLBase.fieldLength field)
                            (MySQLBase.fieldCharSet field)
  where
    -- Bool
    go MySQLBase.Tiny       1 _ = convertPV PersistBool
    go MySQLBase.Tiny       _ _ = convertPV PersistInt64
    -- Int64
    go MySQLBase.Int24      _ _ = convertPV PersistInt64
    go MySQLBase.Short      _ _ = convertPV PersistInt64
    go MySQLBase.Long       _ _ = convertPV PersistInt64
    go MySQLBase.LongLong   _ _ = convertPV PersistInt64
    -- Double
    go MySQLBase.Float      _ _ = convertPV PersistDouble
    go MySQLBase.Double     _ _ = convertPV PersistDouble
    go MySQLBase.Decimal    _ _ = convertPV PersistDouble
    go MySQLBase.NewDecimal _ _ = convertPV PersistDouble

    -- ByteString and Text

    -- The MySQL C client (and by extension the Haskell mysql package) doesn't distinguish between binary and non-binary string data at the type level.
    -- (e.g. both BLOB and TEXT have the MySQLBase.Blob type).
    -- Instead, the character set distinguishes them. Binary data uses character set number 63.
    -- See https://dev.mysql.com/doc/refman/5.6/en/c-api-data-structures.html (Search for "63")
    go MySQLBase.VarChar    _ 63 = convertPV PersistByteString
    go MySQLBase.VarString  _ 63 = convertPV PersistByteString
    go MySQLBase.String     _ 63 = convertPV PersistByteString

    go MySQLBase.VarChar    _ _  = convertPV PersistText
    go MySQLBase.VarString  _ _  = convertPV PersistText
    go MySQLBase.String     _ _  = convertPV PersistText

    go MySQLBase.Blob       _ 63 = convertPV PersistByteString
    go MySQLBase.TinyBlob   _ 63 = convertPV PersistByteString
    go MySQLBase.MediumBlob _ 63 = convertPV PersistByteString
    go MySQLBase.LongBlob   _ 63 = convertPV PersistByteString

    go MySQLBase.Blob       _ _  = convertPV PersistText
    go MySQLBase.TinyBlob   _ _  = convertPV PersistText
    go MySQLBase.MediumBlob _ _  = convertPV PersistText
    go MySQLBase.LongBlob   _ _  = convertPV PersistText

    -- Time-related
    go MySQLBase.Time       _ _  = convertPV PersistTimeOfDay
    go MySQLBase.DateTime   _ _  = convertPV PersistUTCTime
    go MySQLBase.Timestamp  _ _  = convertPV PersistUTCTime
    go MySQLBase.Date       _ _  = convertPV PersistDay
    go MySQLBase.NewDate    _ _  = convertPV PersistDay
    go MySQLBase.Year       _ _  = convertPV PersistDay
    -- Null
    go MySQLBase.Null       _ _  = \_ _ -> PersistNull
    -- Controversial conversions
    go MySQLBase.Set        _ _  = convertPV PersistText
    go MySQLBase.Enum       _ _  = convertPV PersistText
    -- Conversion using PersistDbSpecific
    go MySQLBase.Geometry   _ _  = \_ m ->
      case m of
        Just g -> PersistDbSpecific g
        Nothing -> error "Unexpected null in database specific value"
    -- Unsupported
    go other _ _ = error $ "MySQL.getGetter: type " ++
                      show other ++ " not supported."



----------------------------------------------------------------------


-- | Create the migration plan for the given 'PersistEntity'
-- @val@.
migrate' :: MySQL.ConnectInfo
         -> [EntityDef]
         -> (Text -> IO Statement)
         -> EntityDef
         -> IO (Either [Text] [(Bool, Text)])
migrate' connectInfo allDefs getter val = do
    let name = entityDB val
    (idClmn, old) <- getColumns connectInfo getter val
    let (newcols, udefs, fdefs) = mkColumns allDefs val
    let udspair = map udToPair udefs
    case (idClmn, old, partitionEithers old) of
      -- Nothing found, create everything
      ([], [], _) -> do
        let uniques = flip concatMap udspair $ \(uname, ucols) ->
                      [ AlterTable name $
                        AddUniqueConstraint uname $
                        map (findTypeAndMaxLen name) ucols ]
        let foreigns = do
              Column { cName=cname, cReference=Just (refTblName, _a) } <- newcols
              return $ AlterColumn name (refTblName, addReference allDefs (refName name cname) refTblName cname)

        let foreignsAlt = map (\fdef -> let (childfields, parentfields) = unzip (map (\((_,b),(_,d)) -> (b,d)) (foreignFields fdef))
                                        in AlterColumn name (foreignRefTableDBName fdef, AddReference (foreignRefTableDBName fdef) (foreignConstraintNameDBName fdef) childfields parentfields)) fdefs

        return $ Right $ map showAlterDb $ (addTable newcols val): uniques ++ foreigns ++ foreignsAlt
      -- No errors and something found, migrate
      (_, _, ([], old')) -> do
        let excludeForeignKeys (xs,ys) = (map (\c -> case cReference c of
                                                    Just (_,fk) -> case find (\f -> fk == foreignConstraintNameDBName f) fdefs of
                                                                     Just _ -> c { cReference = Nothing }
                                                                     Nothing -> c
                                                    Nothing -> c) xs,ys)
            (acs, ats) = getAlters allDefs name (newcols, udspair) $ excludeForeignKeys $ partitionEithers old'
            acs' = map (AlterColumn name) acs
            ats' = map (AlterTable  name) ats
        return $ Right $ map showAlterDb $ acs' ++ ats'
      -- Errors
      (_, _, (errs, _)) -> return $ Left errs

      where
        findTypeAndMaxLen tblName col = let (col', ty) = findTypeOfColumn allDefs tblName col
                                            (_, ml) = findMaxLenOfColumn allDefs tblName col
                                         in (col', ty, ml)

addTable :: [Column] -> EntityDef -> AlterDB
addTable cols entity = AddTable $ concat
           -- Lower case e: see Database.Persist.Sql.Migration
           [ "CREATe TABLE "
           , escapeDBName name
           , "("
           , idtxt
           , if null cols then [] else ","
           , intercalate "," $ map showColumn cols
           , ")"
           ]
    where
      name = entityDB entity
      idtxt = case entityPrimary entity of
                Just pdef -> concat [" PRIMARY KEY (", intercalate "," $ map (escapeDBName . fieldDB) $ compositeFields pdef, ")"]
                Nothing ->
                  let defText = defaultAttribute $ fieldAttrs $ entityId entity
                      sType = fieldSqlType $ entityId entity
                      autoIncrementText = case (sType, defText) of
                        (SqlInt64, Nothing) -> " AUTO_INCREMENT"
                        _ -> ""
                      maxlen = findMaxLenOfField (entityId entity)
                  in concat
                         [ escapeDBName $ fieldDB $ entityId entity
                         , " " <> showSqlType sType maxlen False
                         , " NOT NULL"
                         , autoIncrementText
                         , " PRIMARY KEY"
                         ]

-- | Find out the type of a column.
findTypeOfColumn :: [EntityDef] -> DBName -> DBName -> (DBName, FieldType)
findTypeOfColumn allDefs name col =
    maybe (error $ "Could not find type of column " ++
                   show col ++ " on table " ++ show name ++
                   " (allDefs = " ++ show allDefs ++ ")")
          ((,) col) $ do
            entDef   <- find ((== name) . entityDB) allDefs
            fieldDef <- find ((== col)  . fieldDB) (entityFields entDef)
            return (fieldType fieldDef)

-- | Find out the maxlen of a column (default to 200)
findMaxLenOfColumn :: [EntityDef] -> DBName -> DBName -> (DBName, Integer)
findMaxLenOfColumn allDefs name col =
   maybe (col, 200)
         ((,) col) $ do
           entDef     <- find ((== name) . entityDB) allDefs
           fieldDef   <- find ((== col) . fieldDB) (entityFields entDef)
           findMaxLenOfField fieldDef

-- | Find out the maxlen of a field
findMaxLenOfField :: FieldDef -> Maybe Integer
findMaxLenOfField fieldDef = do
    maxLenAttr <- find ((T.isPrefixOf "maxlen=") . T.toLower) (fieldAttrs fieldDef)
    readMaybe . T.unpack . T.drop 7 $ maxLenAttr

-- | Helper for 'AddReference' that finds out the which primary key columns to reference.
addReference :: [EntityDef] -> DBName -> DBName -> DBName -> AlterColumn
addReference allDefs fkeyname reftable cname = AddReference reftable fkeyname [cname] referencedColumns
    where
      referencedColumns = maybe (error $ "Could not find ID of entity " ++ show reftable
                                  ++ " (allDefs = " ++ show allDefs ++ ")")
                                id $ do
                                  entDef <- find ((== reftable) . entityDB) allDefs
                                  return $ map fieldDB $ entityKeyFields entDef

data AlterColumn = Change Column
                 | Add' Column
                 | Drop
                 | Default String
                 | NoDefault
                 | Update' String
                 -- | See the definition of the 'showAlter' function to see how these fields are used.
                 | AddReference
                    DBName -- Referenced table
                    DBName -- Foreign key name
                    [DBName] -- Referencing columns
                    [DBName] -- Referenced columns
                 | DropReference DBName

type AlterColumn' = (DBName, AlterColumn)

data AlterTable = AddUniqueConstraint DBName [(DBName, FieldType, Integer)]
                | DropUniqueConstraint DBName

data AlterDB = AddTable String
             | AlterColumn DBName AlterColumn'
             | AlterTable DBName AlterTable


udToPair :: UniqueDef -> (DBName, [DBName])
udToPair ud = (uniqueDBName ud, map snd $ uniqueFields ud)

----------------------------------------------------------------------


-- | Returns all of the 'Column'@s@ in the given table currently
-- in the database.
getColumns :: MySQL.ConnectInfo
           -> (Text -> IO Statement)
           -> EntityDef
           -> IO ( [Either Text (Either Column (DBName, [DBName]))] -- ID column
                 , [Either Text (Either Column (DBName, [DBName]))] -- everything else
                 )
getColumns connectInfo getter def = do
    -- Find out ID column.
    stmtIdClmn <- getter "SELECT COLUMN_NAME, \
                                 \IS_NULLABLE, \
                                 \DATA_TYPE, \
                                 \COLUMN_DEFAULT \
                          \FROM INFORMATION_SCHEMA.COLUMNS \
                          \WHERE TABLE_SCHEMA = ? \
                            \AND TABLE_NAME   = ? \
                            \AND COLUMN_NAME  = ?"
    inter1 <- with (stmtQuery stmtIdClmn vals) ($$ CL.consume)
    ids <- runResourceT $ CL.sourceList inter1 $$ helperClmns -- avoid nested queries

    -- Find out all columns.
    stmtClmns <- getter "SELECT COLUMN_NAME, \
                               \IS_NULLABLE, \
                               \DATA_TYPE, \
                               \COLUMN_TYPE, \
                               \CHARACTER_MAXIMUM_LENGTH, \
                               \NUMERIC_PRECISION, \
                               \NUMERIC_SCALE, \
                               \COLUMN_DEFAULT \
                        \FROM INFORMATION_SCHEMA.COLUMNS \
                        \WHERE TABLE_SCHEMA = ? \
                          \AND TABLE_NAME   = ? \
                          \AND COLUMN_NAME <> ?"
    inter2 <- with (stmtQuery stmtClmns vals) ($$ CL.consume)
    cs <- runResourceT $ CL.sourceList inter2 $$ helperClmns -- avoid nested queries

    -- Find out the constraints.
    stmtCntrs <- getter "SELECT CONSTRAINT_NAME, \
                               \COLUMN_NAME \
                        \FROM INFORMATION_SCHEMA.KEY_COLUMN_USAGE \
                        \WHERE TABLE_SCHEMA = ? \
                          \AND TABLE_NAME   = ? \
                          \AND COLUMN_NAME <> ? \
                          \AND CONSTRAINT_NAME <> 'PRIMARY' \
                          \AND REFERENCED_TABLE_SCHEMA IS NULL \
                        \ORDER BY CONSTRAINT_NAME, \
                                 \COLUMN_NAME"
    us <- with (stmtQuery stmtCntrs vals) ($$ helperCntrs)

    -- Return both
    return (ids, cs ++ us)
  where
    vals = [ PersistText $ pack $ MySQL.connectDatabase connectInfo
           , PersistText $ unDBName $ entityDB def
           , PersistText $ unDBName $ fieldDB $ entityId def ]

    helperClmns = CL.mapM getIt =$ CL.consume
        where
          getIt = fmap (either Left (Right . Left)) .
                  liftIO .
                  getColumn connectInfo getter (entityDB def)

    helperCntrs = do
      let check [ PersistText cntrName
                , PersistText clmnName] = return ( cntrName, clmnName )
          check other = fail $ "helperCntrs: unexpected " ++ show other
      rows <- mapM check =<< CL.consume
      return $ map (Right . Right . (DBName . fst . head &&& map (DBName . snd)))
             $ groupBy ((==) `on` fst) rows


-- | Get the information about a column in a table.
getColumn :: MySQL.ConnectInfo
          -> (Text -> IO Statement)
          -> DBName
          -> [PersistValue]
          -> IO (Either Text Column)
getColumn connectInfo getter tname [ PersistText cname
                                   , PersistText null_
                                   , PersistText dataType
                                   , PersistText colType
                                   , colMaxLen
                                   , colPrecision
                                   , colScale
                                   , default'] =
    fmap (either (Left . pack) Right) $
    runExceptT $ do
      -- Default value
      default_ <- case default' of
                    PersistNull   -> return Nothing
                    PersistText t -> return (Just t)
                    PersistByteString bs ->
                      case T.decodeUtf8' bs of
                        Left exc -> fail $ "Invalid default column: " ++
                                           show default' ++ " (error: " ++
                                           show exc ++ ")"
                        Right t  -> return (Just t)
                    _ -> fail $ "Invalid default column: " ++ show default'

      -- Foreign key (if any)
      stmt <- lift $ getter "SELECT REFERENCED_TABLE_NAME, \
                                   \CONSTRAINT_NAME, \
                                   \ORDINAL_POSITION \
                            \FROM INFORMATION_SCHEMA.KEY_COLUMN_USAGE \
                            \WHERE TABLE_SCHEMA = ? \
                              \AND TABLE_NAME   = ? \
                              \AND COLUMN_NAME  = ? \
                              \AND REFERENCED_TABLE_SCHEMA = ? \
                            \ORDER BY CONSTRAINT_NAME, \
                                     \COLUMN_NAME"
      let vars = [ PersistText $ pack $ MySQL.connectDatabase connectInfo
                 , PersistText $ unDBName $ tname
                 , PersistText cname
                 , PersistText $ pack $ MySQL.connectDatabase connectInfo ]
      cntrs <- with (stmtQuery stmt vars) ($$ CL.consume)
      ref <- case cntrs of
               [] -> return Nothing
               [[PersistText tab, PersistText ref, PersistInt64 pos]] ->
                   return $ if pos == 1 then Just (DBName tab, DBName ref) else Nothing
               _ -> fail "MySQL.getColumn/getRef: never here"

      let colMaxLen' = case colMaxLen of
            PersistInt64 l -> Just (fromIntegral l)
            _ -> Nothing
          ci = ColumnInfo
            { ciColumnType = colType
            , ciMaxLength = colMaxLen'
            , ciNumericPrecision = colPrecision
            , ciNumericScale = colScale
            }
      (typ, maxLen) <- parseColumnType dataType ci
      -- Okay!
      return Column
        { cName = DBName $ cname
        , cNull = null_ == "YES"
        , cSqlType = typ
        , cDefault = default_
        , cDefaultConstraintName = Nothing
        , cMaxLen = maxLen
        , cReference = ref
        }

getColumn _ _ _ x =
    return $ Left $ pack $ "Invalid result from INFORMATION_SCHEMA: " ++ show x

-- | Extra column information from MySQL schema
data ColumnInfo = ColumnInfo
  { ciColumnType :: Text
  , ciMaxLength :: Maybe Integer
  , ciNumericPrecision :: PersistValue
  , ciNumericScale :: PersistValue
  }

-- | Parse the type of column as returned by MySQL's
-- @INFORMATION_SCHEMA@ tables.
parseColumnType :: Monad m => Text -> ColumnInfo -> m (SqlType, Maybe Integer)
-- Ints
parseColumnType "tinyint" ci | ciColumnType ci == "tinyint(1)" = return (SqlBool, Nothing)
parseColumnType "int" ci | ciColumnType ci == "int(11)"        = return (SqlInt32, Nothing)
parseColumnType "bigint" ci | ciColumnType ci == "bigint(20)"  = return (SqlInt64, Nothing)
-- Double
parseColumnType x@("double") ci | ciColumnType ci == x         = return (SqlReal, Nothing)
parseColumnType "decimal" ci                                   =
  case (ciNumericPrecision ci, ciNumericScale ci) of
    (PersistInt64 p, PersistInt64 s) ->
      return (SqlNumeric (fromIntegral p) (fromIntegral s), Nothing)
    _ ->
      fail "missing DECIMAL precision in DB schema"
-- Text
parseColumnType "varchar" ci                                   = return (SqlString, ciMaxLength ci)
parseColumnType "text" _                                       = return (SqlString, Nothing)
-- ByteString
parseColumnType "varbinary" ci                                 = return (SqlBlob, ciMaxLength ci)
parseColumnType "blob" _                                       = return (SqlBlob, Nothing)
-- Time-related
parseColumnType "time" _                                       = return (SqlTime, Nothing)
parseColumnType "datetime" _                                   = return (SqlDayTime, Nothing)
parseColumnType "date" _                                       = return (SqlDay, Nothing)

parseColumnType _ ci                                           = return (SqlOther (ciColumnType ci), Nothing)


----------------------------------------------------------------------


-- | @getAlters allDefs tblName new old@ finds out what needs to
-- be changed from @old@ to become @new@.
getAlters :: [EntityDef]
          -> DBName
          -> ([Column], [(DBName, [DBName])])
          -> ([Column], [(DBName, [DBName])])
          -> ([AlterColumn'], [AlterTable])
getAlters allDefs tblName (c1, u1) (c2, u2) =
    (getAltersC c1 c2, getAltersU u1 u2)
  where
    getAltersC [] old = concatMap dropColumn old
    getAltersC (new:news) old =
        let (alters, old') = findAlters tblName allDefs new old
         in alters ++ getAltersC news old'

    dropColumn col =
      map ((,) (cName col)) $
        [DropReference n | Just (_, n) <- [cReference col]] ++
        [Drop]

    getAltersU [] old = map (DropUniqueConstraint . fst) old
    getAltersU ((name, cols):news) old =
        case lookup name old of
            Nothing ->
                AddUniqueConstraint name (map findTypeAndMaxLen cols) : getAltersU news old
            Just ocols ->
                let old' = filter (\(x, _) -> x /= name) old
                 in if sort cols == ocols
                        then getAltersU news old'
                        else  DropUniqueConstraint name
                            : AddUniqueConstraint name (map findTypeAndMaxLen cols)
                            : getAltersU news old'
        where
          findTypeAndMaxLen col = let (col', ty) = findTypeOfColumn allDefs tblName col
                                      (_, ml) = findMaxLenOfColumn allDefs tblName col
                                   in (col', ty, ml)


-- | @findAlters newColumn oldColumns@ finds out what needs to be
-- changed in the columns @oldColumns@ for @newColumn@ to be
-- supported.
findAlters :: DBName -> [EntityDef] -> Column -> [Column] -> ([AlterColumn'], [Column])
findAlters tblName allDefs col@(Column name isNull type_ def _defConstraintName maxLen ref) cols =
    case filter ((name ==) . cName) cols of
    -- new fkey that didnt exist before
        [] -> case ref of
               Nothing -> ([(name, Add' col)],[])
               Just (tname, _b) -> let cnstr = [addReference allDefs (refName tblName name) tname name]
                                  in (map ((,) tname) (Add' col : cnstr), cols)
        Column _ isNull' type_' def' _defConstraintName' maxLen' ref':_ ->
            let -- Foreign key
                refDrop = case (ref == ref', ref') of
                            (False, Just (_, cname)) -> [(name, DropReference cname)]
                            _ -> []
                refAdd  = case (ref == ref', ref) of
                            (False, Just (tname, _cname)) -> [(tname, addReference allDefs (refName tblName name) tname name)]
                            _ -> []
                -- Type and nullability
                modType | showSqlType type_ maxLen False `ciEquals` showSqlType type_' maxLen' False && isNull == isNull' = []
                        | otherwise = [(name, Change col)]
                -- Default value
                -- Avoid DEFAULT NULL, since it is always unnecessary, and is an error for text/blob fields
                modDef | def == def' = []
                       | otherwise   = case def of
                                         Nothing -> [(name, NoDefault)]
                                         Just s -> if T.toUpper s == "NULL" then []
                                                   else [(name, Default $ T.unpack s)]
            in ( refDrop ++ modType ++ modDef ++ refAdd
               , filter ((name /=) . cName) cols )

  where
    ciEquals x y = T.toCaseFold (T.pack x) == T.toCaseFold (T.pack y)

----------------------------------------------------------------------


-- | Prints the part of a @CREATE TABLE@ statement about a given
-- column.
showColumn :: Column -> String
showColumn (Column n nu t def _defConstraintName maxLen ref) = concat
    [ escapeDBName n
    , " "
    , showSqlType t maxLen True
    , " "
    , if nu then "NULL" else "NOT NULL"
    , case def of
        Nothing -> ""
        Just s -> -- Avoid DEFAULT NULL, since it is always unnecessary, and is an error for text/blob fields
                  if T.toUpper s == "NULL" then ""
                  else " DEFAULT " ++ T.unpack s
    , case ref of
        Nothing -> ""
        Just (s, _) -> " REFERENCES " ++ escapeDBName s
    ]


-- | Renders an 'SqlType' in MySQL's format.
showSqlType :: SqlType
            -> Maybe Integer -- ^ @maxlen@
            -> Bool -- ^ include character set information?
            -> String
showSqlType SqlBlob    Nothing    _     = "BLOB"
showSqlType SqlBlob    (Just i)   _     = "VARBINARY(" ++ show i ++ ")"
showSqlType SqlBool    _          _     = "TINYINT(1)"
showSqlType SqlDay     _          _     = "DATE"
showSqlType SqlDayTime _          _     = "DATETIME"
showSqlType SqlInt32   _          _     = "INT(11)"
showSqlType SqlInt64   _          _     = "BIGINT"
showSqlType SqlReal    _          _     = "DOUBLE"
showSqlType (SqlNumeric s prec) _ _     = "NUMERIC(" ++ show s ++ "," ++ show prec ++ ")"
showSqlType SqlString  Nothing    True  = "TEXT CHARACTER SET utf8"
showSqlType SqlString  Nothing    False = "TEXT"
showSqlType SqlString  (Just i)   True  = "VARCHAR(" ++ show i ++ ") CHARACTER SET utf8"
showSqlType SqlString  (Just i)   False = "VARCHAR(" ++ show i ++ ")"
showSqlType SqlTime    _          _     = "TIME"
showSqlType (SqlOther t) _        _     = T.unpack t

-- | Render an action that must be done on the database.
showAlterDb :: AlterDB -> (Bool, Text)
showAlterDb (AddTable s) = (False, pack s)
showAlterDb (AlterColumn t (c, ac)) =
    (isUnsafe ac, pack $ showAlter t (c, ac))
  where
    isUnsafe Drop = True
    isUnsafe _    = False
showAlterDb (AlterTable t at) = (False, pack $ showAlterTable t at)


-- | Render an action that must be done on a table.
showAlterTable :: DBName -> AlterTable -> String
showAlterTable table (AddUniqueConstraint cname cols) = concat
    [ "ALTER TABLE "
    , escapeDBName table
    , " ADD CONSTRAINT "
    , escapeDBName cname
    , " UNIQUE("
    , intercalate "," $ map escapeDBName' cols
    , ")"
    ]
    where
      escapeDBName' (name, (FTTypeCon _ "Text"      ), maxlen) = escapeDBName name ++ "(" ++ show maxlen ++ ")"
      escapeDBName' (name, (FTTypeCon _ "String"    ), maxlen) = escapeDBName name ++ "(" ++ show maxlen ++ ")"
      escapeDBName' (name, (FTTypeCon _ "ByteString"), maxlen) = escapeDBName name ++ "(" ++ show maxlen ++ ")"
      escapeDBName' (name, _                         , _) = escapeDBName name
showAlterTable table (DropUniqueConstraint cname) = concat
    [ "ALTER TABLE "
    , escapeDBName table
    , " DROP INDEX "
    , escapeDBName cname
    ]


-- | Render an action that must be done on a column.
showAlter :: DBName -> AlterColumn' -> String
showAlter table (oldName, Change (Column n nu t def defConstraintName maxLen _ref)) =
    concat
    [ "ALTER TABLE "
    , escapeDBName table
    , " CHANGE "
    , escapeDBName oldName
    , " "
    , showColumn (Column n nu t def defConstraintName maxLen Nothing)
    ]
showAlter table (_, Add' col) =
    concat
    [ "ALTER TABLE "
    , escapeDBName table
    , " ADD COLUMN "
    , showColumn col
    ]
showAlter table (n, Drop) =
    concat
    [ "ALTER TABLE "
    , escapeDBName table
    , " DROP COLUMN "
    , escapeDBName n
    ]
showAlter table (n, Default s) =
    concat
    [ "ALTER TABLE "
    , escapeDBName table
    , " ALTER COLUMN "
    , escapeDBName n
    , " SET DEFAULT "
    , s
    ]
showAlter table (n, NoDefault) =
    concat
    [ "ALTER TABLE "
    , escapeDBName table
    , " ALTER COLUMN "
    , escapeDBName n
    , " DROP DEFAULT"
    ]
showAlter table (n, Update' s) =
    concat
    [ "UPDATE "
    , escapeDBName table
    , " SET "
    , escapeDBName n
    , "="
    , s
    , " WHERE "
    , escapeDBName n
    , " IS NULL"
    ]
showAlter table (_, AddReference reftable fkeyname t2 id2) = concat
    [ "ALTER TABLE "
    , escapeDBName table
    , " ADD CONSTRAINT "
    , escapeDBName fkeyname
    , " FOREIGN KEY("
    , intercalate "," $ map escapeDBName t2
    , ") REFERENCES "
    , escapeDBName reftable
    , "("
    , intercalate "," $ map escapeDBName id2
    , ")"
    ]
showAlter table (_, DropReference cname) = concat
    [ "ALTER TABLE "
    , escapeDBName table
    , " DROP FOREIGN KEY "
    , escapeDBName cname
    ]

refName :: DBName -> DBName -> DBName
refName (DBName table) (DBName column) =
    DBName $ T.concat [table, "_", column, "_fkey"]

----------------------------------------------------------------------


-- | Escape a database name to be included on a query.
escapeDBName :: DBName -> String
escapeDBName (DBName s) = '`' : go (T.unpack s)
    where
      go ('`':xs) = '`' : '`' : go xs
      go ( x :xs) =     x     : go xs
      go ""       = "`"

-- | Information required to connect to a MySQL database
-- using @persistent@'s generic facilities.  These values are the
-- same that are given to 'withMySQLPool'.
data MySQLConf = MySQLConf
    { myConnInfo :: MySQL.ConnectInfo
      -- ^ The connection information.
    , myPoolSize :: Int
      -- ^ How many connections should be held on the connection pool.
    } deriving Show

instance FromJSON MySQLConf where
    parseJSON v = modifyFailure ("Persistent: error loading MySQL conf: " ++) $
      flip (withObject "MySQLConf") v $ \o -> do
        database <- o .: "database"
        host     <- o .: "host"
        port     <- o .: "port"
        path     <- o .:? "path"
        user     <- o .: "user"
        password <- o .: "password"
        pool     <- o .: "poolsize"
        let ci = MySQL.defaultConnectInfo
                   { MySQL.connectHost     = host
                   , MySQL.connectPort     = port
                   , MySQL.connectPath     = case path of
                         Just p  -> p
                         Nothing -> MySQL.connectPath MySQL.defaultConnectInfo
                   , MySQL.connectUser     = user
                   , MySQL.connectPassword = password
                   , MySQL.connectDatabase = database
                   }
        return $ MySQLConf ci pool

instance PersistConfig MySQLConf where
    type PersistConfigBackend MySQLConf = SqlPersistT

    type PersistConfigPool    MySQLConf = ConnectionPool

    createPoolConfig (MySQLConf cs size) = runNoLoggingT $ createMySQLPool cs size -- FIXME

    runPool _ = runSqlPool

    loadConfig = parseJSON

    applyEnv conf = do
        env <- getEnvironment
        let maybeEnv old var = maybe old id $ lookup ("MYSQL_" ++ var) env
        return conf
          { myConnInfo =
              case myConnInfo conf of
                MySQL.ConnectInfo
                  { MySQL.connectHost     = host
                  , MySQL.connectPort     = port
                  , MySQL.connectPath     = path
                  , MySQL.connectUser     = user
                  , MySQL.connectPassword = password
                  , MySQL.connectDatabase = database
                  } -> (myConnInfo conf)
                         { MySQL.connectHost     = maybeEnv host "HOST"
                         , MySQL.connectPort     = read $ maybeEnv (show port) "PORT"
                         , MySQL.connectPath     = maybeEnv path "PATH"
                         , MySQL.connectUser     = maybeEnv user "USER"
                         , MySQL.connectPassword = maybeEnv password "PASSWORD"
                         , MySQL.connectDatabase = maybeEnv database "DATABASE"
                         }
          }

mockMigrate :: MySQL.ConnectInfo
         -> [EntityDef]
         -> (Text -> IO Statement)
         -> EntityDef
         -> IO (Either [Text] [(Bool, Text)])
mockMigrate _connectInfo allDefs _getter val = do
    let name = entityDB val
    let (newcols, udefs, fdefs) = mkColumns allDefs val
    let udspair = map udToPair udefs
    case () of
      -- Nothing found, create everything
      () -> do
        let uniques = flip concatMap udspair $ \(uname, ucols) ->
                      [ AlterTable name $
                        AddUniqueConstraint uname $
                        map (findTypeAndMaxLen name) ucols ]
        let foreigns = do
              Column { cName=cname, cReference=Just (refTblName, _a) } <- newcols
              return $ AlterColumn name (refTblName, addReference allDefs (refName name cname) refTblName cname)

        let foreignsAlt = map (\fdef -> let (childfields, parentfields) = unzip (map (\((_,b),(_,d)) -> (b,d)) (foreignFields fdef))
                                        in AlterColumn name (foreignRefTableDBName fdef, AddReference (foreignRefTableDBName fdef) (foreignConstraintNameDBName fdef) childfields parentfields)) fdefs

        return $ Right $ map showAlterDb $ (addTable newcols val): uniques ++ foreigns ++ foreignsAlt
    {- FIXME redundant, why is this here? The whole case expression is weird
      -- No errors and something found, migrate
      (_, _, ([], old')) -> do
        let excludeForeignKeys (xs,ys) = (map (\c -> case cReference c of
                                                    Just (_,fk) -> case find (\f -> fk == foreignConstraintNameDBName f) fdefs of
                                                                     Just _ -> c { cReference = Nothing }
                                                                     Nothing -> c
                                                    Nothing -> c) xs,ys)
            (acs, ats) = getAlters allDefs name (newcols, udspair) $ excludeForeignKeys $ partitionEithers old'
            acs' = map (AlterColumn name) acs
            ats' = map (AlterTable  name) ats
        return $ Right $ map showAlterDb $ acs' ++ ats'
      -- Errors
      (_, _, (errs, _)) -> return $ Left errs
    -}

      where
        findTypeAndMaxLen tblName col = let (col', ty) = findTypeOfColumn allDefs tblName col
                                            (_, ml) = findMaxLenOfColumn allDefs tblName col
                                         in (col', ty, ml)


-- | Mock a migration even when the database is not present.
-- This function will mock the migration for a database even when
-- the actual database isn't already present in the system.
mockMigration :: Migration -> IO ()
mockMigration mig = do
  smap <- newIORef $ Map.empty
  let sqlbackend = SqlBackend { connPrepare = \_ -> do
                                             return Statement
                                                        { stmtFinalize = return ()
                                                        , stmtReset = return ()
                                                        , stmtExecute = undefined
                                                        , stmtQuery = \_ -> return $ return ()
                                                        },
                             connInsertManySql = Nothing,
                             connInsertSql = undefined,
                             connStmtMap = smap,
                             connClose = undefined,
                             connMigrateSql = mockMigrate undefined,
                             connBegin = undefined,
                             connCommit = undefined,
                             connRollback = undefined,
                             connEscapeName = undefined,
                             connNoLimit = undefined,
                             connRDBMS = undefined,
                             connLimitOffset = undefined,
                             connLogFunc = undefined,
                             connUpsertSql = undefined,
                             connPutManySql = undefined,
                             connMaxParams = Nothing}
      result = runReaderT . runWriterT . runWriterT $ mig
  resp <- result sqlbackend
  mapM_ T.putStrLn $ map snd $ snd resp

-- | MySQL specific 'upsert'. This will prevent multiple queries, when one will
-- do.
insertOnDuplicateKeyUpdate
  :: ( backend ~ PersistEntityBackend record
     , PersistEntity record
     , MonadIO m
     , PersistStore backend
     , BackendCompatible SqlBackend backend
     )
  => record
  -> [Update record]
  -> ReaderT backend m ()
insertOnDuplicateKeyUpdate record =
  insertManyOnDuplicateKeyUpdate [record] []

-- | This type is used to determine how to update rows using MySQL's
-- @INSERT ON DUPLICATE KEY UPDATE@ functionality, exposed via
-- 'insertManyOnDuplicateKeyUpdate' in the library.
--
-- @since 2.6.2
data SomeField record where
  -- | Copy the field directly from the record.
  SomeField :: EntityField record typ -> SomeField record
  -- | Only copy the field if it is not equal to the provided value.
  CopyUnlessEq :: PersistField typ => EntityField record typ -> typ -> SomeField record

-- | Copy the field into the database only if the value in the
-- corresponding record is non-@NULL@.
--
-- @since  2.6.2
copyUnlessNull :: PersistField typ => EntityField record (Maybe typ) -> SomeField record
copyUnlessNull field = CopyUnlessEq field Nothing

-- | Copy the field into the database only if the value in the
-- corresponding record is non-empty, where "empty" means the Monoid
-- definition for 'mempty'. Useful for 'Text', 'String', 'ByteString', etc.
--
-- The resulting 'SomeField' type is useful for the
-- 'insertManyOnDuplicateKeyUpdate' function.
--
-- @since  2.6.2
copyUnlessEmpty :: (Monoid.Monoid typ, PersistField typ) => EntityField record typ -> SomeField record
copyUnlessEmpty field = CopyUnlessEq field Monoid.mempty

-- | Copy the field into the database only if the field is not equal to the
-- provided value. This is useful to avoid copying weird nullary data into
-- the database.
--
-- The resulting 'SomeField' type is useful for the
-- 'insertManyOnDuplicateKeyUpdate' function.
--
-- @since  2.6.2
copyUnlessEq :: PersistField typ => EntityField record typ -> typ -> SomeField record
copyUnlessEq = CopyUnlessEq

-- | Do a bulk insert on the given records in the first parameter. In the event
-- that a key conflicts with a record currently in the database, the second and
-- third parameters determine what will happen.
--
-- The second parameter is a list of fields to copy from the original value.
-- This allows you to specify which fields to copy from the record you're trying
-- to insert into the database to the preexisting row.
--
-- The third parameter is a list of updates to perform that are independent of
-- the value that is provided. You can use this to increment a counter value.
-- These updates only occur if the original record is present in the database.
--
-- === __More details on 'SomeField' usage__
--
-- The @['SomeField']@ parameter allows you to specify which fields (and
-- under which conditions) will be copied from the inserted rows. For
-- a brief example, consider the following data model and existing data set:
--
-- @
-- Item
--   name        Text
--   description Text
--   price       Double Maybe
--   quantity    Int Maybe
--
--   Primary name
-- @
--
-- > items:
-- > +------+-------------+-------+----------+
-- > | name | description | price | quantity |
-- > +------+-------------+-------+----------+
-- > | foo  | very good   |       |    3     |
-- > | bar  |             |  3.99 |          |
-- > +------+-------------+-------+----------+
--
-- This record type has a single natural key on @itemName@. Let's suppose
-- that we download a CSV of new items to store into the database. Here's
-- our CSV:
--
-- > name,description,price,quantity
-- > foo,,2.50,6
-- > bar,even better,,5
-- > yes,wow,,
--
-- We parse that into a list of Haskell records:
--
-- @
-- records =
--   [ Item { itemName = "foo", itemDescription = ""
--          , itemPrice = Just 2.50, itemQuantity = Just 6
--          }
--   , Item "bar" "even better" Nothing (Just 5)
--   , Item "yes" "wow" Nothing Nothing
--   ]
-- @
--
-- The new CSV data is partial. It only includes __updates__ from the
-- upstream vendor. Our CSV library parses the missing description field as
-- an empty string. We don't want to override the existing description. So
-- we can use the 'copyUnlessEmpty' function to say: "Don't update when the
-- value is empty."
--
-- Likewise, the new row for @bar@ includes a quantity, but no price. We do
-- not want to overwrite the existing price in the database with a @NULL@
-- value. So we can use 'copyUnlessNull' to only copy the existing values
-- in.
--
-- The final code looks like this:
-- @
-- 'insertManyOnDuplicateKeyUpdate' records
--   [ 'copyUnlessEmpty' ItemDescription
--   , 'copyUnlessNull' ItemPrice
--   , 'copyUnlessNull' ItemQuantity
--   ]
--   []
-- @
--
-- Once we run that code on the datahase, the new data set looks like this:
--
-- > items:
-- > +------+-------------+-------+----------+
-- > | name | description | price | quantity |
-- > +------+-------------+-------+----------+
-- > | foo  | very good   |  2.50 |    6     |
-- > | bar  | even better |  3.99 |    5     |
-- > | yes  | wow         |       |          |
-- > +------+-------------+-------+----------+
insertManyOnDuplicateKeyUpdate
    :: forall record backend m.
    ( backend ~ PersistEntityBackend record
    , BackendCompatible SqlBackend backend
    , PersistEntity record
    , MonadIO m
    )
    => [record] -- ^ A list of the records you want to insert, or update
    -> [SomeField record] -- ^ A list of the fields you want to copy over.
    -> [Update record] -- ^ A list of the updates to apply that aren't dependent on the record being inserted.
    -> ReaderT backend m ()
insertManyOnDuplicateKeyUpdate [] _ _ = return ()
insertManyOnDuplicateKeyUpdate records fieldValues updates =
<<<<<<< HEAD
    uncurry rawExecute
        $ mkBulkInsertQuery records fieldValues updates
=======
    withReaderT projectBackend
    . uncurry rawExecute
    $ mkBulkInsertQuery records fieldValues updates
>>>>>>> 89a09088

-- | This creates the query for 'bulkInsertOnDuplicateKeyUpdate'. If you
-- provide an empty list of updates to perform, then it will generate
-- a dummy/no-op update using the first field of the record. This avoids
-- duplicate key exceptions.
mkBulkInsertQuery
    :: PersistEntity record
    => [record] -- ^ A list of the records you want to insert, or update
    -> [SomeField record] -- ^ A list of the fields you want to copy over.
    -> [Update record] -- ^ A list of the updates to apply that aren't dependent on the record being inserted.
    -> (Text, [PersistValue])
mkBulkInsertQuery records fieldValues updates =
    (q, recordValues <> updsValues <> copyUnlessValues)
  where
    mfieldDef x = case x of
        SomeField rec -> Right (fieldDbToText (persistFieldDef rec))
        CopyUnlessEq rec val -> Left (fieldDbToText (persistFieldDef rec), toPersistValue val)
    (fieldsToMaybeCopy, updateFieldNames) = partitionEithers $ map mfieldDef fieldValues
    fieldDbToText = T.pack . escapeDBName . fieldDB
    entityDef' = entityDef records
    firstField = case entityFieldNames of
        [] -> error "The entity you're trying to insert does not have any fields."
        (field:_) -> field
    entityFieldNames = map fieldDbToText (entityFields entityDef')
    tableName = T.pack . escapeDBName . entityDB $ entityDef'
    copyUnlessValues = map snd fieldsToMaybeCopy
    recordValues = concatMap (map toPersistValue . toPersistFields) records
    recordPlaceholders = commaSeparated $ map (parenWrapped . commaSeparated . map (const "?") . toPersistFields) records
    mkCondFieldSet n _ = T.concat
        [ n
        , "=COALESCE("
        ,   "NULLIF("
        ,     "VALUES(", n, "),"
        ,     "?"
        ,   "),"
        ,   n
        , ")"
        ]
    condFieldSets = map (uncurry mkCondFieldSet) fieldsToMaybeCopy
    fieldSets = map (\n -> T.concat [n, "=VALUES(", n, ")"]) updateFieldNames
    upds = map (mkUpdateText' (pack . escapeDBName) id) updates
    updsValues = map (\(Update _ val _) -> toPersistValue val) updates
    updateText = case fieldSets <> upds <> condFieldSets of
        [] -> T.concat [firstField, "=", firstField]
        xs -> commaSeparated xs
    q = T.concat
        [ "INSERT INTO "
        , tableName
        , " ("
        , commaSeparated entityFieldNames
        , ") "
        , " VALUES "
        , recordPlaceholders
        , " ON DUPLICATE KEY UPDATE "
        , updateText
        ]

putManySql :: EntityDef -> Int -> Text
putManySql entityDef' numRecords
  | numRecords > 0 = q
  | otherwise = error "putManySql: numRecords MUST be greater than 0!"
  where
    tableName = T.pack . escapeDBName . entityDB $ entityDef'
    fieldDbToText = T.pack . escapeDBName . fieldDB
    entityFieldNames = map fieldDbToText (entityFields entityDef')
    recordPlaceholders= parenWrapped . commaSeparated
                      $ map (const "?") (entityFields entityDef')
    mkAssignment n = T.concat [n, "=VALUES(", n, ")"]
    fieldSets = map (mkAssignment . fieldDbToText) (entityFields entityDef')
    q = T.concat
        [ "INSERT INTO "
        , tableName
        , " ("
        , commaSeparated entityFieldNames
        , ") "
        , " VALUES "
        , commaSeparated (replicate numRecords recordPlaceholders)
        , " ON DUPLICATE KEY UPDATE "
        , commaSeparated fieldSets
        ]<|MERGE_RESOLUTION|>--- conflicted
+++ resolved
@@ -1185,14 +1185,9 @@
     -> ReaderT backend m ()
 insertManyOnDuplicateKeyUpdate [] _ _ = return ()
 insertManyOnDuplicateKeyUpdate records fieldValues updates =
-<<<<<<< HEAD
-    uncurry rawExecute
-        $ mkBulkInsertQuery records fieldValues updates
-=======
     withReaderT projectBackend
     . uncurry rawExecute
     $ mkBulkInsertQuery records fieldValues updates
->>>>>>> 89a09088
 
 -- | This creates the query for 'bulkInsertOnDuplicateKeyUpdate'. If you
 -- provide an empty list of updates to perform, then it will generate

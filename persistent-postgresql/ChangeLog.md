--- conflicted
+++ resolved
@@ -1,16 +1,14 @@
 # Changelog for persistent-postgresql
 
-<<<<<<< HEAD
 ## 2.13.3.0
 
 * [#1349](https://github.com/yesodweb/persistent/pull/1349)
     * Add `BackendCompatible (RawPostgresql b) (RawPostgresql b)` instance.
-=======
+
 ## 2.13.2.2
 
 * [#1351](https://github.com/yesodweb/persistent/pull/1351/)
     * Support `aeson-2.0` in test suite.
->>>>>>> 6aaab238
 
 ## 2.13.2.1
 

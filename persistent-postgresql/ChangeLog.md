# Changelog for persistent-postgresql

<<<<<<< HEAD
## 2.10.2

* Fix a bug in `upsertSql` query which had not been discovered previously because the query wasn't actually used. [#856](https://github.com/yesodweb/persistent/pull/856)
=======
## 2.11.0.0

* [#1060](https://github.com/yesodweb/persistent/pull/1060)
  * The QuasiQuoter now supports `OnDelete` and `OnUpdate` cascade options.
* Handle foreign key constraint names over 63 characters. See [#996](https://github.com/yesodweb/persistent/pull/996) for details.

## 2.10.1.2

* Fix issue with multiple foreign keys on single column. [#1010](https://github.com/yesodweb/persistent/pull/1010)

## 2.10.1.1

* Compatibility with latest persistent-template for test suite [#1002](https://github.com/yesodweb/persistent/pull/1002/files)
>>>>>>> 10f68937

## 2.10.1

* Added support for the `constraint=` attribute to the Postgresql backend. [#979](https://github.com/yesodweb/persistent/pull/979)

## 2.10.0

* Added question mark operators (`(?.), (?|.), (?&.)`) to `Database.Persist.Postgresql.JSON` [#863](https://github.com/yesodweb/persistent/pull/863)
* Changes to certain types:
    * `PersistValue`: added `PersistArray` data constructor
    * `Filter`: Changed the `filterValue :: Either a [a]` to `filterValue :: FilterValue`

## 2.9.1
* Add `openSimpleConnWithVersion` function. [#883](https://github.com/yesodweb/persistent/pull/883)

## 2.9.0

* Added support for SQL isolation levels to via SqlBackend. [#812]
* Fix [832](https://github.com/yesodweb/persistent/issues/832): `repsertMany` now matches `mapM_ (uncurry repsert)` and is atomic.

## 2.8.2

Added module `Database.Persist.Postgresql.JSON` [#793](https://github.com/yesodweb/persistent/pull/793)

* `PersistField` and `PersistFieldSql` instances for `Data.Aeson.Value`
* Filter operators `(@>.)` and `(<@.)` to filter on JSON values

## 2.8.1.1

* Added a more detailed error message when a `numeric` column's scale and precision can't be parsed. [#781](https://github.com/yesodweb/persistent/pull/781)

## 2.8.1

* Implemented `connPutManySql` to utilize batched `putMany`. [#770](https://github.com/yesodweb/persistent/pull/770)

## 2.8.0

* Switch from `MonadBaseControl` to `MonadUnliftIO`

## 2.6.3

* Added new function `migrateEnableExtension`, to enable Postgres extensions in migrations.

## 2.6.2.2

* Because `text` and `varchar` are synonyms in Postgresql, don't attempt to migrate between them. [#762](https://github.com/yesodweb/persistent/pull/762)

## 2.6.2.1

* Fix bug where, if a custom column width was set, the field would be migrated every time [#742](https://github.com/yesodweb/persistent/pull/742)

## 2.6.2

* Expose new functions: `withPostgresqlPoolWithVersion`, `withPostgresqlConnWithVersion` and `createPostgresqlPoolModifiedWithVersion`.

## 2.6.1

* Match changes in persistent
* Clean up warnings

## 2.6

* Atomic upsert support for postgreSQL backend

## 2.5

* changes for read/write typeclass split

## 2.2.2

* Postgresql primary key is Int4, not Int8 [#519](https://github.com/yesodweb/persistent/issues/519)

## 2.2.1.2

* Allow postgresql-simple 0.5

## 2.2.1.1

Query pg_catalog instead of information_schema for metadata.
This helps with permission issues as reported in issue #501

## 2.2.1

* Fix treatment of `NULL`s inside arrays.  For example, now you
  can use `array_agg` on a nullable column.

* New derived instances for `PostgresConf`: `Read`, `Data` and `Typeable`.

* New `mockMigration` function.  Works like `printMigration` but
  doesn't need a database connection.

* Fix typo on error message of the `FromJSON` instance of `PostgresConf`.

## 2.2

* Optimize the `insertMany` function to insert all rows and retrieve their keys in one SQL query. [#407](https://github.com/yesodweb/persistent/pull/407)

## 2.1.6

* Postgresql exceptions [#353](https://github.com/yesodweb/persistent/issues/353)

## 2.1.5.3

Migrations for custom primary keys

## 2.1.5.2

Support foreign key references to composite primary keys #389

## 2.1.5

* Allow timestamp value in database to be serialized (presumes UTC timezone) [Yesod #391](https://github.com/yesodweb/persistent/issues/391)

## 2.1.4

* Treat unknown extension types as PersistDbSpecific values [#385](https://github.com/yesodweb/persistent/pull/385)

## 2.1.3

* Added a `Show` instance for `PostgresConf`.
* `createPostgresqlPoolModified` added, see [relevant mailing list discussion](https://groups.google.com/d/msg/yesodweb/qUXrEN_swEo/O0pFwqwQIdcJ)

## 2.1.2.1

Documentation typo fix

## 2.1.1

Added `FromJSON` instance for `PostgresConf`.<|MERGE_RESOLUTION|>--- conflicted
+++ resolved
@@ -1,15 +1,11 @@
 # Changelog for persistent-postgresql
 
-<<<<<<< HEAD
-## 2.10.2
-
-* Fix a bug in `upsertSql` query which had not been discovered previously because the query wasn't actually used. [#856](https://github.com/yesodweb/persistent/pull/856)
-=======
 ## 2.11.0.0
 
 * [#1060](https://github.com/yesodweb/persistent/pull/1060)
   * The QuasiQuoter now supports `OnDelete` and `OnUpdate` cascade options.
 * Handle foreign key constraint names over 63 characters. See [#996](https://github.com/yesodweb/persistent/pull/996) for details.
+* Fix a bug in `upsertSql` query which had not been discovered previously because the query wasn't actually used. [#856](https://github.com/yesodweb/persistent/pull/856)
 
 ## 2.10.1.2
 
@@ -18,7 +14,6 @@
 ## 2.10.1.1
 
 * Compatibility with latest persistent-template for test suite [#1002](https://github.com/yesodweb/persistent/pull/1002/files)
->>>>>>> 10f68937
 
 ## 2.10.1
 

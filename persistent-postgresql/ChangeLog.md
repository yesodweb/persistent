--- conflicted
+++ resolved
@@ -1,19 +1,14 @@
 # Changelog for persistent-postgresql
 
-<<<<<<< HEAD
-## 2.10.2
-
-* Handle foreign key constraint names over 63 characters. See [#996](https://github.com/yesodweb/persistent/pull/996) for details.
-=======
 ## 2.11.0.0
 
 * [#1060](https://github.com/yesodweb/persistent/pull/1060)
   * The QuasiQuoter now supports `OnDelete` and `OnUpdate` cascade options.
+* Handle foreign key constraint names over 63 characters. See [#996](https://github.com/yesodweb/persistent/pull/996) for details.
 
 ## 2.10.1.2
 
 * Fix issue with multiple foreign keys on single column. [#1010](https://github.com/yesodweb/persistent/pull/1010)
->>>>>>> 4450d3ff
 
 ## 2.10.1.1
 

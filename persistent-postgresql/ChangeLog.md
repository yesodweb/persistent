# Changelog for persistent-postgresql

<<<<<<< HEAD
## 2.10.0 (unreleased)

* Add the `entityComments` field to the `EntityDef` datatype, and `fieldComments` fields to the `FieldDef` datatype. The QuasiQuoter does not currently know how to add documentation comments to these types, but it can be expanded later. [#865](https://github.com/yesodweb/persistent/pull/865)
=======
## 2.9.1
* Add `openSimpleConnWithVersion` function. [#883](https://github.com/yesodweb/persistent/pull/883)
>>>>>>> c0ff204a

## 2.9.0

* Added support for SQL isolation levels to via SqlBackend. [#812]
* Fix [832](https://github.com/yesodweb/persistent/issues/832): `repsertMany` now matches `mapM_ (uncurry repsert)` and is atomic.

## 2.8.2

Added module `Database.Persist.Postgres.JSON` [#793](https://github.com/yesodweb/persistent/pull/793)

* `PersistField` and `PersistFieldSql` instances for `Data.Aeson.Value`
* Filter operators `(@>.)` and `(<@.)` to filter on JSON values

## 2.8.1.1

* Added a more detailed error message when a `numeric` column's scale and precision can't be parsed. [#781](https://github.com/yesodweb/persistent/pull/781)

## 2.8.1

* Implemented `connPutManySql` to utilize batched `putMany`. [#770](https://github.com/yesodweb/persistent/pull/770)

## 2.8.0

* Switch from `MonadBaseControl` to `MonadUnliftIO`

## 2.6.3

* Added new function `migrateEnableExtension`, to enable Postgres extensions in migrations.

## 2.6.2.2

* Because `text` and `varchar` are synonyms in Postgresql, don't attempt to migrate between them. [#762](https://github.com/yesodweb/persistent/pull/762)

## 2.6.2.1

* Fix bug where, if a custom column width was set, the field would be migrated every time [#742](https://github.com/yesodweb/persistent/pull/742)

## 2.6.2

* Expose new functions: `withPostgresqlPoolWithVersion`, `withPostgresqlConnWithVersion` and `createPostgresqlPoolModifiedWithVersion`.

## 2.6.1

* Match changes in persistent
* Clean up warnings

## 2.6

* Atomic upsert support for postgreSQL backend

## 2.5

* changes for read/write typeclass split

## 2.2.2

* Postgresql primary key is Int4, not Int8 [#519](https://github.com/yesodweb/persistent/issues/519)

## 2.2.1.2

* Allow postgresql-simple 0.5

## 2.2.1.1

Query pg_catalog instead of information_schema for metadata.
This helps with permission issues as reported in issue #501

## 2.2.1

* Fix treatment of `NULL`s inside arrays.  For example, now you
  can use `array_agg` on a nullable column.

* New derived instances for `PostgresConf`: `Read`, `Data` and `Typeable`.

* New `mockMigration` function.  Works like `printMigration` but
  doesn't need a database connection.

* Fix typo on error message of the `FromJSON` instance of `PostgresConf`.

## 2.2

* Optimize the `insertMany` function to insert all rows and retrieve their keys in one SQL query. [#407](https://github.com/yesodweb/persistent/pull/407)

## 2.1.6

* Postgresql exceptions [#353](https://github.com/yesodweb/persistent/issues/353)

## 2.1.5.3

Migrations for custom primary keys

## 2.1.5.2

Support foreign key references to composite primary keys #389

## 2.1.5

* Allow timestamp value in database to be serialized (presumes UTC timezone) [Yesod #391](https://github.com/yesodweb/persistent/issues/391)

## 2.1.4

* Treat unknown extension types as PersistDbSpecific values [#385](https://github.com/yesodweb/persistent/pull/385)

## 2.1.3

* Added a `Show` instance for `PostgresConf`.
* `createPostgresqlPoolModified` added, see [relevant mailing list discussion](https://groups.google.com/d/msg/yesodweb/qUXrEN_swEo/O0pFwqwQIdcJ)

## 2.1.2.1

Documentation typo fix

## 2.1.1

Added `FromJSON` instance for `PostgresConf`.<|MERGE_RESOLUTION|>--- conflicted
+++ resolved
@@ -1,13 +1,11 @@
 # Changelog for persistent-postgresql
 
-<<<<<<< HEAD
 ## 2.10.0 (unreleased)
 
 * Add the `entityComments` field to the `EntityDef` datatype, and `fieldComments` fields to the `FieldDef` datatype. The QuasiQuoter does not currently know how to add documentation comments to these types, but it can be expanded later. [#865](https://github.com/yesodweb/persistent/pull/865)
-=======
+
 ## 2.9.1
 * Add `openSimpleConnWithVersion` function. [#883](https://github.com/yesodweb/persistent/pull/883)
->>>>>>> c0ff204a
 
 ## 2.9.0
 

--- conflicted
+++ resolved
@@ -1,11 +1,11 @@
 # Changelog for persistent-postgresql
 
-<<<<<<< HEAD
+
 ## 2.13.0.0
 
 * [#]()
     * Support `persistent-2.13.0.0`
-=======
+
 # 2.12.1.1
 
 * [#1235](https://github.com/yesodweb/persistent/pull/1235)
@@ -13,7 +13,6 @@
       key was defined on a record, and no other uniqueness constraints. They
       have been fixed to only work with records that have a single Uniqueness
       constraint defined.
->>>>>>> 93f68842
 
 ## 2.12.1.0
 

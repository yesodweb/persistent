--- conflicted
+++ resolved
@@ -1,15 +1,13 @@
 # Changelog for persistent-postgresql
 
-<<<<<<< HEAD
 ## 2.13.0.0
 
 * [#]()
     * Support `persistent-2.13.0.0`
-=======
+
 ## 2.12.1.0
 
 * Added `upsertWhere` and `upsertManyWhere` to `persistent-postgresql`.  [#1222](https://github.com/yesodweb/persistent/pull/1222).
->>>>>>> 1fd773f4
 
 ## 2.12.0.0
 

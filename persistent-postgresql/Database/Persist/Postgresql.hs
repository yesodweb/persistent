{-# LANGUAGE DeriveDataTypeable #-}
{-# LANGUAGE OverloadedStrings #-}
{-# LANGUAGE ScopedTypeVariables #-}
{-# LANGUAGE TypeFamilies #-}
{-# LANGUAGE ViewPatterns #-}
{-# LANGUAGE NamedFieldPuns #-}

-- | A postgresql backend for persistent.
module Database.Persist.Postgresql
    ( withPostgresqlPool
    , withPostgresqlPoolWithVersion
    , withPostgresqlConn
    , withPostgresqlConnWithVersion
    , createPostgresqlPool
    , createPostgresqlPoolModified
    , createPostgresqlPoolModifiedWithVersion
    , module Database.Persist.Sql
    , ConnectionString
    , PostgresConf (..)
    , openSimpleConn
    , openSimpleConnWithVersion
    , tableName
    , fieldName
    , mockMigration
    , migrateEnableExtension
    ) where

import qualified Database.PostgreSQL.LibPQ as LibPQ

import qualified Database.PostgreSQL.Simple as PG
import qualified Database.PostgreSQL.Simple.Internal as PG
import qualified Database.PostgreSQL.Simple.FromField as PGFF
import qualified Database.PostgreSQL.Simple.ToField as PGTF
import qualified Database.PostgreSQL.Simple.Transaction as PG
import qualified Database.PostgreSQL.Simple.Types as PG
import qualified Database.PostgreSQL.Simple.TypeInfo.Static as PS
import Database.PostgreSQL.Simple.Ok (Ok (..))

import Control.Arrow
import Control.Exception (Exception, throw, throwIO)
import Control.Monad (forM)
import Control.Monad.IO.Unlift (MonadIO (..), MonadUnliftIO)
import Control.Monad.Logger (MonadLogger, runNoLoggingT)
import Control.Monad.Trans.Reader (runReaderT)
import Control.Monad.Trans.Writer (WriterT(..), runWriterT)

import qualified Blaze.ByteString.Builder.Char8 as BBB
import Data.Acquire (Acquire, mkAcquire, with)
import Data.Aeson
import Data.Aeson.Types (modifyFailure)
import Data.ByteString (ByteString)
import qualified Data.ByteString.Char8 as B8
import Data.Conduit
import qualified Data.Conduit.List as CL
import Data.Data
import Data.Either (partitionEithers)
import Data.Fixed (Pico)
import Data.Function (on)
import Data.Int (Int64)
import qualified Data.IntMap as I
import Data.IORef
import Data.List (find, sort, groupBy)
import Data.List.NonEmpty (NonEmpty)
import qualified Data.List.NonEmpty as NEL
import qualified Data.Map as Map
import Data.Maybe
import Data.Monoid ((<>))
import Data.Pool (Pool)
import Data.Text (Text)
import qualified Data.Text as T
import qualified Data.Text.Encoding as T
import qualified Data.Text.IO as T
import Data.Text.Read (rational)
import Data.Time (utc, localTimeToUTC)
import Data.Typeable (Typeable)
import System.Environment (getEnvironment)

import Database.Persist.Sql
import qualified Database.Persist.Sql.Util as Util

-- | A @libpq@ connection string.  A simple example of connection
-- string would be @\"host=localhost port=5432 user=test
-- dbname=test password=test\"@.  Please read libpq's
-- documentation at
-- <https://www.postgresql.org/docs/current/static/libpq-connect.html>
-- for more details on how to create such strings.
type ConnectionString = ByteString

-- | PostgresServerVersionError exception. This is thrown when persistent
-- is unable to find the version of the postgreSQL server.
data PostgresServerVersionError = PostgresServerVersionError String deriving Data.Typeable.Typeable

instance Show PostgresServerVersionError where
    show (PostgresServerVersionError uniqueMsg) =
      "Unexpected PostgreSQL server version, got " <> uniqueMsg
instance Exception PostgresServerVersionError

-- | Create a PostgreSQL connection pool and run the given action.  The pool is
-- properly released after the action finishes using it.  Note that you should
-- not use the given 'ConnectionPool' outside the action since it may already
-- have been released.
-- The provided action should use 'runSqlConn' and *not* 'runReaderT' because
-- the former brackets the database action with transaction begin/commit.
withPostgresqlPool :: (MonadLogger m, MonadUnliftIO m)
                   => ConnectionString
                   -- ^ Connection string to the database.
                   -> Int
                   -- ^ Number of connections to be kept open in
                   -- the pool.
                   -> (Pool SqlBackend -> m a)
                   -- ^ Action to be executed that uses the
                   -- connection pool.
                   -> m a
withPostgresqlPool ci = withPostgresqlPoolWithVersion getServerVersion ci

-- | Same as 'withPostgresPool', but takes a callback for obtaining
-- the server version (to work around an Amazon Redshift bug).
--
-- @since 2.6.2
withPostgresqlPoolWithVersion :: (MonadUnliftIO m, MonadLogger m)
                              => (PG.Connection -> IO (Maybe Double))
                              -- ^ Action to perform to get the server version.
                              -> ConnectionString
                              -- ^ Connection string to the database.
                              -> Int
                              -- ^ Number of connections to be kept open in
                              -- the pool.
                              -> (Pool SqlBackend -> m a)
                              -- ^ Action to be executed that uses the
                              -- connection pool.
                              -> m a
withPostgresqlPoolWithVersion getVer ci = withSqlPool $ open' (const $ return ()) getVer ci

-- | Create a PostgreSQL connection pool.  Note that it's your
-- responsibility to properly close the connection pool when
-- unneeded.  Use 'withPostgresqlPool' for an automatic resource
-- control.
createPostgresqlPool :: (MonadUnliftIO m, MonadLogger m)
                     => ConnectionString
                     -- ^ Connection string to the database.
                     -> Int
                     -- ^ Number of connections to be kept open
                     -- in the pool.
                     -> m (Pool SqlBackend)
createPostgresqlPool = createPostgresqlPoolModified (const $ return ())

-- | Same as 'createPostgresqlPool', but additionally takes a callback function
-- for some connection-specific tweaking to be performed after connection
-- creation. This could be used, for example, to change the schema. For more
-- information, see:
--
-- <https://groups.google.com/d/msg/yesodweb/qUXrEN_swEo/O0pFwqwQIdcJ>
--
-- @since 2.1.3
createPostgresqlPoolModified
    :: (MonadUnliftIO m, MonadLogger m)
    => (PG.Connection -> IO ()) -- ^ Action to perform after connection is created.
    -> ConnectionString -- ^ Connection string to the database.
    -> Int -- ^ Number of connections to be kept open in the pool.
    -> m (Pool SqlBackend)
createPostgresqlPoolModified = createPostgresqlPoolModifiedWithVersion getServerVersion

-- | Same as other similarly-named functions in this module, but takes callbacks for obtaining
-- the server version (to work around an Amazon Redshift bug) and connection-specific tweaking
-- (to change the schema).
--
-- @since 2.6.2
createPostgresqlPoolModifiedWithVersion
    :: (MonadUnliftIO m, MonadLogger m)
    => (PG.Connection -> IO (Maybe Double)) -- ^ Action to perform to get the server version.
    -> (PG.Connection -> IO ()) -- ^ Action to perform after connection is created.
    -> ConnectionString -- ^ Connection string to the database.
    -> Int -- ^ Number of connections to be kept open in the pool.
    -> m (Pool SqlBackend)
createPostgresqlPoolModifiedWithVersion getVer modConn ci =
  createSqlPool $ open' modConn getVer ci

-- | Same as 'withPostgresqlPool', but instead of opening a pool
-- of connections, only one connection is opened.
-- The provided action should use 'runSqlConn' and *not* 'runReaderT' because
-- the former brackets the database action with transaction begin/commit.
withPostgresqlConn :: (MonadUnliftIO m, MonadLogger m)
                   => ConnectionString -> (SqlBackend -> m a) -> m a
withPostgresqlConn = withPostgresqlConnWithVersion getServerVersion

-- | Same as 'withPostgresqlConn', but takes a callback for obtaining
-- the server version (to work around an Amazon Redshift bug).
--
-- @since 2.6.2
withPostgresqlConnWithVersion :: (MonadUnliftIO m, MonadLogger m)
                              => (PG.Connection -> IO (Maybe Double))
                              -> ConnectionString
                              -> (SqlBackend -> m a)
                              -> m a
withPostgresqlConnWithVersion getVer = withSqlConn . open' (const $ return ()) getVer

open'
    :: (PG.Connection -> IO ())
    -> (PG.Connection -> IO (Maybe Double))
    -> ConnectionString -> LogFunc -> IO SqlBackend
open' modConn getVer cstr logFunc = do
    conn <- PG.connectPostgreSQL cstr
    modConn conn
    ver <- getVer conn
    smap <- newIORef $ Map.empty
    return $ createBackend logFunc ver smap conn

-- | Gets the PostgreSQL server version
getServerVersion :: PG.Connection -> IO (Maybe Double)
getServerVersion conn = do
  [PG.Only version] <- PG.query_ conn "show server_version";
  let version' = rational version
  --- λ> rational "9.8.3"
  --- Right (9.8,".3")
  --- λ> rational "9.8.3.5"
  --- Right (9.8,".3.5")
  case version' of
    Right (a,_) -> return $ Just a
    Left err -> throwIO $ PostgresServerVersionError err

-- | Choose upsert sql generation function based on postgresql version.
-- PostgreSQL version >= 9.5 supports native upsert feature,
-- so depending upon that we have to choose how the sql query is generated.
-- upsertFunction :: Double -> Maybe (EntityDef -> Text -> Text)
upsertFunction :: a -> Double -> Maybe a
upsertFunction f version = if (version >= 9.5)
                         then Just f
                         else Nothing


-- | Generate a 'SqlBackend' from a 'PG.Connection'.
openSimpleConn :: LogFunc -> PG.Connection -> IO SqlBackend
openSimpleConn = openSimpleConnWithVersion getServerVersion

-- | Generate a 'SqlBackend' from a 'PG.Connection', but takes a callback for
-- obtaining the server version.
--
-- @since 2.9.1
openSimpleConnWithVersion :: (PG.Connection -> IO (Maybe Double)) -> LogFunc -> PG.Connection -> IO SqlBackend
openSimpleConnWithVersion getVer logFunc conn = do
    smap <- newIORef $ Map.empty
    serverVersion <- getVer conn
    return $ createBackend logFunc serverVersion smap conn

-- | Create the backend given a logging function, server version, mutable statement cell,
-- and connection.
createBackend :: LogFunc -> Maybe Double
              -> IORef (Map.Map Text Statement) -> PG.Connection -> SqlBackend
createBackend logFunc serverVersion smap conn = do
    SqlBackend
        { connPrepare    = prepare' conn
        , connStmtMap    = smap
        , connInsertSql  = insertSql'
        , connInsertManySql = Just insertManySql'
        , connUpsertSql  = serverVersion >>= upsertFunction upsertSql'
        , connPutManySql = serverVersion >>= upsertFunction putManySql
        , connClose      = PG.close conn
        , connMigrateSql = migrate'
        , connBegin      = \_ mIsolation -> case mIsolation of
              Nothing -> PG.begin conn
              Just iso -> PG.beginLevel (case iso of
                  ReadUncommitted -> PG.ReadCommitted -- PG Upgrades uncommitted reads to committed anyways
                  ReadCommitted -> PG.ReadCommitted
                  RepeatableRead -> PG.RepeatableRead
                  Serializable -> PG.Serializable) conn
        , connCommit     = const $ PG.commit   conn
        , connRollback   = const $ PG.rollback conn
        , connEscapeName = escape
        , connNoLimit    = "LIMIT ALL"
        , connRDBMS      = "postgresql"
        , connLimitOffset = decorateSQLWithLimitOffset "LIMIT ALL"
        , connLogFunc = logFunc
        , connMaxParams = Nothing
        , connRepsertManySql = serverVersion >>= upsertFunction repsertManySql
        }

prepare' :: PG.Connection -> Text -> IO Statement
prepare' conn sql = do
    let query = PG.Query (T.encodeUtf8 sql)
    return Statement
        { stmtFinalize = return ()
        , stmtReset = return ()
        , stmtExecute = execute' conn query
        , stmtQuery = withStmt' conn query
        }

insertSql' :: EntityDef -> [PersistValue] -> InsertSqlResult
insertSql' ent vals =
  let sql = T.concat
                [ "INSERT INTO "
                , escape $ entityDB ent
                , if null (entityFields ent)
                    then " DEFAULT VALUES"
                    else T.concat
                        [ "("
                        , T.intercalate "," $ map (escape . fieldDB) $ entityFields ent
                        , ") VALUES("
                        , T.intercalate "," (map (const "?") $ entityFields ent)
                        , ")"
                        ]
                ]
  in case entityPrimary ent of
       Just _pdef -> ISRManyKeys sql vals
       Nothing -> ISRSingle (sql <> " RETURNING " <> escape (fieldDB (entityId ent)))


upsertSql' :: EntityDef -> NonEmpty UniqueDef -> Text -> Text
upsertSql' ent uniqs updateVal = T.concat
                           [ "INSERT INTO "
                           , escape (entityDB ent)
                           , "("
                           , T.intercalate "," $ map (escape . fieldDB) $ entityFields ent
                           , ") VALUES ("
                           , T.intercalate "," $ map (const "?") (entityFields ent)
                           , ") ON CONFLICT ("
                           , T.intercalate "," $ concat $ map (\x -> map escape (map snd $ uniqueFields x)) (entityUniques ent)
                           , ") DO UPDATE SET "
                           , updateVal
                           , " WHERE "
                           , wher
                           , " RETURNING ??"
                           ]
    where
      wher = T.intercalate " AND " $ map singleCondition $ NEL.toList uniqs

      singleCondition :: UniqueDef -> Text
      singleCondition udef = T.intercalate " AND " (map singleClause $ map snd (uniqueFields udef))

      singleClause :: DBName -> Text
      singleClause field = escape (entityDB ent) <> "." <> (escape field) <> " =?"

-- | SQL for inserting multiple rows at once and returning their primary keys.
insertManySql' :: EntityDef -> [[PersistValue]] -> InsertSqlResult
insertManySql' ent valss =
  let sql = T.concat
                [ "INSERT INTO "
                , escape (entityDB ent)
                , "("
                , T.intercalate "," $ map (escape . fieldDB) $ entityFields ent
                , ") VALUES ("
                , T.intercalate "),(" $ replicate (length valss) $ T.intercalate "," $ map (const "?") (entityFields ent)
                , ") RETURNING "
                , Util.commaSeparated $ Util.dbIdColumnsEsc escape ent
                ]
  in ISRSingle sql

execute' :: PG.Connection -> PG.Query -> [PersistValue] -> IO Int64
execute' conn query vals = PG.execute conn query (map P vals)

withStmt' :: MonadIO m
          => PG.Connection
          -> PG.Query
          -> [PersistValue]
          -> Acquire (ConduitM () [PersistValue] m ())
withStmt' conn query vals =
    pull `fmap` mkAcquire openS closeS
  where
    openS = do
      -- Construct raw query
      rawquery <- PG.formatQuery conn query (map P vals)

      -- Take raw connection
      (rt, rr, rc, ids) <- PG.withConnection conn $ \rawconn -> do
            -- Execute query
            mret <- LibPQ.exec rawconn rawquery
            case mret of
              Nothing -> do
                merr <- LibPQ.errorMessage rawconn
                fail $ case merr of
                         Nothing -> "Postgresql.withStmt': unknown error"
                         Just e  -> "Postgresql.withStmt': " ++ B8.unpack e
              Just ret -> do
                -- Check result status
                status <- LibPQ.resultStatus ret
                case status of
                  LibPQ.TuplesOk -> return ()
                  _ -> PG.throwResultError "Postgresql.withStmt': bad result status " ret status

                -- Get number and type of columns
                cols <- LibPQ.nfields ret
                oids <- forM [0..cols-1] $ \col -> fmap ((,) col) (LibPQ.ftype ret col)
                -- Ready to go!
                rowRef   <- newIORef (LibPQ.Row 0)
                rowCount <- LibPQ.ntuples ret
                return (ret, rowRef, rowCount, oids)
      let getters
            = map (\(col, oid) -> getGetter conn oid $ PG.Field rt col oid) ids
      return (rt, rr, rc, getters)

    closeS (ret, _, _, _) = LibPQ.unsafeFreeResult ret

    pull x = do
        y <- liftIO $ pullS x
        case y of
            Nothing -> return ()
            Just z -> yield z >> pull x

    pullS (ret, rowRef, rowCount, getters) = do
        row <- atomicModifyIORef rowRef (\r -> (r+1, r))
        if row == rowCount
           then return Nothing
           else fmap Just $ forM (zip getters [0..]) $ \(getter, col) -> do
                                mbs <- LibPQ.getvalue' ret row col
                                case mbs of
                                  Nothing ->
                                    -- getvalue' verified that the value is NULL.
                                    -- However, that does not mean that there are
                                    -- no NULL values inside the value (e.g., if
                                    -- we're dealing with an array of optional values).
                                    return PersistNull
                                  Just bs -> do
                                    ok <- PGFF.runConversion (getter mbs) conn
                                    bs `seq` case ok of
                                                        Errors (exc:_) -> throw exc
                                                        Errors [] -> error "Got an Errors, but no exceptions"
                                                        Ok v  -> return v

-- | Avoid orphan instances.
newtype P = P PersistValue


instance PGTF.ToField P where
    toField (P (PersistText t))        = PGTF.toField t
    toField (P (PersistByteString bs)) = PGTF.toField (PG.Binary bs)
    toField (P (PersistInt64 i))       = PGTF.toField i
    toField (P (PersistDouble d))      = PGTF.toField d
    toField (P (PersistRational r))    = PGTF.Plain $
                                         BBB.fromString $
                                         show (fromRational r :: Pico) --  FIXME: Too Ambigous, can not select precision without information about field
    toField (P (PersistBool b))        = PGTF.toField b
    toField (P (PersistDay d))         = PGTF.toField d
    toField (P (PersistTimeOfDay t))   = PGTF.toField t
    toField (P (PersistUTCTime t))     = PGTF.toField t
    toField (P PersistNull)            = PGTF.toField PG.Null
    toField (P (PersistList l))        = PGTF.toField $ listToJSON l
    toField (P (PersistMap m))         = PGTF.toField $ mapToJSON m
    toField (P (PersistDbSpecific s))  = PGTF.toField (Unknown s)
    toField (P (PersistArray a))       = PGTF.toField $ PG.PGArray $ P <$> a
    toField (P (PersistObjectId _))    =
        error "Refusing to serialize a PersistObjectId to a PostgreSQL value"

newtype Unknown = Unknown { unUnknown :: ByteString }
  deriving (Eq, Show, Read, Ord, Typeable)

instance PGFF.FromField Unknown where
    fromField f mdata =
      case mdata of
        Nothing  -> PGFF.returnError PGFF.UnexpectedNull f "Database.Persist.Postgresql/PGFF.FromField Unknown"
        Just dat -> return (Unknown dat)

instance PGTF.ToField Unknown where
    toField (Unknown a) = PGTF.Escape a

type Getter a = PGFF.FieldParser a

convertPV :: PGFF.FromField a => (a -> b) -> Getter b
convertPV f = (fmap f .) . PGFF.fromField

builtinGetters :: I.IntMap (Getter PersistValue)
builtinGetters = I.fromList
    [ (k PS.bool,        convertPV PersistBool)
    , (k PS.bytea,       convertPV (PersistByteString . unBinary))
    , (k PS.char,        convertPV PersistText)
    , (k PS.name,        convertPV PersistText)
    , (k PS.int8,        convertPV PersistInt64)
    , (k PS.int2,        convertPV PersistInt64)
    , (k PS.int4,        convertPV PersistInt64)
    , (k PS.text,        convertPV PersistText)
    , (k PS.xml,         convertPV PersistText)
    , (k PS.float4,      convertPV PersistDouble)
    , (k PS.float8,      convertPV PersistDouble)
    , (k PS.money,       convertPV PersistRational)
    , (k PS.bpchar,      convertPV PersistText)
    , (k PS.varchar,     convertPV PersistText)
    , (k PS.date,        convertPV PersistDay)
    , (k PS.time,        convertPV PersistTimeOfDay)
    , (k PS.timestamp,   convertPV (PersistUTCTime. localTimeToUTC utc))
    , (k PS.timestamptz, convertPV PersistUTCTime)
    , (k PS.bit,         convertPV PersistInt64)
    , (k PS.varbit,      convertPV PersistInt64)
    , (k PS.numeric,     convertPV PersistRational)
    , (k PS.void,        \_ _ -> return PersistNull)
    , (k PS.json,        convertPV (PersistByteString . unUnknown))
    , (k PS.jsonb,       convertPV (PersistByteString . unUnknown))
    , (k PS.unknown,     convertPV (PersistByteString . unUnknown))

    -- Array types: same order as above.
    -- The OIDs were taken from pg_type.
    , (1000,             listOf PersistBool)
    , (1001,             listOf (PersistByteString . unBinary))
    , (1002,             listOf PersistText)
    , (1003,             listOf PersistText)
    , (1016,             listOf PersistInt64)
    , (1005,             listOf PersistInt64)
    , (1007,             listOf PersistInt64)
    , (1009,             listOf PersistText)
    , (143,              listOf PersistText)
    , (1021,             listOf PersistDouble)
    , (1022,             listOf PersistDouble)
    , (1023,             listOf PersistUTCTime)
    , (1024,             listOf PersistUTCTime)
    , (791,              listOf PersistRational)
    , (1014,             listOf PersistText)
    , (1015,             listOf PersistText)
    , (1182,             listOf PersistDay)
    , (1183,             listOf PersistTimeOfDay)
    , (1115,             listOf PersistUTCTime)
    , (1185,             listOf PersistUTCTime)
    , (1561,             listOf PersistInt64)
    , (1563,             listOf PersistInt64)
    , (1231,             listOf PersistRational)
    -- no array(void) type
    , (2951,             listOf (PersistDbSpecific . unUnknown))
    , (199,              listOf (PersistByteString . unUnknown))
    , (3807,             listOf (PersistByteString . unUnknown))
    -- no array(unknown) either
    ]
    where
        k (PGFF.typoid -> i) = PG.oid2int i
        -- A @listOf f@ will use a @PGArray (Maybe T)@ to convert
        -- the values to Haskell-land.  The @Maybe@ is important
        -- because the usual way of checking NULLs
        -- (c.f. withStmt') won't check for NULL inside
        -- arrays---or any other compound structure for that matter.
        listOf f = convertPV (PersistList . map (nullable f) . PG.fromPGArray)
          where nullable = maybe PersistNull

getGetter :: PG.Connection -> PG.Oid -> Getter PersistValue
getGetter _conn oid
  = fromMaybe defaultGetter $ I.lookup (PG.oid2int oid) builtinGetters
  where defaultGetter = convertPV (PersistDbSpecific . unUnknown)

unBinary :: PG.Binary a -> a
unBinary (PG.Binary x) = x

doesTableExist :: (Text -> IO Statement)
               -> DBName -- ^ table name
               -> IO Bool
doesTableExist getter (DBName name) = do
    stmt <- getter sql
    with (stmtQuery stmt vals) (\src -> runConduit $ src .| start)
  where
    sql = "SELECT COUNT(*) FROM pg_catalog.pg_tables WHERE schemaname != 'pg_catalog'"
          <> " AND schemaname != 'information_schema' AND tablename=?"
    vals = [PersistText name]

    start = await >>= maybe (error "No results when checking doesTableExist") start'
    start' [PersistInt64 0] = finish False
    start' [PersistInt64 1] = finish True
    start' res = error $ "doesTableExist returned unexpected result: " ++ show res
    finish x = await >>= maybe (return x) (error "Too many rows returned in doesTableExist")

migrate' :: [EntityDef]
         -> (Text -> IO Statement)
         -> EntityDef
         -> IO (Either [Text] [(Bool, Text)])
migrate' allDefs getter entity = fmap (fmap $ map showAlterDb) $ do
    old <- getColumns getter entity newcols'
    case partitionEithers old of
        ([], old'') -> do
            exists <-
                if null old
                    then doesTableExist getter name
                    else return True
            return $ Right $ migrationText exists old''
        (errs, _) -> return $ Left errs
  where
    name = entityDB entity
    (newcols', udefs, fdefs) = mkColumns allDefs entity
    migrationText exists old''
        | not exists =
            createText newcols fdefs udspair
        | otherwise =
            let (acs, ats) =
                    getAlters allDefs entity (newcols, udspair)
                    -- $ excludeForeignKeys
                    $ old'
                acs' = map (AlterColumn name) acs
                ats' = map (AlterTable name) ats
            in
                acs' ++ ats'
       where
         old' = partitionEithers old''
<<<<<<< HEAD
         (newcols', udefs, fdefs) = postgresMkColumns allDefs entity
=======
>>>>>>> 4450d3ff
         newcols = filter (not . safeToRemove entity . cName) newcols'
         udspair = map udToPair udefs
         excludeForeignKeys (xs,ys) = (map excludeForeignKey xs,ys)
         excludeForeignKey c = case cReference c of
           Just (_,fk) ->
             case find (\f -> fk == foreignConstraintNameDBName f) fdefs of
               Just _ -> c { cReference = Nothing }
               Nothing -> c
           Nothing -> c
            -- Check for table existence if there are no columns, workaround
            -- for https://github.com/yesodweb/persistent/issues/152

    createText newcols fdefs udspair =
        (addTable newcols entity) : uniques ++ references ++ foreignsAlt
      where
        uniques = flip concatMap udspair $ \(uname, ucols) ->
                [AlterTable name $ AddUniqueConstraint uname ucols]
        references =
            mapMaybe
                (\Column { cName, cReference } ->
                    fmap (getAddReference allDefs Nothing name cName) cReference
                )
                newcols
        foreignsAlt = map (mkForeignAlt name) fdefs

mkForeignAlt
    :: DBName
    -> ForeignDef
    -> AlterDB
mkForeignAlt name fdef =
    AlterColumn
        name
        ( foreignRefTableDBName fdef
        , addReference
        )
  where
    addReference =
        AddReference
            constraintName
            childfields
            escapedParentFields
            (foreignFieldCascade fdef)
    constraintName =
        foreignConstraintNameDBName fdef
    (childfields, parentfields) =
        unzip (map (\((_,b),(_,d)) -> (b,d)) (foreignFields fdef))
    escapedParentFields =
        map escape parentfields

addTable :: [Column] -> EntityDef -> AlterDB
addTable cols entity = AddTable $ T.concat
                       -- Lower case e: see Database.Persist.Sql.Migration
                       [ "CREATe TABLE " -- DO NOT FIX THE CAPITALIZATION!
                       , escape name
                       , "("
                       , idtxt
                       , if null cols then "" else ","
                       , T.intercalate "," $ map showColumn cols
                       , ")"
                       ]
    where
      name = entityDB entity
      idtxt = case entityPrimary entity of
                Just pdef -> T.concat [" PRIMARY KEY (", T.intercalate "," $ map (escape . fieldDB) $ compositeFields pdef, ")"]
                Nothing   ->
                    let defText = defaultAttribute $ fieldAttrs $ entityId entity
                        sType = fieldSqlType $ entityId entity
                    in  T.concat
                            [ escape $ fieldDB (entityId entity)
                            , maySerial sType defText
                            , " PRIMARY KEY UNIQUE"
                            , mayDefault defText
                            ]

maySerial :: SqlType -> Maybe Text -> Text
maySerial SqlInt64 Nothing = " SERIAL8 "
maySerial sType _ = " " <> showSqlType sType

mayDefault :: Maybe Text -> Text
mayDefault def = case def of
    Nothing -> ""
    Just d -> " DEFAULT " <> d

type SafeToRemove = Bool

<<<<<<< HEAD
data AlterColumn = ChangeType SqlType Text
                 | IsNull | NotNull | Add' Column | Drop SafeToRemove
                 | Default Text | NoDefault | Update' Text
                 | AddReference DBName [DBName] [Text] | DropReference DBName
=======
data AlterColumn
    = ChangeType SqlType Text
    | IsNull | NotNull | Add' Column | Drop SafeToRemove
    | Default Text | NoDefault | Update' Text
    | AddReference DBName [DBName] [Text] FieldCascade
    | DropReference DBName
>>>>>>> 4450d3ff

type AlterColumn' = (DBName, AlterColumn)

data AlterTable = AddUniqueConstraint DBName [DBName]
                | DropConstraint DBName

data AlterDB = AddTable Text
             | AlterColumn DBName AlterColumn'
             | AlterTable DBName AlterTable

-- | Returns all of the columns in the given table currently in the database.
getColumns :: (Text -> IO Statement)
           -> EntityDef -> [Column]
           -> IO [Either Text (Either Column (DBName, [DBName]))]
getColumns getter def cols = do
    let sqlv=T.concat ["SELECT "
                          ,"column_name "
                          ,",is_nullable "
                          ,",COALESCE(domain_name, udt_name)" -- See DOMAINS below
                          ,",column_default "
                          ,",numeric_precision "
                          ,",numeric_scale "
                          ,",character_maximum_length "
                          ,"FROM information_schema.columns "
                          ,"WHERE table_catalog=current_database() "
                          ,"AND table_schema=current_schema() "
                          ,"AND table_name=? "
                          ,"AND column_name <> ?"]

-- DOMAINS Postgres supports the concept of domains, which are data types with optional constraints.
-- An app might make an "email" domain over the varchar type, with a CHECK that the emails are valid
-- In this case the generated SQL should use the domain name: ALTER TABLE users ALTER COLUMN foo TYPE email
-- This code exists to use the domain name (email), instead of the underlying type (varchar).
-- This is tested in EquivalentTypeTest.hs

    stmt <- getter sqlv
    let vals =
            [ PersistText $ unDBName $ entityDB def
            , PersistText $ unDBName $ fieldDB (entityId def)
            ]
    cs <- with (stmtQuery stmt vals) (\src -> runConduit $ src .| helper)
    let sqlc = T.concat ["SELECT "
                          ,"c.constraint_name, "
                          ,"c.column_name "
                          ,"FROM information_schema.key_column_usage c, "
                          ,"information_schema.table_constraints k "
                          ,"WHERE c.table_catalog=current_database() "
                          ,"AND c.table_catalog=k.table_catalog "
                          ,"AND c.table_schema=current_schema() "
                          ,"AND c.table_schema=k.table_schema "
                          ,"AND c.table_name=? "
                          ,"AND c.table_name=k.table_name "
                          ,"AND c.column_name <> ? "
                          ,"AND c.constraint_name=k.constraint_name "
                          ,"AND NOT k.constraint_type IN ('PRIMARY KEY', 'FOREIGN KEY') "
                          ,"ORDER BY c.constraint_name, c.column_name"]

    stmt' <- getter sqlc

    us <- with (stmtQuery stmt' vals) (\src -> runConduit $ src .| helperU)
    return $ cs ++ us
  where
    refMap = Map.fromList $ foldl ref [] cols
        where ref rs c = case cReference c of
                  Nothing -> rs
                  (Just r) -> (unDBName $ cName c, r) : rs
    getAll front = do
        x <- CL.head
        case x of
            Nothing -> return $ front []
            Just [PersistText con, PersistText col] -> getAll (front . (:) (con, col))
            Just [PersistByteString con, PersistByteString col] -> getAll (front . (:) (T.decodeUtf8 con, T.decodeUtf8 col))
            Just o -> error $ "unexpected datatype returned for postgres o="++show o
    helperU = do
        rows <- getAll id
        return $ map (Right . Right . (DBName . fst . head &&& map (DBName . snd)))
               $ groupBy ((==) `on` fst) rows
    helper = do
        x <- CL.head
        case x of
            Nothing -> return []
            Just x'@((PersistText cname):_) -> do
                col <- liftIO $ getColumn getter (entityDB def) x' (Map.lookup cname refMap)
                let col' = case col of
                            Left e -> Left e
                            Right c -> Right $ Left c
                cols <- helper
                return $ col' : cols

-- | Check if a column name is listed as the "safe to remove" in the entity
-- list.
safeToRemove :: EntityDef -> DBName -> Bool
safeToRemove def (DBName colName)
    = any (elem "SafeToRemove" . fieldAttrs)
    $ filter ((== DBName colName) . fieldDB)
    $ entityFields def

getAlters :: [EntityDef]
          -> EntityDef
          -> ([Column], [(DBName, [DBName])])
          -> ([Column], [(DBName, [DBName])])
          -> ([AlterColumn'], [AlterTable])
getAlters defs def (c1, u1) (c2, u2) =
    (getAltersC c1 c2, getAltersU u1 u2)
  where
    getAltersC [] old = map (\x -> (cName x, Drop $ safeToRemove def $ cName x)) old
    getAltersC (new:news) old =
        let (alters, old') = findAlters defs (entityDB def) new old
         in alters ++ getAltersC news old'

    getAltersU
        :: [(DBName, [DBName])]
        -> [(DBName, [DBName])]
        -> [AlterTable]
    getAltersU [] old =
        map DropConstraint $ filter (not . isManual) $ map fst old
    getAltersU ((name, cols):news) old =
        case lookup name old of
            Nothing ->
                AddUniqueConstraint name cols : getAltersU news old
            Just ocols ->
                let old' = filter (\(x, _) -> x /= name) old
                 in if sort cols == sort ocols
                        then getAltersU news old'
                        else  DropConstraint name
                            : AddUniqueConstraint name cols
                            : getAltersU news old'

    -- Don't drop constraints which were manually added.
    isManual (DBName x) = "__manual_" `T.isPrefixOf` x

getColumn :: (Text -> IO Statement)
          -> DBName -> [PersistValue]
          -> Maybe (DBName, DBName)
          -> IO (Either Text Column)
getColumn getter tableName' [PersistText columnName, PersistText isNullable, PersistText typeName, defaultValue, numericPrecision, numericScale, maxlen] refName =
    case d' of
        Left s -> return $ Left s
        Right d'' ->
            let typeStr = case maxlen of
                            PersistInt64 n -> T.concat [typeName, "(", T.pack (show n), ")"]
                            _              -> typeName
             in case getType typeStr of
                  Left s -> return $ Left s
                  Right t -> do
                      let cname = DBName columnName
                      ref <- getRef cname refName
                      return $ Right Column
                          { cName = cname
                          , cNull = isNullable == "YES"
                          , cSqlType = t
                          , cDefault = fmap stripSuffixes d''
                          , cDefaultConstraintName = Nothing
                          , cMaxLen = Nothing
                          , cReference = ref
                          }
  where
    stripSuffixes t =
        loop'
            [ "::character varying"
            , "::text"
            ]
      where
        loop' [] = t
        loop' (p:ps) =
            case T.stripSuffix p t of
                Nothing -> loop' ps
                Just t' -> t'
    getRef _ Nothing = return Nothing
    getRef cname (Just (_, refName')) = do
        let sql = T.concat ["SELECT DISTINCT "
                           ,"ccu.table_name, "
                           ,"tc.constraint_name "
                           ,"FROM information_schema.constraint_column_usage ccu, "
                           ,"information_schema.key_column_usage kcu, "
                           ,"information_schema.table_constraints tc "
                           ,"WHERE tc.constraint_type='FOREIGN KEY' "
                           ,"AND kcu.constraint_name=tc.constraint_name "
                           ,"AND ccu.constraint_name=kcu.constraint_name "
                           ,"AND kcu.ordinal_position=1 "
                           ,"AND kcu.table_name=? "
                           ,"AND kcu.column_name=? "
                           ,"AND tc.constraint_name=?"]
        stmt <- getter sql
        cntrs <- with (stmtQuery stmt [PersistText $ unDBName tableName'
                                      ,PersistText $ unDBName cname
                                      ,PersistText $ unDBName refName'])
                      (\src -> runConduit $ src .| CL.consume)
        case cntrs of
          [] -> return Nothing
          [[PersistText table, PersistText constraint]] ->
            return $ Just (DBName table, DBName constraint)
          xs ->
            error $ mconcat
              [ "Postgresql.getColumn: error fetching constraints. Expected a single result for foreign key query for table: "
              , T.unpack (unDBName tableName')
              , " and column: "
              , T.unpack (unDBName cname)
              , " but got: "
              , show xs
              ]
    d' = case defaultValue of
            PersistNull   -> Right Nothing
            PersistText t -> Right $ Just t
            _ -> Left $ T.pack $ "Invalid default column: " ++ show defaultValue
    getType "int4"        = Right SqlInt32
    getType "int8"        = Right SqlInt64
    getType "varchar"     = Right SqlString
    getType "text"        = Right SqlString
    getType "date"        = Right SqlDay
    getType "bool"        = Right SqlBool
    getType "timestamptz" = Right SqlDayTime
    getType "float4"      = Right SqlReal
    getType "float8"      = Right SqlReal
    getType "bytea"       = Right SqlBlob
    getType "time"        = Right SqlTime
    getType "numeric"     = getNumeric numericPrecision numericScale
    getType a             = Right $ SqlOther a

    getNumeric (PersistInt64 a) (PersistInt64 b) = Right $ SqlNumeric (fromIntegral a) (fromIntegral b)
    getNumeric PersistNull PersistNull = Left $ T.concat
      [ "No precision and scale were specified for the column: "
      , columnName
      , " in table: "
      , unDBName tableName'
      , ". Postgres defaults to a maximum scale of 147,455 and precision of 16383,"
      , " which is probably not what you intended."
      , " Specify the values as numeric(total_digits, digits_after_decimal_place)."
      ]
    getNumeric a b = Left $ T.concat
      [ "Can not get numeric field precision for the column: "
      , columnName
      , " in table: "
      , unDBName tableName'
      , ". Expected an integer for both precision and scale, "
      , "got: "
      , T.pack $ show a
      , " and "
      , T.pack $ show b
      , ", respectively."
      , " Specify the values as numeric(total_digits, digits_after_decimal_place)."
      ]
getColumn _ _ columnName _ =
    return $ Left $ T.pack $ "Invalid result from information_schema: " ++ show columnName

-- | Intelligent comparison of SQL types, to account for SqlInt32 vs SqlOther integer
sqlTypeEq :: SqlType -> SqlType -> Bool
sqlTypeEq x y =
    T.toCaseFold (showSqlType x) == T.toCaseFold (showSqlType y)

findAlters :: [EntityDef] -> DBName -> Column -> [Column] -> ([AlterColumn'], [Column])
findAlters defs _tablename col@(Column name isNull sqltype def _defConstraintName _maxLen ref) cols =
    case filter (\c -> cName c == name) cols of
        [] -> ([(name, Add' col)], cols)
        Column _ isNull' sqltype' def' _defConstraintName' _maxLen' ref':_ ->
            let refDrop Nothing = []
                refDrop (Just (_, cname)) = [(name, DropReference cname)]
                refAdd Nothing = []
                refAdd (Just (tname, a)) =
                    case find ((==tname) . entityDB) defs of
                        Just refdef ->
                            [ ( tname
                              , AddReference
                                    a
                                    [name]
                                    (Util.dbIdColumnsEsc escape refdef)
                                    noCascade
                              )
                            ]
                        Nothing ->
                            error $ "could not find the entityDef for reftable[" ++ show tname ++ "]"
                modRef =
                    if fmap snd ref == fmap snd ref'
                        then []
                        else refDrop ref' ++ refAdd ref
                modNull = case (isNull, isNull') of
                            (True, False) -> [(name, IsNull)]
                            (False, True) ->
                                let up = case def of
                                            Nothing -> id
                                            Just s -> (:) (name, Update' s)
                                 in up [(name, NotNull)]
                            _ -> []
                modType
                    | sqlTypeEq sqltype sqltype' = []
                    -- When converting from Persistent pre-2.0 databases, we
                    -- need to make sure that TIMESTAMP WITHOUT TIME ZONE is
                    -- treated as UTC.
                    | sqltype == SqlDayTime && sqltype' == SqlOther "timestamp" =
                        [(name, ChangeType sqltype $ T.concat
                            [ " USING "
                            , escape name
                            , " AT TIME ZONE 'UTC'"
                            ])]
                    | otherwise = [(name, ChangeType sqltype "")]
                modDef =
                    if def == def'
                        then []
                        else case def of
                                Nothing -> [(name, NoDefault)]
                                Just s -> [(name, Default s)]
             in (modRef ++ modDef ++ modNull ++ modType,
                 filter (\c -> cName c /= name) cols)

-- | Get the references to be added to a table for the given column.
getAddReference
    :: [EntityDef]
    -> Maybe ForeignDef
    -> DBName
    -> DBName
    -> (DBName, DBName)
    -> AlterDB
getAddReference allDefs mforeignDef table cname (s, constraintName) =
    AlterColumn
        table
        ( s
        , AddReference constraintName [cname] id_ (maybe noCascade foreignFieldCascade mforeignDef)
        )
  where
    id_ =
        fromMaybe
            (error $ "Could not find ID of entity " ++ show s)
            $ do
                entDef <- find ((== s) . entityDB) allDefs
                return $ Util.dbIdColumnsEsc escape entDef


showColumn :: Column -> Text
showColumn (Column n nu sqlType' def _defConstraintName _maxLen _ref) = T.concat
    [ escape n
    , " "
    , showSqlType sqlType'
    , " "
    , if nu then "NULL" else "NOT NULL"
    , case def of
        Nothing -> ""
        Just s -> " DEFAULT " <> s
    ]

showSqlType :: SqlType -> Text
showSqlType SqlString = "VARCHAR"
showSqlType SqlInt32 = "INT4"
showSqlType SqlInt64 = "INT8"
showSqlType SqlReal = "DOUBLE PRECISION"
showSqlType (SqlNumeric s prec) = T.concat [ "NUMERIC(", T.pack (show s), ",", T.pack (show prec), ")" ]
showSqlType SqlDay = "DATE"
showSqlType SqlTime = "TIME"
showSqlType SqlDayTime = "TIMESTAMP WITH TIME ZONE"
showSqlType SqlBlob = "BYTEA"
showSqlType SqlBool = "BOOLEAN"

-- Added for aliasing issues re: https://github.com/yesodweb/yesod/issues/682
showSqlType (SqlOther (T.toLower -> "integer")) = "INT4"

showSqlType (SqlOther t) = t

showAlterDb :: AlterDB -> (Bool, Text)
showAlterDb (AddTable s) = (False, s)
showAlterDb (AlterColumn t (c, ac)) =
    (isUnsafe ac, showAlter t (c, ac))
  where
    isUnsafe (Drop safeRemove) = not safeRemove
    isUnsafe _ = False
showAlterDb (AlterTable t at) = (False, showAlterTable t at)

showAlterTable :: DBName -> AlterTable -> Text
showAlterTable table (AddUniqueConstraint cname cols) = T.concat
    [ "ALTER TABLE "
    , escape table
    , " ADD CONSTRAINT "
    , escape cname
    , " UNIQUE("
    , T.intercalate "," $ map escape cols
    , ")"
    ]
showAlterTable table (DropConstraint cname) = T.concat
    [ "ALTER TABLE "
    , escape table
    , " DROP CONSTRAINT "
    , escape cname
    ]

showAlter :: DBName -> AlterColumn' -> Text
showAlter table (n, ChangeType t extra) =
    T.concat
        [ "ALTER TABLE "
        , escape table
        , " ALTER COLUMN "
        , escape n
        , " TYPE "
        , showSqlType t
        , extra
        ]
showAlter table (n, IsNull) =
    T.concat
        [ "ALTER TABLE "
        , escape table
        , " ALTER COLUMN "
        , escape n
        , " DROP NOT NULL"
        ]
showAlter table (n, NotNull) =
    T.concat
        [ "ALTER TABLE "
        , escape table
        , " ALTER COLUMN "
        , escape n
        , " SET NOT NULL"
        ]
showAlter table (_, Add' col) =
    T.concat
        [ "ALTER TABLE "
        , escape table
        , " ADD COLUMN "
        , showColumn col
        ]
showAlter table (n, Drop _) =
    T.concat
        [ "ALTER TABLE "
        , escape table
        , " DROP COLUMN "
        , escape n
        ]
showAlter table (n, Default s) =
    T.concat
        [ "ALTER TABLE "
        , escape table
        , " ALTER COLUMN "
        , escape n
        , " SET DEFAULT "
        , s
        ]
showAlter table (n, NoDefault) = T.concat
    [ "ALTER TABLE "
    , escape table
    , " ALTER COLUMN "
    , escape n
    , " DROP DEFAULT"
    ]
showAlter table (n, Update' s) = T.concat
    [ "UPDATE "
    , escape table
    , " SET "
    , escape n
    , "="
    , s
    , " WHERE "
    , escape n
    , " IS NULL"
    ]
showAlter table (reftable, AddReference fkeyname t2 id2 cascade) = T.concat
    [ "ALTER TABLE "
    , escape table
    , " ADD CONSTRAINT "
    , escape fkeyname
    , " FOREIGN KEY("
    , T.intercalate "," $ map escape t2
    , ") REFERENCES "
    , escape reftable
    , "("
    , T.intercalate "," id2
    , ")"
    ] <> renderFieldCascade cascade
showAlter table (_, DropReference cname) = T.concat
    [ "ALTER TABLE "
    , escape table
    , " DROP CONSTRAINT "
    , escape cname
    ]

-- | Get the SQL string for the table that a PeristEntity represents.
-- Useful for raw SQL queries.
tableName :: (PersistEntity record) => record -> Text
tableName = escape . tableDBName

-- | Get the SQL string for the field that an EntityField represents.
-- Useful for raw SQL queries.
fieldName :: (PersistEntity record) => EntityField record typ -> Text
fieldName = escape . fieldDBName

escape :: DBName -> Text
escape (DBName s) =
    T.pack $ '"' : go (T.unpack s) ++ "\""
  where
    go "" = ""
    go ('"':xs) = "\"\"" ++ go xs
    go (x:xs) = x : go xs

-- | Information required to connect to a PostgreSQL database
-- using @persistent@'s generic facilities.  These values are the
-- same that are given to 'withPostgresqlPool'.
data PostgresConf = PostgresConf
    { pgConnStr  :: ConnectionString
      -- ^ The connection string.
    , pgPoolSize :: Int
      -- ^ How many connections should be held in the connection pool.
    } deriving (Show, Read, Data, Typeable)

instance FromJSON PostgresConf where
    parseJSON v = modifyFailure ("Persistent: error loading PostgreSQL conf: " ++) $
      flip (withObject "PostgresConf") v $ \o -> do
        database <- o .: "database"
        host     <- o .: "host"
        port     <- o .:? "port" .!= 5432
        user     <- o .: "user"
        password <- o .: "password"
        pool     <- o .: "poolsize"
        let ci = PG.ConnectInfo
                   { PG.connectHost     = host
                   , PG.connectPort     = port
                   , PG.connectUser     = user
                   , PG.connectPassword = password
                   , PG.connectDatabase = database
                   }
            cstr = PG.postgreSQLConnectionString ci
        return $ PostgresConf cstr pool
instance PersistConfig PostgresConf where
    type PersistConfigBackend PostgresConf = SqlPersistT
    type PersistConfigPool PostgresConf = ConnectionPool
    createPoolConfig (PostgresConf cs size) = runNoLoggingT $ createPostgresqlPool cs size -- FIXME
    runPool _ = runSqlPool
    loadConfig = parseJSON

    applyEnv c0 = do
        env <- getEnvironment
        return $ addUser env
               $ addPass env
               $ addDatabase env
               $ addPort env
               $ addHost env c0
      where
        addParam param val c =
            c { pgConnStr = B8.concat [pgConnStr c, " ", param, "='", pgescape val, "'"] }

        pgescape = B8.pack . go
            where
              go ('\'':rest) = '\\' : '\'' : go rest
              go ('\\':rest) = '\\' : '\\' : go rest
              go ( x  :rest) =      x      : go rest
              go []          = []

        maybeAddParam param envvar env =
            maybe id (addParam param) $
            lookup envvar env

        addHost     = maybeAddParam "host"     "PGHOST"
        addPort     = maybeAddParam "port"     "PGPORT"
        addUser     = maybeAddParam "user"     "PGUSER"
        addPass     = maybeAddParam "password" "PGPASS"
        addDatabase = maybeAddParam "dbname"   "PGDATABASE"

refName :: DBName -> DBName -> DBName
refName (DBName table) (DBName column) =
    let overhead = T.length $ T.concat ["_", "_fkey"]
        (fromTable, fromColumn) = shortenNames overhead (T.length table, T.length column)
    in DBName $ T.concat [T.take fromTable table, "_", T.take fromColumn column, "_fkey"]

    where

      -- Postgres automatically truncates too long foreign keys to a combination of
      -- truncatedTableName + "_" + truncatedColumnName + "_fkey"
      -- This works fine for normal use cases, but it creates an issue for Persistent
      -- Because after running the migrations, Persistent sees the truncated foreign key constraint
      -- doesn't have the expected name, and suggests that you migrate again
      -- To workaround this, we copy the Postgres truncation approach before sending foreign key constraints to it.
      --
      -- I believe this will also be an issue for extremely long table names, 
      -- but it's just much more likely to exist with foreign key constraints because they're usually tablename * 2 in length

      -- Approximation of the algorithm Postgres uses to truncate identifiers
      -- See makeObjectName https://github.com/postgres/postgres/blob/5406513e997f5ee9de79d4076ae91c04af0c52f6/src/backend/commands/indexcmds.c#L2074-L2080
      shortenNames :: Int -> (Int, Int) -> (Int, Int)
      shortenNames overhead (x, y)
           | x + y + overhead <= maximumIdentifierLength = (x, y)
           | x > y = shortenNames overhead (x - 1, y)
           | otherwise = shortenNames overhead (x, y - 1)

-- | Postgres' default maximum identifier length in bytes
-- (You can re-compile Postgres with a new limit, but I'm assuming that virtually noone does this).
-- See https://www.postgresql.org/docs/11/sql-syntax-lexical.html#SQL-SYNTAX-IDENTIFIERS
maximumIdentifierLength :: Int
maximumIdentifierLength = 63

udToPair :: UniqueDef -> (DBName, [DBName])
udToPair ud = (uniqueDBName ud, map snd $ uniqueFields ud)

mockMigrate :: [EntityDef]
         -> (Text -> IO Statement)
         -> EntityDef
         -> IO (Either [Text] [(Bool, Text)])
mockMigrate allDefs _ entity = fmap (fmap $ map showAlterDb) $ do
    case partitionEithers [] of
        ([], old'') -> return $ Right $ migrationText False old''
        (errs, _) -> return $ Left errs
  where
    name = entityDB entity
    migrationText exists old'' =
        if not exists
            then createText newcols fdefs udspair
            else let (acs, ats) = getAlters allDefs entity (newcols, udspair) old'
                     acs' = map (AlterColumn name) acs
                     ats' = map (AlterTable name) ats
                 in  acs' ++ ats'
       where
         old' = partitionEithers old''
         (newcols', udefs, fdefs) = postgresMkColumns allDefs entity
         newcols = filter (not . safeToRemove entity . cName) newcols'
         udspair = map udToPair udefs
            -- Check for table existence if there are no columns, workaround
            -- for https://github.com/yesodweb/persistent/issues/152

    createText newcols fdefs udspair =
        (addTable newcols entity) : uniques ++ references ++ foreignsAlt
      where
        uniques = flip concatMap udspair $ \(uname, ucols) ->
                [AlterTable name $ AddUniqueConstraint uname ucols]
        references =
            mapMaybe
                (\Column { cName, cReference } ->
                    fmap (getAddReference allDefs Nothing name cName) cReference
                )
                $ newcols
        foreignsAlt = map (mkForeignAlt name) fdefs

-- | Mock a migration even when the database is not present.
-- This function performs the same functionality of 'printMigration'
-- with the difference that an actual database is not needed.
mockMigration :: Migration -> IO ()
mockMigration mig = do
  smap <- newIORef $ Map.empty
  let sqlbackend = SqlBackend { connPrepare = \_ -> do
                                             return Statement
                                                        { stmtFinalize = return ()
                                                        , stmtReset = return ()
                                                        , stmtExecute = undefined
                                                        , stmtQuery = \_ -> return $ return ()
                                                        },
                             connInsertManySql = Nothing,
                             connInsertSql = undefined,
                             connUpsertSql = Nothing,
                             connPutManySql = Nothing,
                             connStmtMap = smap,
                             connClose = undefined,
                             connMigrateSql = mockMigrate,
                             connBegin = undefined,
                             connCommit = undefined,
                             connRollback = undefined,
                             connEscapeName = escape,
                             connNoLimit = undefined,
                             connRDBMS = undefined,
                             connLimitOffset = undefined,
                             connLogFunc = undefined,
                             connMaxParams = Nothing,
                             connRepsertManySql = Nothing
                             }
      result = runReaderT $ runWriterT $ runWriterT mig
  resp <- result sqlbackend
  mapM_ T.putStrLn $ map snd $ snd resp

putManySql :: EntityDef -> Int -> Text
putManySql ent n = putManySql' conflictColumns fields ent n
  where
    fields = entityFields ent
    conflictColumns = concatMap (map (escape . snd) . uniqueFields) (entityUniques ent)

repsertManySql :: EntityDef -> Int -> Text
repsertManySql ent n = putManySql' conflictColumns fields ent n
  where
    fields = keyAndEntityFields ent
    conflictColumns = escape . fieldDB <$> entityKeyFields ent

putManySql' :: [Text] -> [FieldDef] -> EntityDef -> Int -> Text
putManySql' conflictColumns fields ent n = q
  where
    fieldDbToText = escape . fieldDB
    mkAssignment f = T.concat [f, "=EXCLUDED.", f]

    table = escape . entityDB $ ent
    columns = Util.commaSeparated $ map fieldDbToText fields
    placeholders = map (const "?") fields
    updates = map (mkAssignment . fieldDbToText) fields

    q = T.concat
        [ "INSERT INTO "
        , table
        , Util.parenWrapped columns
        , " VALUES "
        , Util.commaSeparated . replicate n
            . Util.parenWrapped . Util.commaSeparated $ placeholders
        , " ON CONFLICT "
        , Util.parenWrapped . Util.commaSeparated $ conflictColumns
        , " DO UPDATE SET "
        , Util.commaSeparated updates
        ]


-- | Enable a Postgres extension. See https://www.postgresql.org/docs/current/static/contrib.html
-- for a list.
migrateEnableExtension :: Text -> Migration
migrateEnableExtension extName = WriterT $ WriterT $ do
  res :: [Single Int] <-
    rawSql "SELECT COUNT(*) FROM pg_catalog.pg_extension WHERE extname = ?" [PersistText extName]
  if res == [Single 0]
    then return (((), []) , [(False, "CREATe EXTENSION \"" <> extName <> "\"")])
    else return (((), []), [])

postgresMkColumns :: [EntityDef] -> EntityDef -> ([Column], [UniqueDef], [ForeignDef])
postgresMkColumns allDefs t = mkColumns allDefs t (emptyBackendSpecificOverrides {backendSpecificForeignKeyName = Just refName})
<|MERGE_RESOLUTION|>--- conflicted
+++ resolved
@@ -581,10 +581,7 @@
                 acs' ++ ats'
        where
          old' = partitionEithers old''
-<<<<<<< HEAD
          (newcols', udefs, fdefs) = postgresMkColumns allDefs entity
-=======
->>>>>>> 4450d3ff
          newcols = filter (not . safeToRemove entity . cName) newcols'
          udspair = map udToPair udefs
          excludeForeignKeys (xs,ys) = (map excludeForeignKey xs,ys)
@@ -670,19 +667,12 @@
 
 type SafeToRemove = Bool
 
-<<<<<<< HEAD
-data AlterColumn = ChangeType SqlType Text
-                 | IsNull | NotNull | Add' Column | Drop SafeToRemove
-                 | Default Text | NoDefault | Update' Text
-                 | AddReference DBName [DBName] [Text] | DropReference DBName
-=======
 data AlterColumn
     = ChangeType SqlType Text
     | IsNull | NotNull | Add' Column | Drop SafeToRemove
     | Default Text | NoDefault | Update' Text
     | AddReference DBName [DBName] [Text] FieldCascade
     | DropReference DBName
->>>>>>> 4450d3ff
 
 type AlterColumn' = (DBName, AlterColumn)
 
@@ -1249,7 +1239,7 @@
       -- doesn't have the expected name, and suggests that you migrate again
       -- To workaround this, we copy the Postgres truncation approach before sending foreign key constraints to it.
       --
-      -- I believe this will also be an issue for extremely long table names, 
+      -- I believe this will also be an issue for extremely long table names,
       -- but it's just much more likely to exist with foreign key constraints because they're usually tablename * 2 in length
 
       -- Approximation of the algorithm Postgres uses to truncate identifiers

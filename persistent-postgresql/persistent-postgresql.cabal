--- conflicted
+++ resolved
@@ -1,9 +1,5 @@
 name:            persistent-postgresql
-<<<<<<< HEAD
 version:         2.13.0.0
-=======
-version:         2.12.1.0
->>>>>>> 1fd773f4
 license:         MIT
 license-file:    LICENSE
 author:          Felipe Lessa, Michael Snoyman <michael@snoyman.com>
@@ -20,11 +16,7 @@
 
 library
     build-depends:   base                  >= 4.9      && < 5
-<<<<<<< HEAD
                    , persistent            >= 2.13     && < 3
-=======
-                   , persistent            >= 2.12.1.0 && < 2.13
->>>>>>> 1fd773f4
                    , aeson                 >= 1.0
                    , attoparsec
                    , blaze-builder

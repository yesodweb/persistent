--- conflicted
+++ resolved
@@ -1,9 +1,5 @@
 name:            persistent-postgresql
-<<<<<<< HEAD
-version:         2.13.5.3
-=======
 version:         2.13.6
->>>>>>> eec3a32f
 license:         MIT
 license-file:    LICENSE
 author:          Felipe Lessa, Michael Snoyman <michael@snoyman.com>

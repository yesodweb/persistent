--- conflicted
+++ resolved
@@ -38,11 +38,8 @@
 import qualified MigrationTest
 import qualified MigrationOnlyTest
 import qualified MpsNoPrefixTest
-<<<<<<< HEAD
 import qualified MigrationTest
-=======
 import qualified MpsCustomPrefixTest
->>>>>>> 3d0ad9b2
 import qualified PersistentTest
 import qualified PersistUniqueTest
 import qualified PrimaryTest
@@ -158,30 +155,16 @@
     HtmlTest.specsWith
         runConnAssert
         (Just (runMigrationSilent HtmlTest.htmlMigrate))
-<<<<<<< HEAD
-    EmbedTest.specsWith db
-    EmbedOrderTest.specsWith db
-    LargeNumberTest.specsWith db
-    UniqueTest.specsWith db
-    MaxLenTest.specsWith db
-    Recursive.specsWith db
-    SumTypeTest.specsWith db (Just (runMigrationSilent SumTypeTest.sumTypeMigrate))
-    MigrationTest.specsWith db
-    MigrationOnlyTest.specsWith db
-=======
-
+    EmbedOrderTest.specsWith runConnAssert
     EmbedTest.specsWith runConnAssert
-    EmbedOrderTest.specsWith runConnAssert
+    ForeignKey.specsWith runConnAssert
     LargeNumberTest.specsWith runConnAssert
-    ForeignKey.specsWith runConnAssert
-    UniqueTest.specsWith runConnAssert
     MaxLenTest.specsWith runConnAssert
+    MigrationOnlyTest.specsWith runConnAssert
+    MigrationTest.specsWith runConnAssert
     Recursive.specsWith runConnAssert
     SumTypeTest.specsWith runConnAssert (Just (runMigrationSilent SumTypeTest.sumTypeMigrate))
-    MigrationTest.specsWith runConnAssert
-    MigrationOnlyTest.specsWith runConnAssert
-
->>>>>>> 3d0ad9b2
+    UniqueTest.specsWith runConnAssert
         (Just
             $ runMigrationSilent MigrationOnlyTest.migrateAll1
             >> runMigrationSilent MigrationOnlyTest.migrateAll2

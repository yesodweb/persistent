--- conflicted
+++ resolved
@@ -81,12 +81,8 @@
             ${{ runner.os }}-${{ matrix.ghc }}-
       - run: cabal v2-build all --disable-optimization --only-dependencies $CONFIG
       - run: cabal v2-build all --disable-optimization $CONFIG
-<<<<<<< HEAD
-      - run: cabal v2-test all --disable-optimization $CONFIG
+      - run: cabal v2-test all --disable-optimization $CONFIG --test-options "--fail-on-focus"
       - run: cabal v2-bench all --disable-optimization $CONFIG
-=======
-      - run: cabal v2-test all --disable-optimization $CONFIG --test-options "--fail-on-focus"
->>>>>>> d4d4e87c
       - run: cabal v2-haddock all $CONFIG
         continue-on-error: true
       - run: cabal v2-sdist all
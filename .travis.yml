sudo: enabled
language: generic

addons:
  apt:
    packages:
    - libgmp-dev
  postgresql: "9.6"

services:
- mongodb
- mysql
- redis-server

matrix:
  include:
<<<<<<< HEAD
  - env: ARGS="--resolver lts-6  --stack-yaml stack_lts-10.yaml" BACKEND=none
  - env: ARGS="--resolver lts-7  --stack-yaml stack_lts-10.yaml" BACKEND=none
  - env: ARGS="--resolver lts-9  --stack-yaml stack_lts-10.yaml" BACKEND=none
  - env: ARGS="--resolver lts-10 --stack-yaml stack_lts-10.yaml" BACKEND=none
  - env: ARGS="--resolver lts-11 --stack-yaml stack_lts-12.yaml" BACKEND=none
  - env: ARGS="--resolver lts-12 --stack-yaml stack_lts-12.yaml" BACKEND=none
  - env: ARGS="--resolver lts-13" BACKEND=none

  - env: ARGS="--resolver lts-12" BACKEND=sqlite
  - env: ARGS="--resolver lts-12" BACKEND=mongodb
  - env: ARGS="--resolver lts-12 --stack-yaml stack_lts-12.yaml" BACKEND=postgresql
  - env: ARGS="--resolver lts-12" BACKEND=mysql

  - env: ARGS="--resolver lts-13" BACKEND=sqlite
  - env: ARGS="--resolver lts-13" BACKEND=mongodb
  - env: ARGS="--resolver lts-13" BACKEND=postgresql
  - env: ARGS="--resolver lts-13" BACKEND=mysql
=======
  - env: ARGS="--resolver lts-6  --stack-yaml stack_lts-10.yaml"
  - env: ARGS="--resolver lts-9  --stack-yaml stack_lts-10.yaml"
  - env: ARGS="--resolver lts-11"
  - env: ARGS="--resolver lts-12"
  - env: ARGS="--resolver lts-13"
>>>>>>> 0a55e28f

before_install:
# Download and unpack the stack executable
- mkdir -p ~/.local/bin
- export PATH=$HOME/.local/bin:$PATH
- travis_retry curl -L https://www.stackage.org/stack/linux-x86_64 | tar xz --wildcards --strip-components=1 -C ~/.local/bin '*/stack'

script: travis/run.sh

cache:
  directories:
  - $HOME/.stack<|MERGE_RESOLUTION|>--- conflicted
+++ resolved
@@ -14,31 +14,11 @@
 
 matrix:
   include:
-<<<<<<< HEAD
-  - env: ARGS="--resolver lts-6  --stack-yaml stack_lts-10.yaml" BACKEND=none
-  - env: ARGS="--resolver lts-7  --stack-yaml stack_lts-10.yaml" BACKEND=none
-  - env: ARGS="--resolver lts-9  --stack-yaml stack_lts-10.yaml" BACKEND=none
-  - env: ARGS="--resolver lts-10 --stack-yaml stack_lts-10.yaml" BACKEND=none
-  - env: ARGS="--resolver lts-11 --stack-yaml stack_lts-12.yaml" BACKEND=none
-  - env: ARGS="--resolver lts-12 --stack-yaml stack_lts-12.yaml" BACKEND=none
-  - env: ARGS="--resolver lts-13" BACKEND=none
-
-  - env: ARGS="--resolver lts-12" BACKEND=sqlite
-  - env: ARGS="--resolver lts-12" BACKEND=mongodb
-  - env: ARGS="--resolver lts-12 --stack-yaml stack_lts-12.yaml" BACKEND=postgresql
-  - env: ARGS="--resolver lts-12" BACKEND=mysql
-
-  - env: ARGS="--resolver lts-13" BACKEND=sqlite
-  - env: ARGS="--resolver lts-13" BACKEND=mongodb
-  - env: ARGS="--resolver lts-13" BACKEND=postgresql
-  - env: ARGS="--resolver lts-13" BACKEND=mysql
-=======
   - env: ARGS="--resolver lts-6  --stack-yaml stack_lts-10.yaml"
   - env: ARGS="--resolver lts-9  --stack-yaml stack_lts-10.yaml"
-  - env: ARGS="--resolver lts-11"
-  - env: ARGS="--resolver lts-12"
+  - env: ARGS="--resolver lts-11 --stack-yaml stack_lts-12.yaml"
+  - env: ARGS="--resolver lts-12 --stack-yaml stack_lts-12.yaml"
   - env: ARGS="--resolver lts-13"
->>>>>>> 0a55e28f
 
 before_install:
 # Download and unpack the stack executable

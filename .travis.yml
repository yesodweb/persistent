sudo: enabled
language: generic

addons:
  apt:
    packages:
    - libgmp-dev
  postgresql: "9.6"

services:
- mongodb
- mysql
- redis-server

matrix:
  include:
<<<<<<< HEAD
  - env: ARGS="--resolver lts-6" BACKEND=none
  - env: ARGS="--resolver lts-7" BACKEND=none
  - env: ARGS="--resolver lts-9" BACKEND=none
  - env: ARGS="--stack_yaml stack_lts-10.yaml" BACKEND=none

  - env: ARGS="--resolver lts-9" BACKEND=sqlite
  - env: ARGS="--resolver lts-9" BACKEND=mongodb
  - env: ARGS="--resolver lts-9" BACKEND=postgresql
  - env: ARGS="--resolver lts-9" BACKEND=mysql

  - env: ARGS="--resolver lts-10" BACKEND=sqlite
  - env: ARGS="--resolver lts-10" BACKEND=mongodb
  - env: ARGS="--resolver lts-10" BACKEND=postgresql
  - env: ARGS="--resolver lts-10" BACKEND=mysql
=======
  - env: ARGS="--resolver lts-6  --stack-yaml stack_lts-10.yaml"
  - env: ARGS="--resolver lts-9  --stack-yaml stack_lts-10.yaml"
  - env: ARGS="--resolver lts-11"
  - env: ARGS="--resolver lts-12"
  - env: ARGS="--resolver lts-13"
>>>>>>> c0ff204a

before_install:
# Download and unpack the stack executable
- mkdir -p ~/.local/bin
- export PATH=$HOME/.local/bin:$PATH
- travis_retry curl -L https://www.stackage.org/stack/linux-x86_64 | tar xz --wildcards --strip-components=1 -C ~/.local/bin '*/stack'

script: travis/run.sh

cache:
  directories:
  - $HOME/.stack<|MERGE_RESOLUTION|>--- conflicted
+++ resolved
@@ -14,28 +14,11 @@
 
 matrix:
   include:
-<<<<<<< HEAD
-  - env: ARGS="--resolver lts-6" BACKEND=none
-  - env: ARGS="--resolver lts-7" BACKEND=none
-  - env: ARGS="--resolver lts-9" BACKEND=none
-  - env: ARGS="--stack_yaml stack_lts-10.yaml" BACKEND=none
-
-  - env: ARGS="--resolver lts-9" BACKEND=sqlite
-  - env: ARGS="--resolver lts-9" BACKEND=mongodb
-  - env: ARGS="--resolver lts-9" BACKEND=postgresql
-  - env: ARGS="--resolver lts-9" BACKEND=mysql
-
-  - env: ARGS="--resolver lts-10" BACKEND=sqlite
-  - env: ARGS="--resolver lts-10" BACKEND=mongodb
-  - env: ARGS="--resolver lts-10" BACKEND=postgresql
-  - env: ARGS="--resolver lts-10" BACKEND=mysql
-=======
   - env: ARGS="--resolver lts-6  --stack-yaml stack_lts-10.yaml"
   - env: ARGS="--resolver lts-9  --stack-yaml stack_lts-10.yaml"
   - env: ARGS="--resolver lts-11"
   - env: ARGS="--resolver lts-12"
   - env: ARGS="--resolver lts-13"
->>>>>>> c0ff204a
 
 before_install:
 # Download and unpack the stack executable

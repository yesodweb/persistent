name:            persistent-test
<<<<<<< HEAD
version:         2.14.0.0
=======
version:         2.13.0.4
>>>>>>> 229e0a7d
license:         MIT
license-file:    LICENSE
author:          Michael Snoyman <michael@snoyman.com>
maintainer:      Michael Snoyman <michael@snoyman.com>
synopsis:        Tests for Persistent
description:     Tests for Persistent. This is only for use in developing libraries that should conform to the persistent interface, not for users of the persistent suite of database libraries.
category:        Database, Yesod
stability:       Stable
cabal-version:   >= 1.10
build-type:      Simple
homepage:        http://www.yesodweb.com/book/persistent
bug-reports:     https://github.com/yesodweb/persistent/issues
extra-source-files: ChangeLog.md

library
    exposed-modules: 
        CompositeTest
        CustomPersistField
        CustomPersistFieldTest
        CustomPrimaryKeyReferenceTest
        DataTypeTest
        EmbedTest
        EmbedOrderTest
        EmptyEntityTest
        EntityEmbedTest
        EquivalentTypeTest
        ForeignKey
        HtmlTest
        Init
        LargeNumberTest
        MaxLenTest
        MaybeFieldDefsTest
        MigrationColumnLengthTest
        MigrationIdempotencyTest
        MigrationOnlyTest
        MigrationTest
        MpsNoPrefixTest
        MpsCustomPrefixTest
        PersistentTest
        PersistentTestModels
        PersistentTestModelsImports
        GeneratedColumnTestSQL
        PersistTestPetType
        PersistTestPetCollarType
        PersistUniqueTest
        PrimaryTest
        RawSqlTest
        ReadWriteTest
        RenameTest
        Recursive
        SumTypeTest
        TransactionLevelTest
        TreeTest
        UniqueTest
        UpsertTest
        LongIdentifierTest

    hs-source-dirs: src

    build-depends: 
        base                     >= 4.9       && < 5
      , aeson                    >= 1.0
      , blaze-html               >= 0.9
      , bytestring               >= 0.10
      , conduit                  >= 1.2.12
      , containers               >= 0.5
      , exceptions               >= 0.8
      , hspec                    >= 2.4
      , hspec-expectations
      , http-api-data
      , HUnit
      , monad-control
      , monad-logger             >= 0.3.25
      , mtl
      , path-pieces              >= 0.2
      , persistent               >= 2.14      && < 2.15
      , QuickCheck               >= 2.9
      , quickcheck-instances     >= 0.3
      , random                   >= 1.1
      , resourcet                >= 1.1
      , text                     >= 1.2
      , time                     >= 1.6
      , transformers             >= 0.5
      , transformers-base
      , unliftio
      , unliftio-core
      , unordered-containers

  default-language: Haskell2010
  default-extensions:
      ExistentialQuantification
      FlexibleContexts
      FlexibleInstances
      MultiParamTypeClasses
      OverloadedStrings
      QuasiQuotes
      TemplateHaskell
      TypeFamilies
      StandaloneDeriving
      DerivingStrategies
      GeneralizedNewtypeDeriving
      DataKinds

source-repository head
  type:     git
  location: git://github.com/yesodweb/persistent.git<|MERGE_RESOLUTION|>--- conflicted
+++ resolved
@@ -1,9 +1,5 @@
 name:            persistent-test
-<<<<<<< HEAD
-version:         2.14.0.0
-=======
-version:         2.13.0.4
->>>>>>> 229e0a7d
+version:         2.13.1.0
 license:         MIT
 license-file:    LICENSE
 author:          Michael Snoyman <michael@snoyman.com>
@@ -79,7 +75,7 @@
       , monad-logger             >= 0.3.25
       , mtl
       , path-pieces              >= 0.2
-      , persistent               >= 2.14      && < 2.15
+      , persistent               >= 2.13.3      && < 2.14
       , QuickCheck               >= 2.9
       , quickcheck-instances     >= 0.3
       , random                   >= 1.1

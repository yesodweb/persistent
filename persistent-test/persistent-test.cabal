--- conflicted
+++ resolved
@@ -40,17 +40,14 @@
                      PersistUniqueTest
                      PrimaryTest
                      RawSqlTest
+                     ReadWriteTest
                      RenameTest
                      Recursive
                      SumTypeTest
                      TransactionLevelTest
-<<<<<<< HEAD
                      TreeTest
                      UniqueTest
                      UpsertTest
-=======
-                     ReadWriteTest
->>>>>>> 615c53ea
 
     hs-source-dirs: src
 
@@ -78,6 +75,7 @@
                    , text                     >= 1.2
                    , time                     >= 1.6
                    , transformers             >= 0.5
+                   , transformers-base
                    , unliftio
                    , unliftio-core
                    , unordered-containers

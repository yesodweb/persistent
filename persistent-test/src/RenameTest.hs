{-# OPTIONS_GHC -fno-warn-unused-binds -fno-warn-orphans #-}
{-# LANGUAGE CPP #-}
{-# LANGUAGE EmptyDataDecls #-}
{-# LANGUAGE FlexibleContexts #-}
{-# LANGUAGE FlexibleInstances #-}
{-# LANGUAGE GADTs #-}
{-# LANGUAGE GeneralizedNewtypeDeriving #-}
{-# LANGUAGE MultiParamTypeClasses #-}
{-# LANGUAGE OverloadedStrings #-}
{-# LANGUAGE QuasiQuotes #-}
{-# LANGUAGE TemplateHaskell #-}
{-# LANGUAGE TypeFamilies #-}
module RenameTest where

#ifndef WITH_NOSQL
import Data.Conduit ((.|), runConduit)
import qualified Data.Conduit.List as CL
#endif
import Data.Time (getCurrentTime, Day, UTCTime(..))
import qualified Data.Map as Map
import qualified Data.Text as T
import Init

-- persistent used to not allow types with an "Id" suffix
-- this verifies that the issue is fixed
type TextId = Text

-- Test lower case names
#if WITH_NOSQL
mkPersist persistSettings [persistUpperCase|
#else
share [mkPersist sqlSettings, mkMigrate "migration"] [persistLowerCase|
#endif
-- This just tests that a field can be named "key"
KeyTable
    key Text
    deriving Eq Show

IdTable
    Id   Day default=CURRENT_DATE
    name Text
    -- This was added to test the ability to break a cycle
    -- getting rid of the Maybe should be a compilation failure
    keyTableEmbed IdTable Maybe
    deriving Eq Show

LowerCaseTable
    Id            sql=my_id
    fullName Text
    ExtraBlock
        foo bar
        baz
        bin
    ExtraBlock2
        something

RefTable
    someVal Int sql=something_else
    lct LowerCaseTableId
    text TextId
    UniqueRefTable someVal

-- Test a reference to a non-int Id
ForeignIdTable
    idId IdTableId
|]
#if WITH_NOSQL
cleanDB :: ReaderT Context IO ()
cleanDB = do
  deleteWhere ([] :: [Filter IdTable])
  deleteWhere ([] :: [Filter LowerCaseTable])
  deleteWhere ([] :: [Filter RefTable])
db :: Action IO () -> Assertion
db = db' cleanDB
#endif

specs :: Spec
specs = describe "rename specs" $ do
#ifndef WITH_NOSQL
    it "handles lower casing" $ asIO $
        runConn $ do
<<<<<<< HEAD
            runResourceT $ runConduit $ rawQuery "SELECT full_name from lower_case_table WHERE my_id=5" [] .| CL.sinkNull
            runResourceT $ runConduit $ rawQuery "SELECT something_else from ref_table WHERE id=4" [] .| CL.sinkNull
=======
            C.runConduitRes $ rawQuery "SELECT full_name from lower_case_table WHERE my_id=5" [] C..| CL.sinkNull
            C.runConduitRes $ rawQuery "SELECT something_else from ref_table WHERE id=4" [] C..| CL.sinkNull
>>>>>>> b26d7032
#endif

    it "user specified id, insertKey, no default=" $ db $ do
      let rec2 = IdTable "Foo2" Nothing
      let rec1 = IdTable "Foo1" $ Just rec2
      let rec  = IdTable "Foo" $ Just rec1
      now <- liftIO getCurrentTime
      let key = IdTableKey $ utctDay now
      insertKey key rec
      Just rec' <- get key
      rec' @== rec
      (Entity key' _):_ <- selectList ([] :: [Filter IdTable]) []
      key' @== key

#ifndef WITH_MYSQL
#  ifndef WITH_NOSQL
    -- this uses default=
    it "user specified id, default=" $ db $ do
      let rec = IdTable "Foo" Nothing
      k <- insert rec
      Just rec' <- get k
      rec' @== rec
#  endif
#endif

    it "extra blocks" $
        entityExtra (entityDef (Nothing :: Maybe LowerCaseTable)) @?=
            Map.fromList
                [ ("ExtraBlock", map T.words ["foo bar", "baz", "bin"])
                , ("ExtraBlock2", map T.words ["something"])
                ]

asIO :: IO a -> IO a
asIO = id<|MERGE_RESOLUTION|>--- conflicted
+++ resolved
@@ -13,7 +13,7 @@
 module RenameTest where
 
 #ifndef WITH_NOSQL
-import Data.Conduit ((.|), runConduit)
+import qualified Data.Conduit as C
 import qualified Data.Conduit.List as CL
 #endif
 import Data.Time (getCurrentTime, Day, UTCTime(..))
@@ -79,13 +79,8 @@
 #ifndef WITH_NOSQL
     it "handles lower casing" $ asIO $
         runConn $ do
-<<<<<<< HEAD
-            runResourceT $ runConduit $ rawQuery "SELECT full_name from lower_case_table WHERE my_id=5" [] .| CL.sinkNull
-            runResourceT $ runConduit $ rawQuery "SELECT something_else from ref_table WHERE id=4" [] .| CL.sinkNull
-=======
             C.runConduitRes $ rawQuery "SELECT full_name from lower_case_table WHERE my_id=5" [] C..| CL.sinkNull
             C.runConduitRes $ rawQuery "SELECT something_else from ref_table WHERE id=4" [] C..| CL.sinkNull
->>>>>>> b26d7032
 #endif
 
     it "user specified id, insertKey, no default=" $ db $ do

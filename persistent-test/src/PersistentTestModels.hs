--- conflicted
+++ resolved
@@ -1,5 +1,6 @@
 {-# LANGUAGE GeneralizedNewtypeDeriving #-}
 {-# LANGUAGE StandaloneDeriving #-}
+{-# LANGUAGE DeriveGeneric #-}
 {-# LANGUAGE UndecidableInstances #-} -- FIXME
 module PersistentTestModels where
 
@@ -103,15 +104,11 @@
       name String
       parent RelationshipId Maybe
 
-<<<<<<< HEAD
-=======
   MutA
     mutB    MutBId
 
   MutB
     mutA    MutAId
-
->>>>>>> f68bcf4a
 |]
 
 deriving instance Show (BackendKey backend) => Show (PetGeneric backend)
@@ -138,10 +135,20 @@
     age  Int
     Primary name
     deriving Show Eq
+
+JsonEncoding2 json
+    name Text
+    age Int
+    blood Text
+    Primary name blood
+    deriving Show Eq
 |]
 
 instance Arbitrary JsonEncoding where
     arbitrary = JsonEncoding <$> arbitrary <*> arbitrary
+
+instance Arbitrary JsonEncoding2 where
+    arbitrary = JsonEncoding2 <$> arbitrary <*> arbitrary <*> arbitrary
 
 deriving instance Show (BackendKey backend) => Show (NoPrefix1Generic backend)
 deriving instance Eq (BackendKey backend) => Eq (NoPrefix1Generic backend)

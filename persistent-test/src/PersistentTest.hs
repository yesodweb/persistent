--- conflicted
+++ resolved
@@ -17,13 +17,9 @@
 {-# LANGUAGE TypeFamilies #-}
 module PersistentTest where
 
-<<<<<<< HEAD
-import Control.Monad.Fail (MonadFail)
-=======
+
+import Control.Monad.IO.Class
 import qualified Control.Monad.Fail as Fail
-
->>>>>>> b26d7032
-import Control.Monad.IO.Class
 #ifndef WITH_MONGODB
 import Control.Monad.Trans.Resource (runResourceT)
 #endif
@@ -748,15 +744,6 @@
           p3 = Person "selectSource3" 3 Nothing
       [k1,k2,k3] <- insertMany [p1, p2, p3]
 
-<<<<<<< HEAD
-      ps1 <- runResourceT $ runConduit $ selectSource [] [Desc PersonAge] .| await
-      ps1 @== Just (Entity k3 p3)
-
-      ps2 <- runResourceT $ runConduit $ selectSource [PersonAge <. 3] [Asc PersonAge] .| CL.consume
-      ps2 @== [Entity k1 p1, Entity k2 p2]
-
-      runResourceT $ runConduit $ selectSource [] [Desc PersonAge] .| do
-=======
       ps1 <- runConduitRes $ selectSource [] [Desc PersonAge] .| await
       ps1 @== Just (Entity k3 p3)
 
@@ -764,7 +751,6 @@
       ps2 @== [Entity k1 p1, Entity k2 p2]
 
       runConduitRes $ selectSource [] [Desc PersonAge] .| do
->>>>>>> b26d7032
           e1 <- await
           e1 @== Just (Entity k3 p3)
 
@@ -792,15 +778,6 @@
           p3 = Person "selectKeys3" 3 Nothing
       [k1,k2,k3] <- insertMany [p1, p2, p3]
 
-<<<<<<< HEAD
-      ps1 <- runResourceT $ runConduit $ selectKeys [] [Desc PersonAge] .| await
-      ps1 @== Just k3
-
-      ps2 <- runResourceT $ runConduit $ selectKeys [PersonAge <. 3] [Asc PersonAge] .| CL.consume
-      ps2 @== [k1, k2]
-
-      runResourceT $ runConduit $ selectKeys [] [Desc PersonAge] .| do
-=======
       ps1 <- runConduitRes $ selectKeys [] [Desc PersonAge] .| await
       ps1 @== Just k3
 
@@ -808,7 +785,6 @@
       ps2 @== [k1, k2]
 
       runConduitRes $ selectKeys [] [Desc PersonAge] .| do
->>>>>>> b26d7032
           e1 <- await
           e1 @== Just k3
 
@@ -1319,15 +1295,11 @@
 #endif
 
 -- Test proper polymorphism
-<<<<<<< HEAD
 _polymorphic :: ( MonadIO m
                 , MonadFail m
                 , PersistQuery backend
                 , BaseBackend backend ~ PersistEntityBackend Pet
                 ) => ReaderT backend m ()
-=======
-_polymorphic :: (MonadFail m, MonadIO m, PersistQuery backend, BaseBackend backend ~ PersistEntityBackend Pet) => ReaderT backend m ()
->>>>>>> b26d7032
 _polymorphic = do
     ((Entity id' _):_) <- selectList [] [LimitTo 1]
     _ <- selectList [PetOwnerId ==. id'] []

--- conflicted
+++ resolved
@@ -5,11 +5,8 @@
     , cleanDB
     , testMigrate
     , noPrefixMigrate
-<<<<<<< HEAD
     , customPrefixMigrate
-=======
     , treeMigrate
->>>>>>> 6d134f79
     ) where
 
 import Control.Monad.Fail

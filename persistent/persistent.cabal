--- conflicted
+++ resolved
@@ -1,9 +1,5 @@
 name:            persistent
-<<<<<<< HEAD
-version:         2.11.0.2
-=======
 version:         2.12.0.0
->>>>>>> f69716dc
 license:         MIT
 license-file:    LICENSE
 author:          Michael Snoyman <michael@snoyman.com>

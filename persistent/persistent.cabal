name:            persistent
<<<<<<< HEAD
version:         2.9.2
=======
version:         2.10.0
>>>>>>> a3eed2f7
license:         MIT
license-file:    LICENSE
author:          Michael Snoyman <michael@snoyman.com>
maintainer:      Michael Snoyman <michael@snoyman.com>, Greg Weber <greg@gregweber.info>
synopsis:        Type-safe, multi-backend data serialization.
description:     Hackage documentation generation is not reliable. For up to date documentation, please see: <http://www.stackage.org/package/persistent>.
category:        Database, Yesod
stability:       Stable
cabal-version:   >= 1.10
build-type:      Simple
homepage:        http://www.yesodweb.com/book/persistent
bug-reports:     https://github.com/yesodweb/persistent/issues
extra-source-files: ChangeLog.md README.md

flag nooverlap
    default: False
    description: test out our assumption that OverlappingInstances is just for String

library
    if flag(nooverlap)
        cpp-options: -DNO_OVERLAP

    build-depends:   base                     >= 4.9       && < 5
                   , aeson                    >= 1.0
                   , attoparsec
                   , base64-bytestring
                   , blaze-html               >= 0.9
                   , bytestring               >= 0.10
                   , conduit                  >= 1.2.12
                   , containers               >= 0.5
                   , fast-logger              >= 2.4
                   , http-api-data            >= 0.3
                   , monad-logger             >= 0.3.28
                   , mtl
                   , path-pieces              >= 0.2
                   , resource-pool            >= 0.2.3
                   , resourcet                >= 1.1.10
                   , scientific
                   , silently
                   , template-haskell
                   , text                     >= 1.2
                   , time                     >= 1.6
                   , transformers             >= 0.5
                   , unliftio-core
                   , unordered-containers
                   , vector

    default-extensions: FlexibleContexts
                      , MultiParamTypeClasses
                      , OverloadedStrings
                      , TypeFamilies

    exposed-modules: Database.Persist
                     Database.Persist.Quasi

                     Database.Persist.Types
                     Database.Persist.Class
                     Database.Persist.Sql
                     Database.Persist.Sql.Util
                     Database.Persist.Sql.Types.Internal

    other-modules:   Database.Persist.Types.Base
                     Database.Persist.Class.DeleteCascade
                     Database.Persist.Class.PersistEntity
                     Database.Persist.Class.PersistQuery
                     Database.Persist.Class.PersistUnique
                     Database.Persist.Class.PersistConfig
                     Database.Persist.Class.PersistField
                     Database.Persist.Class.PersistStore

                     Database.Persist.Sql.Migration
                     Database.Persist.Sql.Internal
                     Database.Persist.Sql.Types
                     Database.Persist.Sql.Raw
                     Database.Persist.Sql.Run
                     Database.Persist.Sql.Class
                     Database.Persist.Sql.Orphan.PersistQuery
                     Database.Persist.Sql.Orphan.PersistStore
                     Database.Persist.Sql.Orphan.PersistUnique

    ghc-options:     -Wall
    default-language: Haskell2010

test-suite test
    type:          exitcode-stdio-1.0
    main-is:       test/main.hs

    build-depends:   base >= 4.9 && < 5
                   , aeson
                   , attoparsec
                   , base64-bytestring
                   , blaze-html
                   , bytestring
                   , containers
                   , hspec         >= 2.4
                   , http-api-data
                   , path-pieces
                   , scientific
                   , text
                   , time
                   , transformers
                   , unordered-containers
                   , vector

    cpp-options: -DTEST

    default-extensions: FlexibleContexts
                      , MultiParamTypeClasses
                      , OverloadedStrings
                      , TypeFamilies

    other-modules:   Database.Persist.Class.PersistEntity
                     Database.Persist.Class.PersistField
                     Database.Persist.Quasi
                     Database.Persist.Types
                     Database.Persist.Types.Base
    default-language: Haskell2010

source-repository head
  type:     git
  location: git://github.com/yesodweb/persistent.git<|MERGE_RESOLUTION|>--- conflicted
+++ resolved
@@ -1,9 +1,5 @@
 name:            persistent
-<<<<<<< HEAD
-version:         2.9.2
-=======
 version:         2.10.0
->>>>>>> a3eed2f7
 license:         MIT
 license-file:    LICENSE
 author:          Michael Snoyman <michael@snoyman.com>

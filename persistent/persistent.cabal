--- conflicted
+++ resolved
@@ -1,9 +1,5 @@
 name:            persistent
-<<<<<<< HEAD
-version:         2.14.0.0
-=======
-version:         2.13.2.2
->>>>>>> 229e0a7d
+version:         2.13.3.2
 license:         MIT
 license-file:    LICENSE
 author:          Michael Snoyman <michael@snoyman.com>

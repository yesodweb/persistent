name:            persistent
version:         2.12.0.1
license:         MIT
license-file:    LICENSE
author:          Michael Snoyman <michael@snoyman.com>
maintainer:      Michael Snoyman <michael@snoyman.com>, Greg Weber <greg@gregweber.info>
synopsis:        Type-safe, multi-backend data serialization.
description:     Hackage documentation generation is not reliable. For up to date documentation, please see: <http://www.stackage.org/package/persistent>.
category:        Database, Yesod
stability:       Stable
cabal-version:   >= 1.10
build-type:      Simple
homepage:        http://www.yesodweb.com/book/persistent
bug-reports:     https://github.com/yesodweb/persistent/issues
extra-source-files: ChangeLog.md README.md

library
    build-depends:   base                     >= 4.9       && < 5
                   , aeson                    >= 1.0
                   , attoparsec
                   , base64-bytestring
                   , blaze-html               >= 0.9
                   , bytestring               >= 0.10
                   , conduit                  >= 1.2.12
                   , containers               >= 0.5
                   , fast-logger              >= 2.4
                   , http-api-data            >= 0.3
                   , monad-logger             >= 0.3.28
                   , mtl
                   , path-pieces              >= 0.2
                   , resource-pool            >= 0.2.3
                   , resourcet                >= 1.1.10
                   , scientific
                   , silently
                   , template-haskell         >= 2.11
                   , text                     >= 1.2
                   , time                     >= 1.6
                   , transformers             >= 0.5
                   , unliftio-core
                   , unliftio
                   , unordered-containers
                   , th-lift-instances        >= 0.1.14    && < 0.2
                   , vector

    default-extensions: FlexibleContexts
                      , MultiParamTypeClasses
                      , OverloadedStrings
                      , TypeFamilies

    exposed-modules: Database.Persist
                     Database.Persist.Quasi
                     Database.Persist.TH

                     Database.Persist.Types
                     Database.Persist.Class
                     Database.Persist.Sql
                     Database.Persist.Sql.Util
                     Database.Persist.Sql.Types.Internal

    other-modules:   Database.Persist.Types.Base
                     Database.Persist.Class.DeleteCascade
                     Database.Persist.Class.PersistEntity
                     Database.Persist.Class.PersistQuery
                     Database.Persist.Class.PersistUnique
                     Database.Persist.Class.PersistConfig
                     Database.Persist.Class.PersistField
                     Database.Persist.Class.PersistStore

                     Database.Persist.Sql.Migration
                     Database.Persist.Sql.Internal
                     Database.Persist.Sql.Types
                     Database.Persist.Sql.Raw
                     Database.Persist.Sql.Run
                     Database.Persist.Sql.Class
                     Database.Persist.Sql.Orphan.PersistQuery
                     Database.Persist.Sql.Orphan.PersistStore
                     Database.Persist.Sql.Orphan.PersistUnique

    -- These modules only make sense for compilers with access to DerivingVia
    if impl(ghc >= 8.6.1)
      exposed-modules: Database.Persist.Compatible
      other-modules: Database.Persist.Compatible.Types
                     Database.Persist.Compatible.TH

    ghc-options:     -Wall
    default-language: Haskell2010

test-suite test
    type:          exitcode-stdio-1.0
    main-is:       test/main.hs

<<<<<<< HEAD
    build-depends:   base >= 4.9 && < 5
                   , aeson
                   , attoparsec
                   , base64-bytestring
                   , blaze-html
                   , bytestring
                   , containers
                   , hspec         >= 2.4
                   , http-api-data
                   , path-pieces
                   , QuickCheck
                   , scientific
                   , shakespeare
                   , text
                   , time
                   , transformers
                   , unordered-containers
                   , vector

=======
    build-depends:   
        base >= 4.9 && < 5
      , aeson
      , attoparsec
      , base64-bytestring
      , blaze-html
      , bytestring
      , containers
      , hspec         >= 2.4
      , http-api-data
      , path-pieces
      , scientific
      , shakespeare
      , text
      , time
      , transformers
      , unordered-containers
      , vector
      , QuickCheck
        -- needed because of the `source-dirs: .`
        -- TODO: factor the internal modules out so we can use them in tests
        -- maybe in another package
      , template-haskell         >= 2.4
      , unliftio-core
      , mtl
      , resourcet
      , conduit
      , monad-logger
      , fast-logger
      , resource-pool
      , unliftio
      , silently
      , th-lift-instances

    hs-source-dirs:
        .
        test/
>>>>>>> 506c7bf9
    cpp-options: -DTEST

    default-extensions: FlexibleContexts
                      , MultiParamTypeClasses
                      , OverloadedStrings
                      , TypeFamilies

    other-modules:   
        Database.Persist.Class.PersistEntity
        Database.Persist.Class.PersistField
        Database.Persist.Quasi
        Database.Persist.Types
        Database.Persist.Types.Base
        Database.Persist.THSpec
        TemplateTestImports
        Database.Persist.TH.SharedPrimaryKeySpec
        Database.Persist.TH.SharedPrimaryKeyImportedSpec
        Database.Persist.TH.OverloadedLabelSpec
    default-language: Haskell2010

source-repository head
  type:     git
  location: git://github.com/yesodweb/persistent.git

benchmark persistent-th-bench
    ghc-options:      -O2
    type:             exitcode-stdio-1.0
    main-is:          Main.hs
    hs-source-dirs:   bench
    build-depends:    base
                    , persistent
                    , criterion
                    , deepseq
                    , deepseq-generics
                    , file-embed
                    , text
                    , template-haskell
    other-modules:    Models
    default-language: Haskell2010<|MERGE_RESOLUTION|>--- conflicted
+++ resolved
@@ -89,27 +89,6 @@
     type:          exitcode-stdio-1.0
     main-is:       test/main.hs
 
-<<<<<<< HEAD
-    build-depends:   base >= 4.9 && < 5
-                   , aeson
-                   , attoparsec
-                   , base64-bytestring
-                   , blaze-html
-                   , bytestring
-                   , containers
-                   , hspec         >= 2.4
-                   , http-api-data
-                   , path-pieces
-                   , QuickCheck
-                   , scientific
-                   , shakespeare
-                   , text
-                   , time
-                   , transformers
-                   , unordered-containers
-                   , vector
-
-=======
     build-depends:   
         base >= 4.9 && < 5
       , aeson
@@ -147,7 +126,6 @@
     hs-source-dirs:
         .
         test/
->>>>>>> 506c7bf9
     cpp-options: -DTEST
 
     default-extensions: FlexibleContexts

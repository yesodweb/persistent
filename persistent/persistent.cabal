--- conflicted
+++ resolved
@@ -1,9 +1,5 @@
 name:            persistent
-<<<<<<< HEAD
-version:         2.11
-=======
 version:         2.11.0.0
->>>>>>> 4450d3ff
 license:         MIT
 license-file:    LICENSE
 author:          Michael Snoyman <michael@snoyman.com>

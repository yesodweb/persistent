{-# LANGUAGE DataKinds #-}
{-# LANGUAGE DeriveGeneric #-}
{-# LANGUAGE DerivingStrategies #-}
{-# LANGUAGE ExistentialQuantification #-}
{-# LANGUAGE FlexibleInstances #-}
{-# LANGUAGE GeneralizedNewtypeDeriving #-}
{-# LANGUAGE MultiParamTypeClasses #-}
{-# LANGUAGE OverloadedStrings #-}
{-# LANGUAGE QuasiQuotes #-}
{-# LANGUAGE RecordWildCards #-}
{-# LANGUAGE StandaloneDeriving #-}
{-# LANGUAGE TemplateHaskell #-}
{-# LANGUAGE TypeApplications #-}
{-# LANGUAGE TypeFamilies #-}
{-# LANGUAGE UndecidableInstances #-}
--
-- DeriveAnyClass is not actually used by persistent-template
-- But a long standing bug was that if it was enabled, it was used to derive instead of GeneralizedNewtypeDeriving
-- This was fixed by using DerivingStrategies to specify newtype deriving should be used.
-- This pragma is left here as a "test" that deriving works when DeriveAnyClass is enabled.
-- See https://github.com/yesodweb/persistent/issues/578
{-# LANGUAGE DeriveAnyClass #-}

module Database.Persist.THSpec where

import Control.Applicative (Const(..))
import Data.Aeson
import Data.ByteString.Lazy.Char8 ()
import Data.Coerce
import Data.Functor.Identity (Identity(..))
import Data.Int
import qualified Data.List as List
import Data.Proxy
import Data.Text (Text, pack)
import GHC.Generics (Generic)
import Test.Hspec
import Test.Hspec.QuickCheck
import Test.QuickCheck.Arbitrary
import Test.QuickCheck.Gen (Gen)

import Database.Persist
import Database.Persist.EntityDef.Internal
import Database.Persist.Sql
import Database.Persist.Sql.Util
import Database.Persist.TH
import TemplateTestImports

import qualified Database.Persist.TH.DiscoverEntitiesSpec as DiscoverEntitiesSpec
import qualified Database.Persist.TH.ImplicitIdColSpec as ImplicitIdColSpec
<<<<<<< HEAD
import qualified Database.Persist.TH.MigrationOnlySpec as MigrationOnlySpec
import qualified Database.Persist.TH.EmbedSpec as EmbedSpec
=======
import qualified Database.Persist.TH.OverloadedLabelSpec as OverloadedLabelSpec
import qualified Database.Persist.TH.SharedPrimaryKeyImportedSpec as SharedPrimaryKeyImportedSpec
import qualified Database.Persist.TH.SharedPrimaryKeySpec as SharedPrimaryKeySpec
>>>>>>> c7dfe8cf

share [mkPersist sqlSettings { mpsGeneric = False, mpsDeriveInstances = [''Generic] }, mkDeleteCascade sqlSettings { mpsGeneric = False }] [persistUpperCase|

Person json
    name Text
    age Int Maybe
    foo Foo
    address Address
    deriving Show Eq

HasSimpleCascadeRef
    person PersonId OnDeleteCascade
    deriving Show Eq

Address json
    street Text
    city Text
    zip Int Maybe
    deriving Show Eq
NoJson
    foo Text
    deriving Show Eq
|]

mkPersist sqlSettings [persistLowerCase|
HasPrimaryDef
    userId Int
    name String
    Primary userId

HasMultipleColPrimaryDef
    foobar Int
    barbaz String
    Primary foobar barbaz

TestDefaultKeyCol
    Id TestDefaultKeyColId
    name String

HasIdDef
    Id Int
    name String

HasDefaultId
    name String

HasCustomSqlId
    Id String sql=my_id
    name String

SharedPrimaryKey
    Id (Key HasDefaultId)
    name String

SharedPrimaryKeyWithCascade
    Id (Key HasDefaultId) OnDeleteCascade
    name String

SharedPrimaryKeyWithCascadeAndCustomName
    Id (Key HasDefaultId) OnDeleteCascade sql=my_id
    name String

|]

share [mkPersist sqlSettings { mpsGeneric = False, mpsGenerateLenses = True }] [persistLowerCase|
Lperson json
    name Text
    age Int Maybe
    address Laddress
    deriving Show Eq
Laddress json
    street Text
    city Text
    zip Int Maybe
    deriving Show Eq
CustomPrimaryKey
    anInt Int
    Primary anInt
|]

arbitraryT :: Gen Text
arbitraryT = pack <$> arbitrary

instance Arbitrary Person where
    arbitrary = Person <$> arbitraryT <*> arbitrary <*> arbitrary <*> arbitrary

instance Arbitrary Address where
    arbitrary = Address <$> arbitraryT <*> arbitraryT <*> arbitrary

spec :: Spec
spec = describe "THSpec" $ do
    OverloadedLabelSpec.spec
    SharedPrimaryKeySpec.spec
    SharedPrimaryKeyImportedSpec.spec
    ImplicitIdColSpec.spec
<<<<<<< HEAD
    MigrationOnlySpec.spec
    EmbedSpec.spec
=======
    DiscoverEntitiesSpec.spec
>>>>>>> c7dfe8cf
    describe "TestDefaultKeyCol" $ do
        let FieldDef{..} =
                entityId (entityDef (Proxy @TestDefaultKeyCol))
        it "should be a BackendKey SqlBackend" $ do
            -- the purpose of this test is to verify that a custom Id column of
            -- the form:
            -- > ModelName
            -- >     Id ModelNameId
            --
            -- should behave like an implicit id column.
            TestDefaultKeyColKey (SqlBackendKey 32)
                `shouldBe`
                    toSqlKey 32
    describe "HasDefaultId" $ do
        let FieldDef{..} =
                entityId (entityDef (Proxy @HasDefaultId))
        it "should have usual db name" $ do
            fieldDB `shouldBe` FieldNameDB "id"
        it "should have usual haskell name" $ do
            fieldHaskell `shouldBe` FieldNameHS "Id"
        it "should have correct underlying sql type" $ do
            fieldSqlType `shouldBe` SqlInt64
        it "persistfieldsql should be right" $ do
            sqlType (Proxy @HasDefaultIdId) `shouldBe` SqlInt64
        it "should have correct haskell type" $ do
            fieldType `shouldBe` FTTypeCon Nothing "HasDefaultIdId"

    describe "HasCustomSqlId" $ do
        let FieldDef{..} =
                entityId (entityDef (Proxy @HasCustomSqlId))
        it "should have custom db name" $ do
            fieldDB `shouldBe` FieldNameDB "my_id"
        it "should have usual haskell name" $ do
            fieldHaskell `shouldBe` FieldNameHS "id"
        it "should have correct underlying sql type" $ do
            fieldSqlType `shouldBe` SqlString
        it "should have correct haskell type" $ do
            fieldType `shouldBe` FTTypeCon Nothing "String"
    describe "HasIdDef" $ do
        let FieldDef{..} =
                entityId (entityDef (Proxy @HasIdDef))
        it "should have usual db name" $ do
            fieldDB `shouldBe` FieldNameDB "id"
        it "should have usual haskell name" $ do
            fieldHaskell `shouldBe` FieldNameHS "id"
        it "should have correct underlying sql type" $ do
            fieldSqlType `shouldBe` SqlInt64
        it "should have correct haskell type" $ do
            fieldType `shouldBe` FTTypeCon Nothing "Int"

    describe "SharedPrimaryKey" $ do
        let sharedDef = entityDef (Proxy @SharedPrimaryKey)
            FieldDef{..} =
                entityId sharedDef
        it "should have usual db name" $ do
            fieldDB `shouldBe` FieldNameDB "id"
        it "should have usual haskell name" $ do
            fieldHaskell `shouldBe` FieldNameHS "id"
        it "should have correct underlying sql type" $ do
            fieldSqlType `shouldBe` SqlInt64
        it "should have correct haskell type" $ do
            fieldType `shouldBe` FTApp (FTTypeCon Nothing "Key") (FTTypeCon Nothing "HasDefaultId")
        it "should have correct sql type from PersistFieldSql" $ do
            sqlType (Proxy @SharedPrimaryKeyId)
                `shouldBe`
                    SqlInt64
        it "should have same sqlType as underlying record" $ do
            sqlType (Proxy @SharedPrimaryKeyId)
                `shouldBe`
                    sqlType (Proxy @HasDefaultIdId)
        it "should be a coercible newtype" $ do
            coerce @Int64 3
                `shouldBe`
                    SharedPrimaryKeyKey (toSqlKey 3)

        it "is a newtype" $ do
            pkNewtype sqlSettings sharedDef
                `shouldBe`
                    True

    describe "SharedPrimaryKeyWithCascade" $ do
        let FieldDef{..} =
                entityId (entityDef (Proxy @SharedPrimaryKeyWithCascade))
        it "should have usual db name" $ do
            fieldDB `shouldBe` FieldNameDB "id"
        it "should have usual haskell name" $ do
            fieldHaskell `shouldBe` FieldNameHS "id"
        it "should have correct underlying sql type" $ do
            fieldSqlType `shouldBe` SqlInt64
        it "should have correct haskell type" $ do
            fieldType
                `shouldBe`
                    FTApp (FTTypeCon Nothing "Key") (FTTypeCon Nothing "HasDefaultId")
        it "should have cascade in field def" $ do
            fieldCascade `shouldBe` noCascade { fcOnDelete = Just Cascade }

    describe "OnCascadeDelete" $ do
        let subject :: FieldDef
            Just subject =
                List.find ((FieldNameHS "person" ==) . fieldHaskell)
                $ entityFields
                $ simpleCascadeDef
            simpleCascadeDef =
                entityDef (Proxy :: Proxy HasSimpleCascadeRef)
            expected =
                FieldCascade
                    { fcOnDelete = Just Cascade
                    , fcOnUpdate = Nothing
                    }
        describe "entityDef" $ do
            it "works" $ do
                simpleCascadeDef
                    `shouldBe`
                        EntityDef
                            { entityHaskell = EntityNameHS "HasSimpleCascadeRef"
                            , entityDB = EntityNameDB "HasSimpleCascadeRef"
                            , entityId =
                                FieldDef
                                    { fieldHaskell = FieldNameHS "Id"
                                    , fieldDB = FieldNameDB "id"
                                    , fieldType = FTTypeCon Nothing "HasSimpleCascadeRefId"
                                    , fieldSqlType = SqlInt64
                                    , fieldReference =
                                        ForeignRef (EntityNameHS "HasSimpleCascadeRef") (FTTypeCon (Just "Data.Int") "Int64")
                                    , fieldAttrs = []
                                    , fieldStrict = True
                                    , fieldComments = Nothing
                                    , fieldCascade = noCascade
                                    , fieldGenerated = Nothing
                                    , fieldIsImplicitIdColumn = True
                                    }
                            , entityAttrs = []
                            , entityFields =
                                [ FieldDef
                                    { fieldHaskell = FieldNameHS "person"
                                    , fieldDB = FieldNameDB "person"
                                    , fieldType = FTTypeCon Nothing "PersonId"
                                    , fieldSqlType = SqlInt64
                                    , fieldAttrs = []
                                    , fieldStrict = True
                                    , fieldReference =
                                        ForeignRef
                                            (EntityNameHS "Person")
                                            (FTTypeCon (Just "Data.Int") "Int64")
                                    , fieldCascade =
                                        FieldCascade { fcOnUpdate = Nothing, fcOnDelete = Just Cascade }
                                    , fieldComments = Nothing
                                    , fieldGenerated = Nothing
                                    , fieldIsImplicitIdColumn = False
                                    }
                                ]
                            , entityUniques = []
                            , entityForeigns = []
                            , entityDerives =  ["Show", "Eq"]
                            , entityExtra = mempty
                            , entitySum = False
                            , entityComments = Nothing
                            }
        it "has the cascade on the field def" $ do
            fieldCascade subject `shouldBe` expected
        it "doesn't have any extras" $ do
            entityExtra simpleCascadeDef
                `shouldBe`
                    mempty

    describe "hasNaturalKey" $ do
        let subject :: PersistEntity a => Proxy a -> Bool
            subject p = hasNaturalKey (entityDef p)
        it "is True for Primary keyword" $ do
            subject (Proxy @HasPrimaryDef)
                `shouldBe`
                    True
        it "is True for multiple Primary columns " $ do
            subject (Proxy @HasMultipleColPrimaryDef)
                `shouldBe`
                    True
        it "is False for Id keyword" $ do
            subject (Proxy @HasIdDef)
                `shouldBe`
                    False
        it "is False for unspecified/default id" $ do
            subject (Proxy @HasDefaultId)
                `shouldBe`
                    False
    describe "hasCompositePrimaryKey" $ do
        let subject :: PersistEntity a => Proxy a -> Bool
            subject p = hasCompositePrimaryKey (entityDef p)
        it "is False for Primary with single column" $ do
            subject (Proxy @HasPrimaryDef)
                `shouldBe`
                    False
        it "is True for multiple Primary columns " $ do
            subject (Proxy @HasMultipleColPrimaryDef)
                `shouldBe`
                    True
        it "is False for Id keyword" $ do
            subject (Proxy @HasIdDef)
                `shouldBe`
                    False
        it "is False for unspecified/default id" $ do
            subject (Proxy @HasDefaultId)
                `shouldBe`
                    False

    describe "JSON serialization" $ do
        prop "to/from is idempotent" $ \person ->
            decode (encode person) == Just (person :: Person)
        it "decode" $
            decode "{\"name\":\"Michael\",\"age\":27,\"foo\":\"Bar\",\"address\":{\"street\":\"Narkis\",\"city\":\"Maalot\"}}" `shouldBe` Just
                (Person "Michael" (Just 27) Bar $ Address "Narkis" "Maalot" Nothing)
    describe "JSON serialization for Entity" $ do
        let key = PersonKey 0
        prop "to/from is idempotent" $ \person ->
            decode (encode (Entity key person)) == Just (Entity key (person :: Person))
        it "decode" $
            decode "{\"id\": 0, \"name\":\"Michael\",\"age\":27,\"foo\":\"Bar\",\"address\":{\"street\":\"Narkis\",\"city\":\"Maalot\"}}" `shouldBe` Just
                (Entity key (Person "Michael" (Just 27) Bar $ Address "Narkis" "Maalot" Nothing))
    it "lens operations" $ do
        let street1 = "street1"
            city1 = "city1"
            city2 = "city2"
            zip1 = Just 12345
            address1 = Laddress street1 city1 zip1
            address2 = Laddress street1 city2 zip1
            name1 = "name1"
            age1 = Just 27
            person1 = Lperson name1 age1 address1
            person2 = Lperson name1 age1 address2
        (person1 ^. lpersonAddress) `shouldBe` address1
        (person1 ^. (lpersonAddress . laddressCity)) `shouldBe` city1
        (person1 & ((lpersonAddress . laddressCity) .~ city2)) `shouldBe` person2
    describe "Derived Show/Read instances" $ do
        -- This tests confirms https://github.com/yesodweb/persistent/issues/1104 remains fixed
        it "includes the name of the newtype when showing/reading a Key, i.e. uses the stock strategy when deriving Show/Read" $ do
            show (PersonKey 0) `shouldBe` "PersonKey {unPersonKey = SqlBackendKey {unSqlBackendKey = 0}}"
            read (show (PersonKey 0)) `shouldBe` PersonKey 0

            show (CustomPrimaryKeyKey 0) `shouldBe` "CustomPrimaryKeyKey {unCustomPrimaryKeyKey = 0}"
            read (show (CustomPrimaryKeyKey 0)) `shouldBe` CustomPrimaryKeyKey 0

(&) :: a -> (a -> b) -> b
x & f = f x

(^.) :: s
     -> ((a -> Const a b) -> (s -> Const a t))
     -> a
x ^. lens = getConst $ lens Const x

(.~) :: ((a -> Identity b) -> (s -> Identity t))
     -> b
     -> s
     -> t
lens .~ val = runIdentity . lens (\_ -> Identity val)<|MERGE_RESOLUTION|>--- conflicted
+++ resolved
@@ -47,14 +47,11 @@
 
 import qualified Database.Persist.TH.DiscoverEntitiesSpec as DiscoverEntitiesSpec
 import qualified Database.Persist.TH.ImplicitIdColSpec as ImplicitIdColSpec
-<<<<<<< HEAD
 import qualified Database.Persist.TH.MigrationOnlySpec as MigrationOnlySpec
 import qualified Database.Persist.TH.EmbedSpec as EmbedSpec
-=======
 import qualified Database.Persist.TH.OverloadedLabelSpec as OverloadedLabelSpec
 import qualified Database.Persist.TH.SharedPrimaryKeyImportedSpec as SharedPrimaryKeyImportedSpec
 import qualified Database.Persist.TH.SharedPrimaryKeySpec as SharedPrimaryKeySpec
->>>>>>> c7dfe8cf
 
 share [mkPersist sqlSettings { mpsGeneric = False, mpsDeriveInstances = [''Generic] }, mkDeleteCascade sqlSettings { mpsGeneric = False }] [persistUpperCase|
 
@@ -150,12 +147,9 @@
     SharedPrimaryKeySpec.spec
     SharedPrimaryKeyImportedSpec.spec
     ImplicitIdColSpec.spec
-<<<<<<< HEAD
     MigrationOnlySpec.spec
     EmbedSpec.spec
-=======
     DiscoverEntitiesSpec.spec
->>>>>>> c7dfe8cf
     describe "TestDefaultKeyCol" $ do
         let FieldDef{..} =
                 entityId (entityDef (Proxy @TestDefaultKeyCol))

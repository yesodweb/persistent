--- conflicted
+++ resolved
@@ -535,14 +535,12 @@
                 baz = FTTypeCon Nothing "Baz"
             parseFieldType "Foo [Bar] Baz" `shouldBe` Right (
                 foo `FTApp` bars `FTApp` baz)
-<<<<<<< HEAD
         it "numeric type literals" $ do
             let expected = FTApp (FTTypeCon Nothing "Finite") (FTLit (IntTypeLit 1))
             parseFieldType "Finite 1" `shouldBe` Right expected
         it "string type literals" $ do
             let expected = FTApp (FTTypeCon Nothing "Labelled") (FTLit (TextTypeLit "twenty"))
             parseFieldType "Labelled \"twenty\"" `shouldBe` Right expected
-=======
         it "nested list / parens (list inside parens)" $ do
             let maybeCon = FTTypeCon Nothing "Maybe"
                 int = FTTypeCon Nothing "Int"
@@ -553,7 +551,6 @@
                 int = FTTypeCon Nothing "Int"
             parseFieldType "[Maybe (Maybe Int)]" `shouldBe` Right
                 (FTList (maybeCon `FTApp` (maybeCon `FTApp` int)))
->>>>>>> f2e930fc
         it "fails on lowercase starts" $ do
             parseFieldType "nothanks" `shouldBe` Left "PSFail \"nothanks\""
 

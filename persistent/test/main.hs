{-# LANGUAGE CPP #-}
{-# LANGUAGE OverloadedStrings #-}
{-# LANGUAGE QuasiQuotes #-}
{-# LANGUAGE RecordWildCards #-}

import Test.Hspec
import qualified Data.Char as Char
import qualified Data.Text as T
import Data.List
import Data.List.NonEmpty (NonEmpty(..))
import qualified Data.List.NonEmpty as NEL
import qualified Data.Map as Map
#if !MIN_VERSION_base(4,11,0)
-- This can be removed when GHC < 8.2.2 isn't supported anymore
import Data.Semigroup ((<>))
#endif
import Data.Time
import Text.Shakespeare.Text

import Database.Persist.Class.PersistField
import Database.Persist.Quasi
import Database.Persist.Types

main :: IO ()
main = hspec $ do
    describe "splitExtras" $ do
        it "works" $ do
            splitExtras []
                `shouldBe`
                    mempty
        it "works2" $ do
            splitExtras
                [ Line 0 ["hello", "world"]
                ]
                `shouldBe`
                    ( [["hello", "world"]], mempty )
        it "works3" $ do
            splitExtras
                [ Line 0 ["hello", "world"]
                , Line 2 ["foo", "bar", "baz"]
                ]
                `shouldBe`
                    ( [["hello", "world"], ["foo", "bar", "baz"]], mempty )
        it "works4" $ do
            let foobarbarz = ["foo", "Bar", "baz"]
            splitExtras
                [ Line 0 ["Hello"]
                , Line 2 foobarbarz
                , Line 2 foobarbarz
                ]
                `shouldBe`
                    ( []
                    , Map.fromList
                        [ ("Hello", [foobarbarz, foobarbarz])
                        ]
                    )
        it "works5" $ do
            let foobarbarz = ["foo", "Bar", "baz"]
            splitExtras
                [ Line 0 ["Hello"]
                , Line 2 foobarbarz
                , Line 4 foobarbarz
                ]
                `shouldBe`
                    ( []
                    , Map.fromList
                        [ ("Hello", [foobarbarz, foobarbarz])
                        ]
                    )
    describe "takeColsEx" $ do
        let subject = takeColsEx upperCaseSettings
        it "fails on a single word" $ do
            subject ["asdf"]
                `shouldBe`
                    Nothing
        it "works if it has a name and a type" $ do
            subject ["asdf", "Int"]
                `shouldBe`
                    Just FieldDef
                        { fieldHaskell = FieldNameHS "asdf"
                        , fieldDB = FieldNameDB "asdf"
                        , fieldType = FTTypeCon Nothing "Int"
                        , fieldSqlType = SqlOther "SqlType unset for asdf"
                        , fieldAttrs = []
                        , fieldStrict = True
                        , fieldReference = NoReference
                        , fieldCascade = noCascade
                        , fieldComments = Nothing
                        , fieldGenerated = Nothing
                        }
        it "works if it has a name, type, and cascade" $ do
            subject ["asdf", "Int", "OnDeleteCascade", "OnUpdateCascade"]
                `shouldBe`
                    Just FieldDef
                        { fieldHaskell = FieldNameHS "asdf"
                        , fieldDB = FieldNameDB "asdf"
                        , fieldType = FTTypeCon Nothing "Int"
                        , fieldSqlType = SqlOther "SqlType unset for asdf"
                        , fieldAttrs = []
                        , fieldStrict = True
                        , fieldReference = NoReference
                        , fieldCascade = FieldCascade (Just Cascade) (Just Cascade)
                        , fieldComments = Nothing
                        , fieldGenerated = Nothing
                        }
        it "never tries to make a refernece" $ do
            subject ["asdf", "UserId", "OnDeleteCascade"]
                `shouldBe`
                    Just FieldDef
                        { fieldHaskell = FieldNameHS "asdf"
                        , fieldDB = FieldNameDB "asdf"
                        , fieldType = FTTypeCon Nothing "UserId"
                        , fieldSqlType = SqlOther "SqlType unset for asdf"
                        , fieldAttrs = []
                        , fieldStrict = True
                        , fieldReference = NoReference
                        , fieldCascade = FieldCascade Nothing (Just Cascade)
                        , fieldComments = Nothing
                        , fieldGenerated = Nothing
                        }

    describe "tokenization" $ do
        it "handles normal words" $
            tokenize " foo   bar  baz" `shouldBe`
                [ Spaces 1
                , Token "foo"
                , Spaces 3
                , Token "bar"
                , Spaces 2
                , Token "baz"
                ]
        it "handles quotes" $
            tokenize "  \"foo bar\"  \"baz\"" `shouldBe`
                [ Spaces 2
                , Token "foo bar"
                , Spaces 2
                , Token "baz"
                ]
        it "handles quotes mid-token" $
            tokenize "  x=\"foo bar\"  \"baz\"" `shouldBe`
                [ Spaces 2
                , Token "x=foo bar"
                , Spaces 2
                , Token "baz"
                ]
        it "handles escaped quote mid-token" $
            tokenize "  x=\\\"foo bar\"  \"baz\"" `shouldBe`
                [ Spaces 2
                , Token "x=\\\"foo"
                , Spaces 1
                , Token "bar\""
                , Spaces 2
                , Token "baz"
                ]
        it "handles unnested parantheses" $
            tokenize "  (foo bar)  (baz)" `shouldBe`
                [ Spaces 2
                , Token "foo bar"
                , Spaces 2
                , Token "baz"
                ]
        it "handles unnested parantheses mid-token" $
            tokenize "  x=(foo bar)  (baz)" `shouldBe`
                [ Spaces 2
                , Token "x=foo bar"
                , Spaces 2
                , Token "baz"
                ]
        it "handles nested parantheses" $
            tokenize "  (foo (bar))  (baz)" `shouldBe`
                [ Spaces 2
                , Token "foo (bar)"
                , Spaces 2
                , Token "baz"
                ]
        it "escaping" $
            tokenize "  (foo \\(bar)  y=\"baz\\\"\"" `shouldBe`
                [ Spaces 2
                , Token "foo (bar"
                , Spaces 2
                , Token "y=baz\""
                ]
        it "mid-token quote in later token" $
            tokenize "foo bar baz=(bin\")" `shouldBe`
                [ Token "foo"
                , Spaces 1
                , Token "bar"
                , Spaces 1
                , Token "baz=bin\""
                ]
        describe "comments" $ do
            it "recognizes one line" $ do
                tokenize "-- | this is a comment" `shouldBe`
                    [ DocComment "-- | this is a comment"
                    ]
            it "map tokenize" $ do
                map tokenize ["Foo", "-- | Hello"]
                    `shouldBe`
                        [ [Token "Foo"]
                        , [DocComment "-- | Hello"]
                        ]
            it "works if comment is indented" $ do
                tokenize "  -- | comment" `shouldBe`
                    [ Spaces 2, DocComment "-- | comment"
                    ]
    describe "parseFieldType" $ do
        it "simple types" $
            parseFieldType "FooBar" `shouldBe` Right (FTTypeCon Nothing "FooBar")
        it "module types" $
            parseFieldType "Data.Map.FooBar" `shouldBe` Right (FTTypeCon (Just "Data.Map") "FooBar")
        it "application" $
            parseFieldType "Foo Bar" `shouldBe` Right (
                FTTypeCon Nothing "Foo" `FTApp` FTTypeCon Nothing "Bar")
        it "application multiple" $
            parseFieldType "Foo Bar Baz" `shouldBe` Right (
                (FTTypeCon Nothing "Foo" `FTApp` FTTypeCon Nothing "Bar")
                `FTApp` FTTypeCon Nothing "Baz"
                )
        it "parens" $ do
            let foo = FTTypeCon Nothing "Foo"
                bar = FTTypeCon Nothing "Bar"
                baz = FTTypeCon Nothing "Baz"
            parseFieldType "Foo (Bar Baz)" `shouldBe` Right (
                foo `FTApp` (bar `FTApp` baz))
        it "lists" $ do
            let foo = FTTypeCon Nothing "Foo"
                bar = FTTypeCon Nothing "Bar"
                bars = FTList bar
                baz = FTTypeCon Nothing "Baz"
            parseFieldType "Foo [Bar] Baz" `shouldBe` Right (
                foo `FTApp` bars `FTApp` baz)

    describe "#1175 empty entity" $ do
        let subject =
                [st|
Foo
    name String
    age Int

EmptyEntity

Bar
    name String

Baz
    a Int
    b String
    c FooId
                    |]

        let preparsed =
                preparse subject
        it "preparse works" $ do
            length preparsed
                `shouldBe` do
                    length . filter (not . T.all Char.isSpace) . T.lines
                        $ subject

        let skippedEmpty =
                skipEmpty preparsed
            fooLines =
                [ Line
                    { lineIndent = 0
                    , tokens = "Foo" :| []
                    }
                , Line
                    { lineIndent = 4
                    , tokens = "name" :| ["String"]
                    }
                , Line
                    { lineIndent = 4
                    , tokens = "age" :| ["Int"]
                    }
                ]
            emptyLines =
                [ Line
                    { lineIndent = 0
                    , tokens = "EmptyEntity" :| []
                    }
                ]
            barLines =
                [ Line
                    { lineIndent = 0
                    , tokens = "Bar" :| []
                    }
                , Line
                    { lineIndent = 4
                    , tokens = "name" :| ["String"]
                    }
                ]
            bazLines =
                [ Line
                    { lineIndent = 0
                    , tokens = "Baz" :| []
                    }
                , Line
                    { lineIndent = 4
                    , tokens = "a" :| ["Int"]
                    }
                , Line
                    { lineIndent = 4
                    , tokens = "b" :| ["String"]
                    }
                , Line
                    { lineIndent = 4
                    , tokens = "c" :| ["FooId"]
                    }
                ]
            resultLines =
                concat
                    [ fooLines
                    , emptyLines
                    , barLines
                    , bazLines
                    ]

        it "skipEmpty works" $ do
            skippedEmpty `shouldBe` resultLines

        let linesAssociated =
                associateLines skippedEmpty
        it "associateLines works" $ do
            linesAssociated `shouldMatchList`
                [ LinesWithComments
                    { lwcLines = NEL.fromList fooLines
                    , lwcComments = []
                    }
                , LinesWithComments (NEL.fromList emptyLines) []
                , LinesWithComments (NEL.fromList barLines) []
                , LinesWithComments (NEL.fromList bazLines) []
                ]

        let parsed =
                parse lowerCaseSettings subject
        it "parse works" $ do
            let test name'fieldCount xs = do
                    case (name'fieldCount, xs) of
                        ([], []) ->
                            pure ()
                        ((name, fieldCount) : _, []) ->
                            expectationFailure
                                $ "Expected an entity with name "
                                <> name
                                <> " and " <> show fieldCount <> " fields"
                                <> ", but the list was empty..."
<<<<<<< HEAD
                        ((name, fieldCount) : ys, EntityDef {..} : xs) -> do
                            (unHaskellName entityHaskell, length entityFields)
=======
                        ((name, fieldCount) : ys, (EntityDef {..} : xs)) -> do
                            (unEntityNameHS entityHaskell, length entityFields)
>>>>>>> f82154f8
                                `shouldBe`
                                    (T.pack name, fieldCount)
                            test ys xs

                result =
                    parse lowerCaseSettings subject
            length parsed `shouldBe` 4

            test
                [ ("Foo", 2)
                , ("EmptyEntity", 0)
                , ("Bar", 1)
                , ("Baz", 3)
                ]
                parsed


    describe "preparse" $ do
        it "recognizes entity" $ do
            preparse "Person\n  name String\n  age Int" `shouldBe`
                [ Line { lineIndent = 0, tokens = ["Person"] }
                , Line { lineIndent = 2, tokens = ["name", "String"] }
                , Line { lineIndent = 2, tokens = ["age", "Int"] }
                ]
        describe "recognizes comments" $ do
            let text = "Foo\n  x X\n-- | Hello\nBar\n name String"
                linesText = T.lines text
            it "T.lines" $ do
                linesText
                    `shouldBe`
                        [ "Foo"
                        , "  x X"
                        , "-- | Hello"
                        , "Bar"
                        , " name String"
                        ]
            let tokens = map tokenize linesText
            it "map tokenize" $ do
                tokens `shouldBe`
                    [ [ Token "Foo" ]
                    , [ Spaces 2, Token "x", Spaces 1, Token "X"]
                    , [ DocComment "-- | Hello" ]
                    , [ Token "Bar" ]
                    , [ Spaces 1, Token "name", Spaces 1, Token "String" ]
                    ]
            let filtered = filter (not . empty) tokens
            it "filter (not . empty)" $ do
                filtered `shouldBe`
                    [ [ Token "Foo" ]
                    , [ Spaces 2, Token "x", Spaces 1, Token "X"]
                    , [ DocComment "-- | Hello" ]
                    , [ Token "Bar" ]
                    , [ Spaces 1, Token "name", Spaces 1, Token "String" ]
                    ]
            let spacesRemoved = removeSpaces filtered
            it "removeSpaces" $ do
                spacesRemoved `shouldBe`
                    [ Line { lineIndent = 0, tokens = ["Foo"] }
                    , Line { lineIndent = 2, tokens = ["x", "X"] }
                    , Line { lineIndent = 0, tokens = ["-- | Hello"] }
                    , Line { lineIndent = 0, tokens = ["Bar"] }
                    , Line { lineIndent = 1, tokens = ["name", "String"] }
                    ]

            it "preparse" $ do
                preparse text `shouldBe`
                    [ Line { lineIndent = 0, tokens = ["Foo"] }
                    , Line { lineIndent = 2, tokens = ["x", "X"] }
                    , Line { lineIndent = 0, tokens = ["-- | Hello"] }
                    , Line { lineIndent = 0, tokens = ["Bar"] }
                    , Line { lineIndent = 1, tokens = ["name", "String"] }
                    ]
            it "preparse indented" $ do
                let t = T.unlines
                        [ "  Foo"
                        , "    x X"
                        , "  -- | Comment"
                        , "  -- hidden comment"
                        , "  Bar"
                        , "    name String"
                        ]
                preparse t `shouldBe`
                    [ Line { lineIndent = 2, tokens = ["Foo"] }
                    , Line { lineIndent = 4, tokens = ["x", "X"] }
                    , Line { lineIndent = 2, tokens = ["-- | Comment"] }
                    , Line { lineIndent = 2, tokens = ["Bar"] }
                    , Line { lineIndent = 4, tokens = ["name", "String"] }
                    ]
            it "preparse extra blocks" $ do
                let t = T.unlines
                        [ "LowerCaseTable"
                        , "  name String"
                        , "  ExtraBlock"
                        , "    foo bar"
                        , "    baz"
                        , "  ExtraBlock2"
                        , "    something"
                        ]
                preparse t `shouldBe`
                    [ Line { lineIndent = 0, tokens = ["LowerCaseTable"] }
                    , Line { lineIndent = 2, tokens = ["name", "String"] }
                    , Line { lineIndent = 2, tokens = ["ExtraBlock"] }
                    , Line { lineIndent = 4, tokens = ["foo", "bar"] }
                    , Line { lineIndent = 4, tokens = ["baz"] }
                    , Line { lineIndent = 2, tokens = ["ExtraBlock2"] }
                    , Line { lineIndent = 4, tokens = ["something"] }
                    ]
            it "field comments" $ do
                let text = T.unlines
                        [ "-- | Model"
                        , "Foo"
                        , "  -- | Field"
                        , "  name String"
                        ]
                preparse text `shouldBe`
                    [ Line { lineIndent = 0, tokens = ["-- | Model"] }
                    , Line { lineIndent = 0, tokens = ["Foo"] }
                    , Line { lineIndent = 2, tokens = ["-- | Field"] }
                    , Line { lineIndent = 2, tokens = ["name", "String"] }
                    ]

    describe "empty" $ do
        it "doesn't dispatch comments" $ do
            [DocComment "-- | hello"] `shouldSatisfy` (not . empty)
        it "removes spaces" $ do
            [Spaces 3] `shouldSatisfy` empty

    describe "filter (not . empty)" $ do
        let subject = filter (not . empty)
        it "keeps comments" $ do
            subject [[DocComment "-- | Hello"]]
                `shouldBe`
                    [[DocComment "-- | Hello"]]
        it "omits lines with only spaces" $ do
            subject [[Spaces 3, Token "indented"], [Spaces 2]]
                `shouldBe`
                    [[Spaces 3, Token "indented"]]

    describe "removeSpaces" $ do
        it "sets indentation level for a line" $ do
            removeSpaces [[Spaces 3, Token "hello", Spaces 1, Token "goodbye"]]
                `shouldBe`
                    [ Line { lineIndent = 3, tokens = ["hello", "goodbye"] }
                    ]
        it "does not remove comments" $ do
            removeSpaces
                [ [ DocComment "-- | asdf" ]
                , [ Token "Foo" ]
                , [ Spaces 2, Token "name", Spaces 1, Token "String" ]
                ]
                `shouldBe`
                    [ Line { lineIndent = 0, tokens = ["-- | asdf"] }
                    , Line { lineIndent = 0, tokens = ["Foo"] }
                    , Line { lineIndent = 2, tokens = ["name", "String"] }
                    ]

    describe "associateLines" $ do
        let foo = Line { lineIndent = 0, tokens = pure "Foo" }
            name'String = Line { lineIndent = 2, tokens = "name" :| ["String"] }
            comment = Line { lineIndent = 0, tokens = pure "-- | comment" }
        it "works" $ do
            associateLines
                [ comment
                , foo
                , name'String
                ]
                `shouldBe`
                    [ LinesWithComments
                        { lwcComments = ["comment"]
                        , lwcLines = foo :| [name'String]
                        }
                    ]
        let bar = Line { lineIndent = 0, tokens = "Bar" :| ["sql", "=", "bars"] }
            age'Int = Line { lineIndent = 1, tokens = "age" :| ["Int"] }
        it "works when used consecutively" $ do
            associateLines
                [ bar
                , age'Int
                , comment
                , foo
                , name'String
                ]
                `shouldBe`
                    [ LinesWithComments
                        { lwcComments = []
                        , lwcLines = bar :| [age'Int]
                        }
                    , LinesWithComments
                        { lwcComments = ["comment"]
                        , lwcLines = foo :| [name'String]
                        }
                    ]
        it "works with textual input" $ do
            let text = "Foo\n  x X\n-- | Hello\nBar\n name String"
                parsed = preparse text
                allFull = skipEmpty parsed
            associateLines allFull
                `shouldBe`
                    [ LinesWithComments
                        { lwcLines =
                            Line {lineIndent = 0, tokens = "Foo" :| []}
                            :| [ Line {lineIndent = 2, tokens = "x" :| ["X"]} ]
                        , lwcComments =
                            []
                        }
                    , LinesWithComments
                        { lwcLines =
                            Line {lineIndent = 0, tokens = "Bar" :| []}
                            :| [ Line {lineIndent = 1, tokens = "name" :| ["String"]}]
                        , lwcComments =
                            ["Hello"]
                        }
                    ]
        it "works with extra blocks" $ do
            let text = skipEmpty . preparse . T.unlines $
                    [ "LowerCaseTable"
                    , "    Id             sql=my_id"
                    , "    fullName Text"
                    , "    ExtraBlock"
                    , "        foo bar"
                    , "        baz"
                    , "        bin"
                    , "    ExtraBlock2"
                    , "        something"
                    ]
            associateLines text `shouldBe`
                [ LinesWithComments
                    { lwcLines =
                        Line { lineIndent = 0, tokens = pure "LowerCaseTable" } :|
                        [ Line { lineIndent = 4, tokens = "Id" :| ["sql=my_id"] }
                        , Line { lineIndent = 4, tokens = "fullName" :| ["Text"] }
                        , Line { lineIndent = 4, tokens = pure "ExtraBlock" }
                        , Line { lineIndent = 8, tokens = "foo" :| ["bar"] }
                        , Line { lineIndent = 8, tokens = pure "baz" }
                        , Line { lineIndent = 8, tokens = pure "bin" }
                        , Line { lineIndent = 4, tokens = pure "ExtraBlock2" }
                        , Line { lineIndent = 8, tokens = pure "something" }
                        ]
                    , lwcComments = []
                    }
                ]

        it "works with extra blocks twice" $ do
            let text = skipEmpty . preparse . T.unlines $
                    [ "IdTable"
                    , "    Id Day default=CURRENT_DATE"
                    , "    name Text"
                    , ""
                    , "LowerCaseTable"
                    , "    Id             sql=my_id"
                    , "    fullName Text"
                    , "    ExtraBlock"
                    , "        foo bar"
                    , "        baz"
                    , "        bin"
                    , "    ExtraBlock2"
                    , "        something"
                    ]
            associateLines text `shouldBe`
                [ LinesWithComments
                    { lwcLines = Line 0 (pure "IdTable") :|
                        [ Line 4 ("Id" :| ["Day", "default=CURRENT_DATE"])
                        , Line 4 ("name" :| ["Text"])
                        ]
                    , lwcComments = []
                    }
                , LinesWithComments
                    { lwcLines =
                        Line { lineIndent = 0, tokens = pure "LowerCaseTable" } :|
                        [ Line { lineIndent = 4, tokens = "Id" :| ["sql=my_id"] }
                        , Line { lineIndent = 4, tokens = "fullName" :| ["Text"] }
                        , Line { lineIndent = 4, tokens = pure "ExtraBlock" }
                        , Line { lineIndent = 8, tokens = "foo" :| ["bar"] }
                        , Line { lineIndent = 8, tokens = pure "baz" }
                        , Line { lineIndent = 8, tokens = pure "bin" }
                        , Line { lineIndent = 4, tokens = pure "ExtraBlock2" }
                        , Line { lineIndent = 8, tokens = pure "something" }
                        ]
                    , lwcComments = []
                    }
                ]


        it "works with field comments" $ do
            let text = skipEmpty . preparse . T.unlines $
                    [ "-- | Model"
                    , "Foo"
                    , "  -- | Field"
                    , "  name String"
                    ]
            associateLines text `shouldBe`
                [ LinesWithComments
                    { lwcLines =
                        Line { lineIndent = 0, tokens = "Foo" :| [] } :|
                            [ Line { lineIndent = 2, tokens = pure "-- | Field" }
                            , Line { lineIndent = 2, tokens = "name" :| ["String"] }
                            ]
                    , lwcComments =
                        ["Model"]
                    }
                ]



    describe "parseLines" $ do
        let lines =
                T.unlines
                    [ "-- | Comment"
                    , "Foo"
                    , "  -- | Field"
                    , "  name String"
                    , "  age  Int"
                    , "  Extra"
                    , "    foo bar"
                    , "    baz"
                    , "  Extra2"
                    , "    something"
                    ]
        let [subject] = parse lowerCaseSettings lines
        it "produces the right name" $ do
            entityHaskell subject `shouldBe` EntityNameHS "Foo"
        describe "entityFields" $ do
            let fields = entityFields subject
            it "has the right field names" $ do
                map fieldHaskell fields `shouldMatchList`
                    [ FieldNameHS "name"
                    , FieldNameHS "age"
                    ]
            it "has comments" $ do
                map fieldComments fields `shouldBe`
                    [ Just "Field\n"
                    , Nothing
                    ]
        it "has the comments" $ do
            entityComments subject `shouldBe`
                Just "Comment\n"
        it "combines extrablocks" $ do
            entityExtra subject `shouldBe` Map.fromList
                [ ("Extra", [["foo", "bar"], ["baz"]])
                , ("Extra2", [["something"]])
                ]
        describe "works with extra blocks" $ do
            let [_, lowerCaseTable, idTable] =
                    case parse lowerCaseSettings $ T.unlines
                        [ ""
                        , "IdTable"
                        , "    Id Day default=CURRENT_DATE"
                        , "    name Text"
                        , ""
                        , "LowerCaseTable"
                        , "    Id             sql=my_id"
                        , "    fullName Text"
                        , "    ExtraBlock"
                        , "        foo bar"
                        , "        baz"
                        , "        bin"
                        , "    ExtraBlock2"
                        , "        something"
                        , ""
                        , "IdTable"
                        , "    Id Day default=CURRENT_DATE"
                        , "    name Text"
                        , ""
                        ] of
                            [a, b, c] ->
                                [a, b, c]
                            xs ->
                                error
                                $ "Expected 3 elements in list, got: "
                                <> show (length xs)
                                <> ", list contents: \n\n" <> intercalate "\n" (map show xs)
            describe "idTable" $ do
                let EntityDef {..} = idTable
                it "has no extra blocks" $ do
                    entityExtra `shouldBe` mempty
                it "has the right name" $ do
                    entityHaskell `shouldBe` EntityNameHS "IdTable"
                it "has the right fields" $ do
                    map fieldHaskell entityFields `shouldMatchList`
                        [ FieldNameHS "name"
                        ]
            describe "lowerCaseTable" $ do
                let EntityDef {..} = lowerCaseTable
                it "has the right name" $ do
                    entityHaskell `shouldBe` EntityNameHS "LowerCaseTable"
                it "has the right fields" $ do
                    map fieldHaskell entityFields `shouldMatchList`
                        [ FieldNameHS "fullName"
                        ]
                it "has ExtraBlock" $ do
                    Map.lookup "ExtraBlock" entityExtra
                        `shouldBe` Just
                            [ ["foo", "bar"]
                            , ["baz"]
                            , ["bin"]
                            ]
                it "has ExtraBlock2" $ do
                    Map.lookup "ExtraBlock2" entityExtra
                        `shouldBe` Just
                            [ ["something"]
                            ]

    describe "fromPersistValue" $
        describe "UTCTime" $
            it "works with format" $
                fromPersistValue (PersistText "2018-02-27 10:49:42.123")
                    `shouldBe` Right (UTCTime (fromGregorian 2018 02 27) (timeOfDayToTime (TimeOfDay 10 49 42.123)))<|MERGE_RESOLUTION|>--- conflicted
+++ resolved
@@ -343,13 +343,9 @@
                                 <> name
                                 <> " and " <> show fieldCount <> " fields"
                                 <> ", but the list was empty..."
-<<<<<<< HEAD
-                        ((name, fieldCount) : ys, EntityDef {..} : xs) -> do
-                            (unHaskellName entityHaskell, length entityFields)
-=======
+
                         ((name, fieldCount) : ys, (EntityDef {..} : xs)) -> do
                             (unEntityNameHS entityHaskell, length entityFields)
->>>>>>> f82154f8
                                 `shouldBe`
                                     (T.pack name, fieldCount)
                             test ys xs

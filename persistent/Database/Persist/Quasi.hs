{-# LANGUAGE BangPatterns, CPP #-}
{-# LANGUAGE RankNTypes #-}
{-# LANGUAGE PatternGuards #-}
{-# LANGUAGE StandaloneDeriving, UndecidableInstances #-}
{-# LANGUAGE ViewPatterns #-}

{-|
This module defines the Persistent entity syntax used in the quasiquoter to generate persistent entities.

The basic structure of the syntax looks like this:

> TableName
>     fieldName      FieldType
>     otherField     String
>     nullableField  Int       Maybe

You start an entity definition with the table name, in this case, @TableName@. It's followed by a list of fields on the entity, which have the basic form @fieldName FieldType@. You can indicate that a field is nullable with 'Maybe' at the end of the type.

@persistent@ automatically generates an ID column for you, if you don't specify one, so the above table definition corresponds to the following SQL:

> CREATE TABLE table_name (
>     id                SERIAL PRIMARY KEY,
>     field_name        field_type NOT NULL,
>     other_field       varchar    NOT NULL,
>     nullable_field    int NULL
> );

Note that the exact SQL that is generated can be customized using the 'PersistSettings' that are passed to the 'parse' function.

It generates a Haskell datatype with the following form:

@
data TableName = TableName
    { tableNameFieldName :: FieldType
    , tableNameOtherField :: String
    , tableNameNullableField :: Maybe Int
    }
@

As with the SQL generated, the specifics of this are customizable.
See the @persistent-template@ package for details.

= Deriving

You can add a deriving clause to a table, and the generated Haskell type will have a deriving clause with that.
Unlike normal Haskell syntax, you don't need parentheses or commas to separate the classes, and you can even have multiple deriving clauses.

> User
>     name String
>     age  Int
>     deriving Eq Show
>     deriving Ord

= Unique Keys

You can define a uniqueness key on a table with the following format:

> User
>    name String
>    age  Int
>
>    UniqueUserName name

This will put a unique index on the @user@ table and the @name@ field.

= Setting defaults

You can use a @default=${sql expression}@ clause to set a default for a field.
The thing following the `=` is interpreted as SQL that will be put directly into the table definition.

@
User
    name    Text
    admin   Bool default=false
@

This creates a SQL definition like this:

> CREATE TABLE user (
>   id      SERIAL PRIMARY KEY,
>   name    VARCHAR NOT NULL,
>   admin   BOOL DEFAULT=false
> );

A restriction here is that you still need to provide a value when performing an `insert`, because the generated Haskell type has the form:

@
data User = User
    { userName :: Text
    , userAdmin :: Bool
    }
@

You can work around this by using a 'Maybe Bool' and supplying 'Nothing' by default.

= Custom ID column

If you don't want to use the default ID column type of 'Int64', you can set a custom type with an @Id@ field.
This @User@ has a @Text@ ID.

> User
>     Id   Text
>     name Text
>     age  Int

If you do this, it's a good idea to set a default for the ID.
Otherwise, you will need to use 'insertKey' instead of 'insert' when performing inserts.

@
'insertKey' (UserKey "Hello world!") (User "Bob" 32)
@

If you attempt to do @'insert' (User "Bob" 32)@, then you will receive a runtime error because the SQL database doesn't know how to make an ID for you anymore.
So instead just use a default expression, like this:

@
User
    Id      Text default=generate_user_id()
    name    Text
    age     Int
@

= Custom Primary Keys

Sometimes you don't want to have an ID column, and you want a different sort of primary key.
This is a table that stores unique email addresses, and the email is the primary key.
We store the first and second part (eg @first\@second@) separately.

@
Email
    firstPart   Text
    secondPart  Text

    Primary firstPart secondPart
@

This creates a table with the following form:

@
CREATE TABLE email (
    first_part  varchar,
    second_part varchar,

    PRIMARY KEY (first_part, second_part)
@

You can specify 1 or more columns in the primary key.

= Overriding SQL

You can use a @sql=custom@ annotation to provide some customization on the entity and field.
For example, you might prefer to name a table differently than what @persistent@ will do by default.
You may also prefer to name a field differently.

@
User sql=big_user_table
    fullName    String sql=name
    age         Int
@

This will alter the generated SQL to be:

@
CREATE TABEL big_user_table (
    id      SERIAL PRIMARY KEY,
    name    VARCHAR,
    age     INT
);
@

= Attributes

The QuasiQuoter allows you to provide arbitrary attributes to an entity or field.
This can be used to extend the code in ways that the library hasn't anticipated.
If you use this feature, we'd definitely appreciate hearing about it and potentially supporting your use case directly!

@
User !funny
    field   String  !sad
    good    Dog     !sogood
@

We can see the attributes using the 'entityAttrs' field and the 'fieldAttrs' field.

@
userAttrs = do
    let userDefinition = 'entityDef' ('Proxy' :: 'Proxy' User)
    let userAttributes = 'entityAttrs' userDefinition
    let fieldAttributes = 'map' 'fieldAttrs' ('entityFields' userDefinition)
    print userAttributes
-- ["funny"]
    print fieldAttributes
-- [["sad"],["sogood"]]
@

= Documentation Comments

The quasiquoter supports ordinary comments with @--@ and @#@.
Since @persistent-2.10.5.1@, it also supports documentation comments.
The grammar for documentation comments is similar to Haskell's Haddock syntax, with a few restrictions:

1. Only the @-- | @ form is allowed.
2. You must put a space before and after the @|@ pipe character.
3. The comment must be indented at the same level as the entity or field it documents.

An example of the field documentation is:

@
-- | I am a doc comment for a User. Users are important
-- | to the application, and should be treasured.
User
    -- | Users have names. Call them by names.
    name String
    -- | A user can be old, or young, and we care about
    -- | this for some reason.
    age Int
@

The documentation is present on the `entityComments` field on the `EntityDef` for the entity:

@
>>> let userDefinition = entityDef (Proxy :: Proxy User)
>>> entityComments userDefinition
"I am a doc comment for a User. Users are important\nto the application, and should be treasured.\n"
@

Likewise, the field documentation is present in the `fieldComments` field on the `FieldDef` present in the `EntityDef`:

@
>>> let userFields = entityFields userDefinition
>>> let comments = map fieldComments userFields
>>> mapM_ putStrLn comments
"Users have names. Call them by names."
"A user can be old, or young, and we care about\nthis for some reason."
@

Unfortunately, we can't use this to create Haddocks for you, because <https://gitlab.haskell.org/ghc/ghc/issues/5467 Template Haskell does not support Haddock yet>.
`persistent` backends *can* use this to generate SQL @COMMENT@s, which are useful for a database perspective, and you can use the <https://hackage.haskell.org/package/persistent-documentation @persistent-documentation@> library to render a Markdown document of the entity definitions.

-}
module Database.Persist.Quasi
    ( parse
    , PersistSettings (..)
    , upperCaseSettings
    , lowerCaseSettings
    , nullable
#if TEST
    , Token (..)
    , Line' (..)
    , preparse
    , tokenize
    , parseFieldType
    , empty
    , removeSpaces
    , associateLines
    , skipEmpty
    , LinesWithComments(..)
    , splitExtras
    , takeColsEx
#endif
    ) where

import Prelude hiding (lines)

import qualified Debug.Trace as  Debug

import qualified Data.List.NonEmpty as NEL
import Data.List.NonEmpty (NonEmpty(..))
import Control.Arrow ((&&&))
import Control.Monad (msum, mplus)
import Data.Char
import Data.List (find, foldl')
import qualified Data.Map as M
import Data.Maybe (mapMaybe, fromMaybe, maybeToList, listToMaybe)
import Data.Monoid (mappend)
import Data.Text (Text)
import qualified Data.Text as T
import Database.Persist.Types
import Text.Read (readEither)

data ParseState a = PSDone | PSFail String | PSSuccess a Text deriving Show

parseFieldType :: Text -> Either String FieldType
parseFieldType t0 =
    case parseApplyFT t0 of
        PSSuccess ft t'
            | T.all isSpace t' -> Right ft
        PSFail err -> Left $ "PSFail " ++ err
        other -> Left $ show other
  where
    parseApplyFT t =
        case goMany id t of
            PSSuccess (ft:fts) t' -> PSSuccess (foldl' FTApp ft fts) t'
            PSSuccess [] _ -> PSFail "empty"
            PSFail err -> PSFail err
            PSDone -> PSDone

    parseEnclosed :: Char -> (FieldType -> FieldType) -> Text -> ParseState FieldType
    parseEnclosed end ftMod t =
      let (a, b) = T.break (== end) t
      in case parseApplyFT a of
          PSSuccess ft t' -> case (T.dropWhile isSpace t', T.uncons b) of
              ("", Just (c, t'')) | c == end -> PSSuccess (ftMod ft) (t'' `Data.Monoid.mappend` t')
              (x, y) -> PSFail $ show (b, x, y)
          x -> PSFail $ show x

    parse1 t =
        case T.uncons t of
            Nothing -> PSDone
            Just (c, t')
                | isSpace c -> parse1 $ T.dropWhile isSpace t'
                | c == '(' -> parseEnclosed ')' id t'
                | c == '[' -> parseEnclosed ']' FTList t'
                | isUpper c ->
                    let (a, b) = T.break (\x -> isSpace x || x `elem` ("()[]"::String)) t
                     in PSSuccess (getCon a) b
                | otherwise -> PSFail $ show (c, t')
    getCon t =
        case T.breakOnEnd "." t of
            (_, "") -> FTTypeCon Nothing t
            ("", _) -> FTTypeCon Nothing t
            (a, b) -> FTTypeCon (Just $ T.init a) b
    goMany front t =
        case parse1 t of
            PSSuccess x t' -> goMany (front . (x:)) t'
            PSFail err -> PSFail err
            PSDone -> PSSuccess (front []) t
            -- _ ->

data PersistSettings = PersistSettings
    { psToDBName :: !(Text -> Text)
    , psStrictFields :: !Bool
    -- ^ Whether fields are by default strict. Default value: @True@.
    --
    -- @since 1.2
    , psIdName :: !Text
    -- ^ The name of the id column. Default value: @id@
    -- The name of the id column can also be changed on a per-model basis
    -- <https://github.com/yesodweb/persistent/wiki/Persistent-entity-syntax>
    --
    -- @since 2.0
    }

defaultPersistSettings, upperCaseSettings, lowerCaseSettings :: PersistSettings
defaultPersistSettings = PersistSettings
    { psToDBName = id
    , psStrictFields = True
    , psIdName       = "id"
    }

upperCaseSettings = defaultPersistSettings

lowerCaseSettings = defaultPersistSettings
    { psToDBName =
        let go c
                | isUpper c = T.pack ['_', toLower c]
                | otherwise = T.singleton c
         in T.dropWhile (== '_') . T.concatMap go
    }

-- | Parses a quasi-quoted syntax into a list of entity definitions.
parse :: PersistSettings -> Text -> [EntityDef]
parse ps = parseLines ps . preparse

preparse :: Text -> [Line]
preparse =
    removeSpaces
        . filter (not . empty)
        . map tokenize
        . T.lines

-- | A token used by the parser.
data Token = Spaces !Int   -- ^ @Spaces n@ are @n@ consecutive spaces.
           | Token Text    -- ^ @Token tok@ is token @tok@ already unquoted.
           | DocComment Text -- ^ @DocComment@ is a documentation comment, unmodified.
  deriving (Show, Eq)

-- | Tokenize a string.
tokenize :: Text -> [Token]
tokenize t
    | T.null t = []
    | "-- | " `T.isPrefixOf` t = [DocComment t]
    | "--" `T.isPrefixOf` t = [] -- Comment until the end of the line.
    | "#" `T.isPrefixOf` t = [] -- Also comment to the end of the line, needed for a CPP bug (#110)
    | T.head t == '"' = quotes (T.tail t) id
    | T.head t == '(' = parens 1 (T.tail t) id
    | isSpace (T.head t) =
        let (spaces, rest) = T.span isSpace t
         in Spaces (T.length spaces) : tokenize rest

    -- support mid-token quotes and parens
    | Just (beforeEquals, afterEquals) <- findMidToken t
    , not (T.any isSpace beforeEquals)
    , Token next : rest <- tokenize afterEquals =
        Token (T.concat [beforeEquals, "=", next]) : rest

    | otherwise =
        let (token, rest) = T.break isSpace t
         in Token token : tokenize rest
  where
    findMidToken t' =
        case T.break (== '=') t' of
            (x, T.drop 1 -> y)
                | "\"" `T.isPrefixOf` y || "(" `T.isPrefixOf` y -> Just (x, y)
            _ -> Nothing

    quotes t' front
        | T.null t' = error $ T.unpack $ T.concat $
            "Unterminated quoted string starting with " : front []
        | T.head t' == '"' = Token (T.concat $ front []) : tokenize (T.tail t')
        | T.head t' == '\\' && T.length t' > 1 =
            quotes (T.drop 2 t') (front . (T.take 1 (T.drop 1 t'):))
        | otherwise =
            let (x, y) = T.break (`elem` ['\\','\"']) t'
             in quotes y (front . (x:))
    parens count t' front
        | T.null t' = error $ T.unpack $ T.concat $
            "Unterminated parens string starting with " : front []
        | T.head t' == ')' =
            if count == (1 :: Int)
                then Token (T.concat $ front []) : tokenize (T.tail t')
                else parens (count - 1) (T.tail t') (front . (")":))
        | T.head t' == '(' =
            parens (count + 1) (T.tail t') (front . ("(":))
        | T.head t' == '\\' && T.length t' > 1 =
            parens count (T.drop 2 t') (front . (T.take 1 (T.drop 1 t'):))
        | otherwise =
            let (x, y) = T.break (`elem` ['\\','(',')']) t'
             in parens count y (front . (x:))

-- | A string of tokens is empty when it has only spaces.  There
-- can't be two consecutive 'Spaces', so this takes /O(1)/ time.
empty :: [Token] -> Bool
empty []         = True
empty [Spaces _] = True
empty _          = False

-- | A line.  We don't care about spaces in the middle of the
-- line.  Also, we don't care about the ammount of indentation.
data Line' f
    = Line
    { lineIndent   :: Int
    , tokens       :: f Text
    }

deriving instance Show (f Text) => Show (Line' f)
deriving instance Eq (f Text) => Eq (Line' f)

mapLine :: (forall x. f x -> g x) -> Line' f -> Line' g
mapLine k (Line i t) = Line i (k t)

traverseLine :: Functor t => (forall x. f x -> t (g x)) -> Line' f -> t (Line' g)
traverseLine k (Line i xs) = Line i <$> k xs

type Line = Line' []

-- | Remove leading spaces and remove spaces in the middle of the
-- tokens.
removeSpaces :: [[Token]] -> [Line]
removeSpaces =
    map toLine
  where
    toLine (Spaces i:rest) = toLine' i rest
    toLine xs              = toLine' 0 xs

    toLine' i = Line i . mapMaybe fromToken

    fromToken (Token t) = Just t
    fromToken (DocComment t) = Just t
    fromToken Spaces{}  = Nothing

-- | Divide lines into blocks and make entity definitions.
parseLines :: PersistSettings -> [Line] -> [EntityDef]
parseLines ps lines =
    fixForeignKeysAll $ toEnts lines
  where
    toEnts :: [Line] -> [UnboundEntityDef]
    toEnts =
        map mk
        . associateLines
        . skipEmpty
    mk :: LinesWithComments -> UnboundEntityDef
    mk lwc =
        let Line _ (name :| entAttribs) :| rest = lwcLines lwc
         in setComments (lwcComments lwc) $ mkEntityDef ps name entAttribs (map (mapLine NEL.toList) rest)

isComment :: Text -> Maybe Text
isComment xs =
    T.stripPrefix "-- | " xs

data LinesWithComments = LinesWithComments
    { lwcLines :: NonEmpty (Line' NonEmpty)
    , lwcComments :: [Text]
    } deriving (Eq, Show)

-- TODO: drop this and use <> when 8.2 isn't supported anymore so the
-- monoid/semigroup nonsense isn't annoying
appendLwc :: LinesWithComments -> LinesWithComments -> LinesWithComments
appendLwc a b =
    LinesWithComments (foldr NEL.cons (lwcLines b) (lwcLines a)) (lwcComments a `mappend` lwcComments b)

newLine :: Line' NonEmpty -> LinesWithComments
newLine l = LinesWithComments (pure l) []

firstLine :: LinesWithComments -> Line' NonEmpty
firstLine = NEL.head . lwcLines

consLine :: Line' NonEmpty -> LinesWithComments -> LinesWithComments
consLine l lwc = lwc { lwcLines = NEL.cons l (lwcLines lwc) }

consComment :: Text -> LinesWithComments -> LinesWithComments
consComment l lwc = lwc { lwcComments = l : lwcComments lwc }

associateLines :: [Line' NonEmpty] -> [LinesWithComments]
associateLines lines =
    foldr combine [] $
    foldr toLinesWithComments [] lines
  where
    toLinesWithComments line linesWithComments =
        case linesWithComments of
            [] ->
                [newLine line]
            (lwc : lwcs) ->
                case isComment (NEL.head (tokens line)) of
                    Just comment
                        | lineIndent line == lowestIndent ->
                        consComment comment lwc : lwcs
                    _ ->
                        if lineIndent line <= lineIndent (firstLine lwc)
                        then
                            consLine line lwc : lwcs
                        else
                            newLine line : lwc : lwcs

    lowestIndent = minimum . fmap lineIndent $ lines
    combine :: LinesWithComments -> [LinesWithComments] -> [LinesWithComments]
    combine lwc [] =
        [lwc]
    combine lwc (lwc' : lwcs) =
        let minIndent = minimumIndentOf lwc
            otherIndent = minimumIndentOf lwc'
         in
            if minIndent < otherIndent then
                appendLwc lwc lwc' : lwcs
            else
                lwc : lwc' : lwcs


    minimumIndentOf = minimum . fmap lineIndent . lwcLines

skipEmpty :: [Line' []] -> [Line' NonEmpty]
skipEmpty = mapMaybe (traverseLine NEL.nonEmpty)

setComments :: [Text] -> UnboundEntityDef -> UnboundEntityDef
setComments [] = id
setComments comments =
    overUnboundEntityDef (\ed -> ed { entityComments = Just (T.unlines comments) })

fixForeignKeysAll :: [UnboundEntityDef] -> [EntityDef]
fixForeignKeysAll unEnts = map fixForeignKeys unEnts
  where
    ents = map unboundEntityDef unEnts
    entLookup = M.fromList $ map (\e -> (entityHaskell e, e)) ents

    fixForeignKeys :: UnboundEntityDef -> EntityDef
    fixForeignKeys (UnboundEntityDef foreigns ent) =
      ent { entityForeigns = map (fixForeignKey ent) foreigns }

    -- check the count and the sqltypes match and update the foreignFields with the names of the referenced columns
    fixForeignKey :: EntityDef -> UnboundForeignDef -> ForeignDef
    fixForeignKey ent (UnboundForeignDef foreignFieldTexts parentFieldTexts fdef) =
        case mfdefs of
             Just fdefs ->
                 if length foreignFieldTexts /= length fdefs
                 then
                     lengthError fdefs
                 else
                     let
                         fds_ffs =
                             zipWith toForeignFields
                                 foreignFieldTexts
                                 fdefs
                         dbname =
                             unDBName (entityDB pent)
                         oldDbName =
                             unDBName (foreignRefTableDBName fdef)
                      in fdef
                         { foreignFields = map snd fds_ffs
                         , foreignNullable = setNull $ map fst fds_ffs
                         , foreignRefTableDBName =
                             DBName dbname
                         , foreignConstraintNameDBName =
                             DBName
                             . T.replace oldDbName dbname . unDBName
                             $ foreignConstraintNameDBName fdef
                         }
             Nothing ->
                 error $ "no primary key found fdef="++show fdef++ " ent="++show ent
      where
        pentError =
            error $ "could not find table " ++ show (foreignRefTableHaskell fdef)
            ++ " fdef=" ++ show fdef ++ " allnames="
            ++ show (map (unHaskellName . entityHaskell . unboundEntityDef) unEnts)
            ++ "\n\nents=" ++ show ents
        pent =
            fromMaybe pentError $ M.lookup (foreignRefTableHaskell fdef) entLookup
        mfdefs = case parentFieldTexts of
            [] -> entitiesPrimary pent
            _  -> Just $ map (getFd pent . HaskellName) parentFieldTexts

        setNull :: [FieldDef] -> Bool
        setNull [] = error "setNull: impossible!"
        setNull (fd:fds) = let nullSetting = isNull fd in
          if all ((nullSetting ==) . isNull) fds then nullSetting
            else error $ "foreign key columns must all be nullable or non-nullable"
                   ++ show (map (unHaskellName . fieldHaskell) (fd:fds))
        isNull = (NotNullable /=) . nullable . fieldAttrs

        toForeignFields :: Text -> FieldDef
            -> (FieldDef, (ForeignFieldDef, ForeignFieldDef))
        toForeignFields fieldText pfd =
           case chktypes fd haskellField pfd of
               Just err -> error err
               Nothing -> (fd, ((haskellField, fieldDB fd), (pfh, pfdb)))
          where
            fd = getFd ent haskellField

            haskellField = HaskellName fieldText
            (pfh, pfdb) = (fieldHaskell pfd, fieldDB pfd)

            chktypes ffld _fkey pfld =
                if fieldType ffld == fieldType pfld then Nothing
                  else Just $ "fieldType mismatch: " ++ show (fieldType ffld) ++ ", " ++ show (fieldType pfld)

        getFd :: EntityDef -> HaskellName -> FieldDef
        getFd entity t = go (keyAndEntityFields entity)
          where
            go [] = error $ "foreign key constraint for: " ++ show (unHaskellName $ entityHaskell entity)
                       ++ " unknown column: " ++ show t
            go (f:fs)
                | fieldHaskell f == t = f
                | otherwise = go fs

        lengthError pdef = error $ "found " ++ show (length foreignFieldTexts) ++ " fkeys and " ++ show (length pdef) ++ " pkeys: fdef=" ++ show fdef ++ " pdef=" ++ show pdef


data UnboundEntityDef = UnboundEntityDef
                        { _unboundForeignDefs :: [UnboundForeignDef]
                        , unboundEntityDef :: EntityDef
                        }

overUnboundEntityDef
    :: (EntityDef -> EntityDef) -> UnboundEntityDef -> UnboundEntityDef
overUnboundEntityDef f ubed =
    ubed { unboundEntityDef = f (unboundEntityDef ubed) }

lookupKeyVal :: Text -> [Text] -> Maybe Text
lookupKeyVal key = lookupPrefix $ key `mappend` "="

lookupPrefix :: Text -> [Text] -> Maybe Text
lookupPrefix prefix = msum . map (T.stripPrefix prefix)

-- | Construct an entity definition.
mkEntityDef :: PersistSettings
            -> Text -- ^ name
            -> [Attr] -- ^ entity attributes
            -> [Line] -- ^ indented lines
            -> UnboundEntityDef
mkEntityDef ps name entattribs lines =
  UnboundEntityDef foreigns $
    EntityDef
        { entityHaskell = entName
        , entityDB = DBName $ getDbName ps name' entattribs
        -- idField is the user-specified Id
        -- otherwise useAutoIdField
        -- but, adjust it if the user specified a Primary
        , entityId = setComposite primaryComposite $ fromMaybe autoIdField idField
        , entityAttrs = entattribs
        , entityFields = cols
        , entityUniques = uniqs
        , entityForeigns = []
        , entityDerives = derives
        , entityExtra = extras
        , entitySum = isSum
        , entityComments = comments
        }
  where
    comments = Nothing
    entName = HaskellName name'
    (isSum, name') =
        case T.uncons name of
            Just ('+', x) -> (True, x)
            _ -> (False, name)
    (attribs, extras) = splitExtras lines

    attribPrefix = flip lookupKeyVal entattribs
    idName | Just _ <- attribPrefix "id" = error "id= is deprecated, ad a field named 'Id' and use sql="
           | otherwise = Nothing

    (idField, primaryComposite, uniqs, foreigns) = foldl' (\(mid, mp, us, fs) attr ->
        let (i, p, u, f) = takeConstraint ps name' cols attr
            squish xs m = xs `mappend` maybeToList m
        in (just1 mid i, just1 mp p, squish us u, squish fs f)) (Nothing, Nothing, [],[]) attribs

    derives = concat $ mapMaybe takeDerives attribs

    cols :: [FieldDef]
    cols = fmap setReferenceCascade . reverse . fst . foldr k ([], []) $ reverse attribs
    k x (!acc, !comments) =
        case isComment =<< listToMaybe x of
            Just comment ->
                (acc, comment : comments)
            Nothing ->
                ( maybe id (:) (setFieldComments comments <$> takeColsEx ps x) acc
                , []
                )
    setFieldComments [] x = x
    setFieldComments xs fld =
        fld { fieldComments = Just (T.unlines xs) }
    setReferenceCascade fd = fd
        { fieldReference = setReferenceDefCascade (fieldCascade fd) (fieldReference fd)
        }

    autoIdField = mkAutoIdField ps entName (DBName `fmap` idName) idSqlType
    idSqlType = maybe SqlInt64 (const $ SqlOther "Primary Key") primaryComposite

    setComposite Nothing fd = fd
    setComposite (Just c) fd = fd
        { fieldReference = CompositeRef c (fieldCascade fd)
        }


just1 :: (Show x) => Maybe x -> Maybe x -> Maybe x
just1 (Just x) (Just y) = error $ "expected only one of: "
  `mappend` show x `mappend` " " `mappend` show y
just1 x y = x `mplus` y

mkAutoIdField :: PersistSettings -> HaskellName -> Maybe DBName -> SqlType -> FieldDef
<<<<<<< HEAD
mkAutoIdField ps entName idName idSqlType =
    FieldDef
        { fieldHaskell = HaskellName "Id"
        -- this should be modeled as a Maybe
        -- but that sucks for non-ID field
        -- TODO: use a sumtype FieldDef | IdFieldDef
        , fieldDB = fromMaybe (DBName $ psIdName ps) idName
        , fieldType = FTTypeCon Nothing $ keyConName $ unHaskellName entName
        , fieldSqlType = idSqlType
        -- the primary field is actually a reference to the entity
        , fieldReference = ForeignRef entName defaultReferenceTypeCon noCascade
        , fieldAttrs = []
        , fieldStrict = True
        , fieldComments = Nothing
        , fieldCascade = noCascade
        }
=======
mkAutoIdField ps entName idName idSqlType = FieldDef
      { fieldHaskell = HaskellName "Id"
      -- this should be modeled as a Maybe
      -- but that sucks for non-ID field
      -- TODO: use a sumtype FieldDef | IdFieldDef
      , fieldDB = fromMaybe (DBName $ psIdName ps) idName
      , fieldType = FTTypeCon Nothing $ keyConName $ unHaskellName entName
      , fieldSqlType = idSqlType
      -- the primary field is actually a reference to the entity
      , fieldReference = ForeignRef entName  defaultReferenceTypeCon
      , fieldAttrs = []
      , fieldStrict = True
      , fieldComments = Nothing
      , fieldCascadeOpts = FieldCascade Nothing Nothing
      }
>>>>>>> bec37c66

defaultReferenceTypeCon :: FieldType
defaultReferenceTypeCon = FTTypeCon (Just "Data.Int") "Int64"

keyConName :: Text -> Text
keyConName entName = entName `mappend` "Id"

splitExtras
    :: [Line]
    -> ( [[Text]]
       , M.Map Text [[Text]]
       )
splitExtras [] = ([], M.empty)
splitExtras (Line indent [name]:rest)
    | not (T.null name) && isUpper (T.head name) =
        let (children, rest') = span ((> indent) . lineIndent) rest
            (x, y) = splitExtras rest'
         in (x, M.insert name (map tokens children) y)
splitExtras (Line _ ts:rest) =
    let (x, y) = splitExtras rest
     in (ts:x, y)

takeColsEx :: PersistSettings -> [Text] -> Maybe FieldDef
takeColsEx =
    takeCols
        (\ft perr -> error $ "Invalid field type " ++ show ft ++ " " ++ perr)

takeCols
    :: (Text -> String -> Maybe FieldDef)
    -> PersistSettings
    -> [Text]
    -> Maybe FieldDef
takeCols _ _ ("deriving":_) = Nothing
takeCols onErr ps (n':typ:rest')
    | not (T.null n) && isLower (T.head n) =
        case parseFieldType typ of
            Left err -> onErr typ err
            Right ft -> Just $ FieldDef
                { fieldHaskell = HaskellName n
                , fieldDB = DBName $ getDbName ps n attr
                , fieldType = ft
                , fieldSqlType = SqlOther $ "SqlType unset for " `mappend` n
<<<<<<< HEAD
                , fieldAttrs = attrs_
                , fieldStrict = fromMaybe (psStrictFields ps) mstrict
                , fieldReference = NoReference
                , fieldComments = Nothing
                , fieldCascade = cascade_
=======
                , fieldAttrs = attr
                , fieldStrict = fromMaybe (psStrictFields ps) mstrict
                , fieldReference = NoReference
                , fieldComments = Nothing
                , fieldCascadeOpts = FieldCascade onUpd onDel
>>>>>>> bec37c66
                }
  where
    (cascade_, attrs_) = parseCascade rest
    (mstrict, n)
        | Just x <- T.stripPrefix "!" n' = (Just True, x)
        | Just x <- T.stripPrefix "~" n' = (Just False, x)
        | otherwise = (Nothing, n')
    (onDel, onUpd, attr) = go rest' Nothing Nothing

    go (txt : rest) onDelete' onUpdate' =
      case (T.stripPrefix "OnDelete" txt, T.stripPrefix "OnUpdate" txt) of
        (Just onDelete, _) -> case (readEither $ T.unpack onDelete, onDelete') of
            (Right action, Nothing) -> go rest (Just action) onUpdate'
            (Right _, Just _) -> error $
                "found more than one OnDelete actions at field " ++ show (n':typ:rest')
            (Left _, _) -> (onDelete', onUpdate', txt : rest)
        (_, Just onUpdate) -> case (readEither $ T.unpack onUpdate, onUpdate') of
            (Right action, Nothing) -> go rest onDelete' (Just action)
            (Right _, Just _) -> error $
                "found more than one OnUpdate actions at field " ++ show (n':typ:rest')
            _ -> (onDelete', onUpdate', txt : rest)
        _ -> (onDelete', onUpdate', txt : rest)
    go [] onDelete' onUpdate' = (onDelete', onUpdate', [])

takeCols _ _ _ = Nothing

getDbName :: PersistSettings -> Text -> [Text] -> Text
getDbName ps n [] = psToDBName ps n
getDbName ps n (a:as) = fromMaybe (getDbName ps n as) $ T.stripPrefix "sql=" a

takeConstraint :: PersistSettings
          -> Text
          -> [FieldDef]
          -> [Text]
          -> (Maybe FieldDef, Maybe CompositeDef, Maybe UniqueDef, Maybe UnboundForeignDef)
takeConstraint ps tableName defs (n:rest) | not (T.null n) && isUpper (T.head n) = takeConstraint'
    where
      takeConstraint'
            | n == "Unique"  = (Nothing, Nothing, Just $ takeUniq ps tableName defs rest, Nothing)
            | n == "Foreign" = (Nothing, Nothing, Nothing, Just $ takeForeign ps tableName defs rest)
            | n == "Primary" = (Nothing, Just $ takeComposite defs rest, Nothing, Nothing)
            | n == "Id"      = (Just $ takeId ps tableName (n:rest), Nothing, Nothing, Nothing)
            | otherwise      = (Nothing, Nothing, Just $ takeUniq ps "" defs (n:rest), Nothing) -- retain compatibility with original unique constraint
takeConstraint _ _ _ _ = (Nothing, Nothing, Nothing, Nothing)

-- TODO: this is hacky (the double takeCols, the setFieldDef stuff, and setIdName.
-- need to re-work takeCols function
takeId :: PersistSettings -> Text -> [Text] -> FieldDef
takeId ps tableName (n:rest) =
    setFieldDef
    $ fromMaybe (error "takeId: impossible!")
    $ takeCols (\_ _ -> addDefaultIdType) ps (field:rest `mappend` setIdName)
  where
    field = case T.uncons n of
        Nothing -> error "takeId: empty field"
        Just (f, ield) -> toLower f `T.cons` ield
    addDefaultIdType = takeColsEx ps (field : keyCon : rest `mappend` setIdName)
    setFieldDef fd =
        let refFieldType =
                if fieldType fd == FTTypeCon Nothing keyCon
                then defaultReferenceTypeCon
                else fieldType fd
            -- this is fine because we're only calling this function with
            -- the primary key type
            cascade =
                fieldCascade fd
        in
            fd
                { fieldReference =
                    ForeignRef (HaskellName tableName) refFieldType cascade
                }
    keyCon = keyConName tableName
    -- this will be ignored if there is already an existing sql=
    -- TODO: I think there is a ! ignore syntax that would screw this up
    setIdName = ["sql=" `mappend` psIdName ps]
takeId _ tableName _ = error $ "empty Id field for " `mappend` show tableName


takeComposite
    :: [FieldDef]
    -> [Text]
    -> CompositeDef
takeComposite fields pkcols =
    CompositeDef (map (getDef fields) pkcols) attrs
  where
    (_, attrs) = break ("!" `T.isPrefixOf`) pkcols
    getDef [] t = error $ "Unknown column in primary key constraint: " ++ show t
    getDef (d:ds) t
        | fieldHaskell d == HaskellName t =
            if nullable (fieldAttrs d) /= NotNullable
                then error $ "primary key column cannot be nullable: " ++ show t ++ show fields
                else d
        | otherwise = getDef ds t

-- Unique UppercaseConstraintName list of lowercasefields terminated
-- by ! or sql= such that a unique constraint can look like:
-- `UniqueTestNull fieldA fieldB sql=ConstraintNameInDatabase !force`
-- Here using sql= sets the name of the constraint.
takeUniq :: PersistSettings
         -> Text
         -> [FieldDef]
         -> [Text]
         -> UniqueDef
takeUniq ps tableName defs (n:rest)
    | not (T.null n) && isUpper (T.head n)
        = UniqueDef
            (HaskellName n)
            dbName
            (map (HaskellName &&& getDBName defs) fields)
            attrs
  where
    isAttr a =
      "!" `T.isPrefixOf` a
    isSqlName a =
      "sql=" `T.isPrefixOf` a
    isNonField a =
       isAttr a
      || isSqlName a
    (fields, nonFields) =
      break isNonField rest
    attrs = filter isAttr nonFields
    usualDbName =
      DBName $ psToDBName ps (tableName `T.append` n)
    sqlName :: Maybe DBName
    sqlName =
      case find isSqlName nonFields of
        Nothing ->
          Nothing
        (Just t) ->
          case drop 1 $ T.splitOn "=" t of
            (x : _) -> Just (DBName x)
            _ -> Nothing
    dbName = fromMaybe usualDbName sqlName
    getDBName [] t =
      error $ "Unknown column in unique constraint: " ++ show t
              ++ " " ++ show defs ++ show n ++ " " ++ show attrs
    getDBName (d:ds) t
        | fieldHaskell d == HaskellName t = fieldDB d
        | otherwise = getDBName ds t
takeUniq _ tableName _ xs =
  error $ "invalid unique constraint on table["
          ++ show tableName
          ++ "] expecting an uppercase constraint name xs="
          ++ show xs

data UnboundForeignDef = UnboundForeignDef
                         { _unboundForeignFields :: [Text] -- ^ fields in the parent entity
                         , _unboundParentFields :: [Text] -- ^ fields in parent entity
                         , _unboundForeignDef :: ForeignDef
                         }

takeForeign :: PersistSettings
          -> Text
          -> [FieldDef]
          -> [Text]
          -> UnboundForeignDef
takeForeign ps tableName _defs = takeRefTable
  where
    errorPrefix :: String
    errorPrefix = "invalid foreign key constraint on table[" ++ show tableName ++ "] "

    takeRefTable :: [Text] -> UnboundForeignDef
    takeRefTable [] = error $ errorPrefix ++ " expecting foreign table name"
    takeRefTable (refTableName:restLine) = go restLine Nothing Nothing
      where
        go :: [Text] -> Maybe CascadeAction -> Maybe CascadeAction -> UnboundForeignDef
        go (n:rest) onDelete onUpdate | not (T.null n) && isLower (T.head n)
            = UnboundForeignDef fFields pFields $ ForeignDef
                { foreignRefTableHaskell =
                    HaskellName refTableName
                , foreignRefTableDBName =
                    DBName $ psToDBName ps refTableName
                , foreignConstraintNameHaskell =
                    HaskellName n
                , foreignConstraintNameDBName =
                    DBName $ psToDBName ps (tableName `T.append` n)
                , foreignFieldCascade = FieldCascade
                    { fcOnDelete = onDelete
                    , fcOnUpdate = onUpdate
                    }
                , foreignFields =
                    []
                , foreignAttrs =
                    attrs
                , foreignNullable =
                    False
                , foreignToPrimary =
                    null pFields
                }
          where
<<<<<<< HEAD
            (fields,attrs) = break ("!" `T.isPrefixOf`) rest

        go ((parseCascadeAction CascadeDelete -> Just cascadingAction) : rest) onDelete' onUpdate =
            case onDelete' of
                Nothing ->
                    go rest (Just cascadingAction) onUpdate
                Just _ ->
                    error $ errorPrefix ++ "found more than one OnDelete actions"

        go ((parseCascadeAction CascadeUpdate -> Just cascadingAction) : rest) onDelete onUpdate' =
            case onUpdate' of
                Nothing ->
                    go rest onDelete (Just cascadingAction)
                Just _ ->
                    error $ errorPrefix ++ "found more than one OnUpdate actions"

=======
            (fields ,attrs) = break ("!" `T.isPrefixOf`) rest
            (fFields, pFields) = case break (== "References") fields of
                (ffs, []) -> (ffs, [])
                (ffs, _ : pfs) -> case (length ffs, length pfs) of
                    (flen, plen) | flen == plen -> (ffs, pfs)
                    (flen, plen) -> error $ errorPrefix ++ concat
                        [ "Found ", show flen, " foreign fields but "
                        , show plen, " parent fields" ]
        go ((T.stripPrefix "OnDelete" -> Just onDelete) : rest) onDelete' onUpdate
          = case (onDelete', readEither $ T.unpack onDelete) of
            (Nothing, Right cascadingAction) -> go rest (Just cascadingAction) onUpdate
            (Nothing, Left _) -> error $ errorPrefix ++ "could not parse OnDelete action"
            (Just _, _)  -> error $ errorPrefix ++ "found more than one OnDelete actions"
        go ((T.stripPrefix "OnUpdate" -> Just onUpdate) : rest) onDelete onUpdate'
          = case (onUpdate', readEither $ T.unpack onUpdate) of
            (Nothing, Right cascadingAction) -> go rest onDelete (Just cascadingAction)
            (Nothing, Left _) -> error $ errorPrefix ++ "could not parse OnUpdate action"
            (Just _, _)  -> error $ errorPrefix ++ "found more than one OnUpdate actions"
>>>>>>> bec37c66
        go xs _ _ = error $ errorPrefix ++ "expecting a lower case constraint name or a cascading action xs=" ++ show xs

data CascadePrefix = CascadeUpdate | CascadeDelete

parseCascade :: [Text] -> (FieldCascade, [Text])
parseCascade allTokens =
    go [] Nothing Nothing allTokens
  where
    go acc mupd mdel tokens =
        case tokens of
            [] ->
                ( FieldCascade
                    { fcOnDelete = mdel
                    , fcOnUpdate = mupd
                    }
                , acc
                )
            this : rest ->
                case parseCascadeAction CascadeUpdate this of
                    Just cascUpd ->
                        case mupd of
                            Nothing ->
                                go acc (Just cascUpd) mdel rest
                            Just _ ->
                                nope "found more than one OnUpdate action"
                    Nothing ->
                        case parseCascadeAction CascadeDelete this of
                            Just cascDel ->
                                case mdel of
                                    Nothing ->
                                        go acc mupd (Just cascDel) rest
                                    Just _ ->
                                        nope "found more than one OnDelete action: "
                            Nothing ->
                                go (this : acc) mupd mdel rest
    nope msg =
        error $ msg <> ", tokens: " <> show allTokens

parseCascadeAction
    :: CascadePrefix
    -> Text
    -> Maybe CascadeAction
parseCascadeAction prfx text = do
    cascadeStr <- T.stripPrefix ("On" <> toPrefix prfx) text
    case readEither (T.unpack cascadeStr) of
        Right a ->
            Just a
        Left _ ->
            Nothing
  where
    toPrefix cp =
        case cp of
            CascadeUpdate -> "Update"
            CascadeDelete -> "Delete"

takeDerives :: [Text] -> Maybe [Text]
takeDerives ("deriving":rest) = Just rest
takeDerives _ = Nothing

nullable :: [Text] -> IsNullable
nullable s
    | "Maybe"    `elem` s = Nullable ByMaybeAttr
    | "nullable" `elem` s = Nullable ByNullableAttr
    | otherwise = NotNullable<|MERGE_RESOLUTION|>--- conflicted
+++ resolved
@@ -736,7 +736,6 @@
 just1 x y = x `mplus` y
 
 mkAutoIdField :: PersistSettings -> HaskellName -> Maybe DBName -> SqlType -> FieldDef
-<<<<<<< HEAD
 mkAutoIdField ps entName idName idSqlType =
     FieldDef
         { fieldHaskell = HaskellName "Id"
@@ -753,23 +752,6 @@
         , fieldComments = Nothing
         , fieldCascade = noCascade
         }
-=======
-mkAutoIdField ps entName idName idSqlType = FieldDef
-      { fieldHaskell = HaskellName "Id"
-      -- this should be modeled as a Maybe
-      -- but that sucks for non-ID field
-      -- TODO: use a sumtype FieldDef | IdFieldDef
-      , fieldDB = fromMaybe (DBName $ psIdName ps) idName
-      , fieldType = FTTypeCon Nothing $ keyConName $ unHaskellName entName
-      , fieldSqlType = idSqlType
-      -- the primary field is actually a reference to the entity
-      , fieldReference = ForeignRef entName  defaultReferenceTypeCon
-      , fieldAttrs = []
-      , fieldStrict = True
-      , fieldComments = Nothing
-      , fieldCascadeOpts = FieldCascade Nothing Nothing
-      }
->>>>>>> bec37c66
 
 defaultReferenceTypeCon :: FieldType
 defaultReferenceTypeCon = FTTypeCon (Just "Data.Int") "Int64"
@@ -809,45 +791,21 @@
             Left err -> onErr typ err
             Right ft -> Just $ FieldDef
                 { fieldHaskell = HaskellName n
-                , fieldDB = DBName $ getDbName ps n attr
+                , fieldDB = DBName $ getDbName ps n attrs_
                 , fieldType = ft
                 , fieldSqlType = SqlOther $ "SqlType unset for " `mappend` n
-<<<<<<< HEAD
                 , fieldAttrs = attrs_
                 , fieldStrict = fromMaybe (psStrictFields ps) mstrict
                 , fieldReference = NoReference
                 , fieldComments = Nothing
                 , fieldCascade = cascade_
-=======
-                , fieldAttrs = attr
-                , fieldStrict = fromMaybe (psStrictFields ps) mstrict
-                , fieldReference = NoReference
-                , fieldComments = Nothing
-                , fieldCascadeOpts = FieldCascade onUpd onDel
->>>>>>> bec37c66
                 }
   where
-    (cascade_, attrs_) = parseCascade rest
+    (cascade_, attrs_) = parseCascade rest'
     (mstrict, n)
         | Just x <- T.stripPrefix "!" n' = (Just True, x)
         | Just x <- T.stripPrefix "~" n' = (Just False, x)
         | otherwise = (Nothing, n')
-    (onDel, onUpd, attr) = go rest' Nothing Nothing
-
-    go (txt : rest) onDelete' onUpdate' =
-      case (T.stripPrefix "OnDelete" txt, T.stripPrefix "OnUpdate" txt) of
-        (Just onDelete, _) -> case (readEither $ T.unpack onDelete, onDelete') of
-            (Right action, Nothing) -> go rest (Just action) onUpdate'
-            (Right _, Just _) -> error $
-                "found more than one OnDelete actions at field " ++ show (n':typ:rest')
-            (Left _, _) -> (onDelete', onUpdate', txt : rest)
-        (_, Just onUpdate) -> case (readEither $ T.unpack onUpdate, onUpdate') of
-            (Right action, Nothing) -> go rest onDelete' (Just action)
-            (Right _, Just _) -> error $
-                "found more than one OnUpdate actions at field " ++ show (n':typ:rest')
-            _ -> (onDelete', onUpdate', txt : rest)
-        _ -> (onDelete', onUpdate', txt : rest)
-    go [] onDelete' onUpdate' = (onDelete', onUpdate', [])
 
 takeCols _ _ _ = Nothing
 
@@ -1015,25 +973,7 @@
                     null pFields
                 }
           where
-<<<<<<< HEAD
             (fields,attrs) = break ("!" `T.isPrefixOf`) rest
-
-        go ((parseCascadeAction CascadeDelete -> Just cascadingAction) : rest) onDelete' onUpdate =
-            case onDelete' of
-                Nothing ->
-                    go rest (Just cascadingAction) onUpdate
-                Just _ ->
-                    error $ errorPrefix ++ "found more than one OnDelete actions"
-
-        go ((parseCascadeAction CascadeUpdate -> Just cascadingAction) : rest) onDelete onUpdate' =
-            case onUpdate' of
-                Nothing ->
-                    go rest onDelete (Just cascadingAction)
-                Just _ ->
-                    error $ errorPrefix ++ "found more than one OnUpdate actions"
-
-=======
-            (fields ,attrs) = break ("!" `T.isPrefixOf`) rest
             (fFields, pFields) = case break (== "References") fields of
                 (ffs, []) -> (ffs, [])
                 (ffs, _ : pfs) -> case (length ffs, length pfs) of
@@ -1041,17 +981,21 @@
                     (flen, plen) -> error $ errorPrefix ++ concat
                         [ "Found ", show flen, " foreign fields but "
                         , show plen, " parent fields" ]
-        go ((T.stripPrefix "OnDelete" -> Just onDelete) : rest) onDelete' onUpdate
-          = case (onDelete', readEither $ T.unpack onDelete) of
-            (Nothing, Right cascadingAction) -> go rest (Just cascadingAction) onUpdate
-            (Nothing, Left _) -> error $ errorPrefix ++ "could not parse OnDelete action"
-            (Just _, _)  -> error $ errorPrefix ++ "found more than one OnDelete actions"
-        go ((T.stripPrefix "OnUpdate" -> Just onUpdate) : rest) onDelete onUpdate'
-          = case (onUpdate', readEither $ T.unpack onUpdate) of
-            (Nothing, Right cascadingAction) -> go rest onDelete (Just cascadingAction)
-            (Nothing, Left _) -> error $ errorPrefix ++ "could not parse OnUpdate action"
-            (Just _, _)  -> error $ errorPrefix ++ "found more than one OnUpdate actions"
->>>>>>> bec37c66
+
+        go ((parseCascadeAction CascadeDelete -> Just cascadingAction) : rest) onDelete' onUpdate =
+            case onDelete' of
+                Nothing ->
+                    go rest (Just cascadingAction) onUpdate
+                Just _ ->
+                    error $ errorPrefix ++ "found more than one OnDelete actions"
+
+        go ((parseCascadeAction CascadeUpdate -> Just cascadingAction) : rest) onDelete onUpdate' =
+            case onUpdate' of
+                Nothing ->
+                    go rest onDelete (Just cascadingAction)
+                Just _ ->
+                    error $ errorPrefix ++ "found more than one OnUpdate actions"
+
         go xs _ _ = error $ errorPrefix ++ "expecting a lower case constraint name or a cascading action xs=" ++ show xs
 
 data CascadePrefix = CascadeUpdate | CascadeDelete

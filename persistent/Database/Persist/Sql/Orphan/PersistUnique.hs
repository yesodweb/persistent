{-# LANGUAGE ExplicitForAll  #-}
{-# OPTIONS_GHC -fno-warn-orphans  #-}
module Database.Persist.Sql.Orphan.PersistUnique
  ()
  where

import Control.Exception (throwIO)
import Control.Monad.IO.Class (liftIO, MonadIO)
import Control.Monad.Trans.Reader (ask, withReaderT, ReaderT)
import qualified Data.Conduit.List as CL
import Data.Function (on)
import Data.List (nubBy)
import qualified Data.List.NonEmpty as NEL
import Data.Monoid (mappend)
import qualified Data.Text as T

import Database.Persist
import Database.Persist.Class.PersistUnique (defaultUpsertBy, defaultPutMany, persistUniqueKeyValues
                                            , onlyOneUniqueDef, atLeastOneUniqueDef)

import Database.Persist.Sql.Types
import Database.Persist.Sql.Raw
import Database.Persist.Sql.Orphan.PersistStore (withRawQuery)
import Database.Persist.Sql.Util (dbColumns, parseEntityValues, updatePersistValue, mkUpdateText')

<<<<<<< HEAD
=======
defaultUpsert
    :: forall record backend m.
    ( MonadIO m
    , PersistEntity record
    , PersistUniqueWrite backend
    , PersistEntityBackend record ~ BaseBackend backend
    , OnlyOneUniqueKey record
    )
    => record -> [Update record] -> ReaderT backend m (Entity record)
defaultUpsert record updates = do
    uniqueKey <- onlyUnique record
    upsertBy uniqueKey record updates

>>>>>>> 10f68937
instance PersistUniqueWrite SqlBackend where
    upsertBy uniqueKey record updates = do
      conn <- ask
      let escape = connEscapeName conn
      let refCol n = T.concat [escape (entityDB t), ".", n]
      let mkUpdateText = mkUpdateText' escape refCol
      case connUpsertSql conn of
        Just upsertSql -> case updates of
                            [] -> defaultUpsertBy uniqueKey record updates
                            _:_ -> do
                                let upds = T.intercalate "," $ map mkUpdateText updates
                                    sql = upsertSql t (NEL.fromList $ persistUniqueToFieldNames uniqueKey) upds
                                    vals = map toPersistValue (toPersistFields record)
                                        ++ map updatePersistValue updates
                                        ++ unqs uniqueKey

                                x <- rawSql sql vals
                                return $ head x
        Nothing -> defaultUpsertBy uniqueKey record updates
        where
          t = entityDef $ Just record
          unqs uniqueKey' = concatMap persistUniqueToValues [uniqueKey']

    deleteBy uniq = do
        conn <- ask
        let sql' = sql conn
            vals = persistUniqueToValues uniq
        rawExecute sql' vals
      where
        t = entityDef $ dummyFromUnique uniq
        go = map snd . persistUniqueToFieldNames
        go' conn x = connEscapeName conn x `mappend` "=?"
        sql conn =
            T.concat
                [ "DELETE FROM "
                , connEscapeName conn $ entityDB t
                , " WHERE "
                , T.intercalate " AND " $ map (go' conn) $ go uniq]

    putMany [] = return ()
    putMany rsD = do
        let uKeys = persistUniqueKeys . head $ rsD
        case uKeys of
            [] -> insertMany_ rsD
            _ -> go
        where
          go = do
            let rs = nubBy ((==) `on` persistUniqueKeyValues) (reverse rsD)
            let ent = entityDef rs
            let nr  = length rs
            let toVals r = map toPersistValue $ toPersistFields r
            conn <- ask
            case connPutManySql conn of
                (Just mkSql) -> rawExecute (mkSql ent nr) (concatMap toVals rs)
                Nothing -> defaultPutMany rs

instance PersistUniqueWrite SqlWriteBackend where
    deleteBy uniq = withReaderT persistBackend $ deleteBy uniq
    upsert rs us = withReaderT persistBackend $ upsert rs us
    putMany rs = withReaderT persistBackend $ putMany rs

instance PersistUniqueRead SqlBackend where
    getBy uniq = do
        conn <- ask
        let sql =
                T.concat
                    [ "SELECT "
                    , T.intercalate "," $ dbColumns conn t
                    , " FROM "
                    , connEscapeName conn $ entityDB t
                    , " WHERE "
                    , sqlClause conn]
            uvals = persistUniqueToValues uniq
        withRawQuery sql uvals $
            do row <- CL.head
               case row of
                   Nothing -> return Nothing
                   Just [] -> error "getBy: empty row"
                   Just vals ->
                       case parseEntityValues t vals of
                           Left err ->
                               liftIO $ throwIO $ PersistMarshalError err
                           Right r -> return $ Just r
      where
        sqlClause conn =
            T.intercalate " AND " $ map (go conn) $ toFieldNames' uniq
        go conn x = connEscapeName conn x `mappend` "=?"
        t = entityDef $ dummyFromUnique uniq
        toFieldNames' = map snd . persistUniqueToFieldNames

instance PersistUniqueRead SqlReadBackend where
    getBy uniq = withReaderT persistBackend $ getBy uniq

instance PersistUniqueRead SqlWriteBackend where
    getBy uniq = withReaderT persistBackend $ getBy uniq

dummyFromUnique :: Unique v -> Maybe v
dummyFromUnique _ = Nothing<|MERGE_RESOLUTION|>--- conflicted
+++ resolved
@@ -23,22 +23,6 @@
 import Database.Persist.Sql.Orphan.PersistStore (withRawQuery)
 import Database.Persist.Sql.Util (dbColumns, parseEntityValues, updatePersistValue, mkUpdateText')
 
-<<<<<<< HEAD
-=======
-defaultUpsert
-    :: forall record backend m.
-    ( MonadIO m
-    , PersistEntity record
-    , PersistUniqueWrite backend
-    , PersistEntityBackend record ~ BaseBackend backend
-    , OnlyOneUniqueKey record
-    )
-    => record -> [Update record] -> ReaderT backend m (Entity record)
-defaultUpsert record updates = do
-    uniqueKey <- onlyUnique record
-    upsertBy uniqueKey record updates
-
->>>>>>> 10f68937
 instance PersistUniqueWrite SqlBackend where
     upsertBy uniqueKey record updates = do
       conn <- ask

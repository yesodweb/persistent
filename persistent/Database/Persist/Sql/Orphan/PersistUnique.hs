--- conflicted
+++ resolved
@@ -19,8 +19,6 @@
 import Database.Persist.Sql.Orphan.PersistStore (withRawQuery)
 import Database.Persist.Sql.Util (dbColumns, parseEntityValues, updatePersistValue, mkUpdateText')
 
-<<<<<<< HEAD
-=======
 defaultUpsert
     ::
     ( MonadIO m
@@ -34,7 +32,6 @@
     uniqueKey <- onlyUnique record
     upsertBy uniqueKey record updates
 
->>>>>>> a3eed2f7
 instance PersistUniqueWrite SqlBackend where
     upsertBy uniqueKey record updates = do
       conn <- ask

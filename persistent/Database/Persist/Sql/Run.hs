{-# LANGUAGE ScopedTypeVariables #-}
module Database.Persist.Sql.Run where

import Control.Exception (bracket, mask, onException)
import Control.Monad (liftM)
import Control.Monad.IO.Unlift
import qualified UnliftIO.Exception as UE
import Control.Monad.Logger.CallStack
import Control.Monad.Reader (MonadReader)
import qualified Control.Monad.Reader as MonadReader
import Control.Monad.Trans.Reader hiding (local)
import Control.Monad.Trans.Resource
import Data.Acquire (Acquire, ReleaseType(..), mkAcquireType, with)
import Data.IORef (readIORef)
import Data.Pool (Pool, LocalPool)
import Data.Pool as P
import qualified Data.Map as Map
import qualified Data.Text as T
import System.Timeout (timeout)

import Database.Persist.Class.PersistStore
import Database.Persist.Sql.Types
import Database.Persist.Sql.Types.Internal (IsolationLevel)
import Database.Persist.Sql.Raw

-- | The returned 'Acquire' gets a connection from the pool, but does __NOT__
-- start a new transaction. Used to implement 'acquireSqlConnFromPool' and
-- 'acquireSqlConnFromPoolWithIsolation', this is useful for performing actions
-- on a connection that cannot be done within a transaction, such as VACUUM in
-- Sqlite.
--
-- @since 2.10.5
unsafeAcquireSqlConnFromPool
    :: forall backend m
     . (MonadReader (Pool backend) m, BackendCompatible SqlBackend backend)
    => m (Acquire backend)
unsafeAcquireSqlConnFromPool = do
    pool <- MonadReader.ask

    let freeConn :: (backend, LocalPool backend) -> ReleaseType -> IO ()
        freeConn (res, localPool) relType = case relType of
            ReleaseException -> P.destroyResource pool localPool res
            _ -> P.putResource localPool res

    return $ fst <$> mkAcquireType (P.takeResource pool) freeConn


-- | The returned 'Acquire' gets a connection from the pool, starts a new
-- transaction and gives access to the prepared connection.
--
-- When the acquired connection is released the transaction is committed and
-- the connection returned to the pool.
--
-- Upon an exception the transaction is rolled back and the connection
-- destroyed.
--
-- This is equivalent to 'runSqlPool' but does not incur the 'MonadUnliftIO'
-- constraint, meaning it can be used within, for example, a 'Conduit'
-- pipeline.
--
-- @since 2.10.5
acquireSqlConnFromPool
    :: (MonadReader (Pool backend) m, BackendCompatible SqlBackend backend)
    => m (Acquire backend)
acquireSqlConnFromPool = do
    connFromPool <- unsafeAcquireSqlConnFromPool
    return $ connFromPool >>= acquireSqlConn

-- | Like 'acquireSqlConnFromPool', but lets you specify an explicit isolation
-- level.
--
-- @since 2.10.5
acquireSqlConnFromPoolWithIsolation
    :: (MonadReader (Pool backend) m, BackendCompatible SqlBackend backend)
    => IsolationLevel -> m (Acquire backend)
acquireSqlConnFromPoolWithIsolation isolation = do
    connFromPool <- unsafeAcquireSqlConnFromPool
    return $ connFromPool >>= acquireSqlConnWithIsolation isolation

-- | Get a connection from the pool, run the given action, and then return the
-- connection to the pool.
--
-- Note: This function previously timed out after 2 seconds, but this behavior
-- was buggy and caused more problems than it solved. Since version 2.1.2, it
-- performs no timeout checks.
runSqlPool
    :: forall backend m a. (MonadUnliftIO m, BackendCompatible SqlBackend backend)
    => ReaderT backend m a -> Pool backend -> m a
runSqlPool r pconn = with (acquireSqlConnFromPool pconn) $ runReaderT r

-- | Like 'runSqlPool', but supports specifying an isolation level.
--
-- @since 2.9.0
runSqlPoolWithIsolation
    :: forall backend m a. (MonadUnliftIO m, BackendCompatible SqlBackend backend)
    => ReaderT backend m a -> Pool backend -> IsolationLevel -> m a
runSqlPoolWithIsolation r pconn i =
    with (acquireSqlConnFromPoolWithIsolation i pconn) $ runReaderT r

-- | Like 'withResource', but times out the operation if resource
-- allocation does not complete within the given timeout period.
--
-- @since 2.0.0
withResourceTimeout
  :: forall a m b.  (MonadUnliftIO m)
  => Int -- ^ Timeout period in microseconds
  -> Pool a
  -> (a -> m b)
  -> m (Maybe b)
{-# SPECIALIZE withResourceTimeout :: Int -> Pool a -> (a -> IO b) -> IO (Maybe b) #-}
withResourceTimeout ms pool act = withRunInIO $ \runInIO -> mask $ \restore -> do
    mres <- timeout ms $ takeResource pool
    case mres of
        Nothing -> runInIO $ return (Nothing :: Maybe b)
        Just (resource, local) -> do
            ret <- restore (runInIO (liftM Just $ act resource)) `onException`
                    destroyResource pool local resource
            putResource local resource
            return ret
{-# INLINABLE withResourceTimeout #-}

<<<<<<< HEAD
runSqlConn :: forall backend m a. (MonadUnliftIO m, BackendCompatible SqlBackend backend) => ReaderT backend m a -> backend -> m a
runSqlConn r conn = withRunInIO $ \runInIO -> mask $ \restore -> do
    let conn' = projectBackend conn
        getter = getStmtConn conn'
    restore $ connBegin conn' getter Nothing
    x <- onException
            (restore $ runInIO $ runReaderT r conn)
            (restore $ connRollback conn' getter)
    restore $ connCommit conn' getter
    return x
=======
rawAcquireSqlConn
    :: forall backend m
     . (MonadReader backend m, BackendCompatible SqlBackend backend)
    => Maybe IsolationLevel -> m (Acquire backend)
rawAcquireSqlConn isolation = do
    conn <- MonadReader.ask
    let rawConn :: SqlBackend
        rawConn = projectBackend conn

        getter :: T.Text -> IO Statement
        getter = getStmtConn rawConn

        beginTransaction :: IO backend
        beginTransaction = conn <$ connBegin rawConn getter isolation

        finishTransaction :: backend -> ReleaseType -> IO ()
        finishTransaction _ relType = case relType of
            ReleaseException -> connRollback rawConn getter
            _ -> connCommit rawConn getter

    return $ mkAcquireType beginTransaction finishTransaction

-- | Starts a new transaction on the connection. When the acquired connection
-- is released the transaction is committed and the connection returned to the
-- pool.
--
-- Upon an exception the transaction is rolled back and the connection
-- destroyed.
--
-- This is equivalent to 'runSqlConn but does not incur the 'MonadUnliftIO'
-- constraint, meaning it can be used within, for example, a 'Conduit'
-- pipeline.
--
-- @since 2.10.5
acquireSqlConn
    :: (MonadReader backend m, BackendCompatible SqlBackend backend)
    => m (Acquire backend)
acquireSqlConn = rawAcquireSqlConn Nothing

-- | Like 'acquireSqlConn', but lets you specify an explicit isolation level.
--
-- @since 2.10.5
acquireSqlConnWithIsolation
    :: (MonadReader backend m, BackendCompatible SqlBackend backend)
    => IsolationLevel -> m (Acquire backend)
acquireSqlConnWithIsolation = rawAcquireSqlConn . Just

runSqlConn :: (MonadUnliftIO m, BackendCompatible SqlBackend backend) => ReaderT backend m a -> backend -> m a
runSqlConn r conn = with (acquireSqlConn conn) $ runReaderT r
>>>>>>> 1b5747db

-- | Like 'runSqlConn', but supports specifying an isolation level.
--
-- @since 2.9.0
<<<<<<< HEAD
runSqlConnWithIsolation :: forall backend m a.
    (MonadUnliftIO m, BackendCompatible SqlBackend backend)
    => ReaderT backend m a -> backend -> IsolationLevel -> m a
runSqlConnWithIsolation r conn isolation = withRunInIO $ \runInIO -> mask $ \restore -> do
    let conn' = projectBackend conn
        getter = getStmtConn conn'
    restore $ connBegin conn' getter $ Just isolation
    x <- onException
            (restore $ runInIO $ runReaderT r conn)
            (restore $ connRollback conn' getter)
    restore $ connCommit conn' getter
    return x
=======
runSqlConnWithIsolation :: (MonadUnliftIO m, BackendCompatible SqlBackend backend) => ReaderT backend m a -> backend -> IsolationLevel -> m a
runSqlConnWithIsolation r conn isolation =
  with (acquireSqlConnWithIsolation isolation conn) $ runReaderT r
>>>>>>> 1b5747db

runSqlPersistM
    :: (BackendCompatible SqlBackend backend)
    => ReaderT backend (NoLoggingT (ResourceT IO)) a -> backend -> IO a
runSqlPersistM x conn = runResourceT $ runNoLoggingT $ runSqlConn x conn

runSqlPersistMPool
    :: (BackendCompatible SqlBackend backend)
    => ReaderT backend (NoLoggingT (ResourceT IO)) a -> Pool backend -> IO a
runSqlPersistMPool x pool = runResourceT $ runNoLoggingT $ runSqlPool x pool

liftSqlPersistMPool
    :: forall backend m a. (MonadIO m, BackendCompatible SqlBackend backend)
    => ReaderT backend (NoLoggingT (ResourceT IO)) a -> Pool backend -> m a
liftSqlPersistMPool x pool = liftIO (runSqlPersistMPool x pool)

withSqlPool
    :: forall backend m a. (MonadLogger m, MonadUnliftIO m, BackendCompatible SqlBackend backend)
    => (LogFunc -> IO backend) -- ^ create a new connection
    -> Int -- ^ connection count
    -> (Pool backend -> m a)
    -> m a
withSqlPool mkConn connCount f = withUnliftIO $ \u -> bracket
    (unliftIO u $ createSqlPool mkConn connCount)
    destroyAllResources
    (unliftIO u . f)

createSqlPool
    :: forall backend m. (MonadLogger m, MonadUnliftIO m, BackendCompatible SqlBackend backend)
    => (LogFunc -> IO backend)
    -> Int
    -> m (Pool backend)
createSqlPool mkConn size = do
    logFunc <- askLogFunc
    -- Resource pool will swallow any exceptions from close. We want to log
    -- them instead.
    let loggedClose :: backend -> IO ()
        loggedClose backend = close' backend `UE.catchAny` \e -> runLoggingT
          (logError $ T.pack $ "Error closing database connection in pool: " ++ show e)
          logFunc
    liftIO $ createPool (mkConn logFunc) loggedClose 1 20 size

-- NOTE: This function is a terrible, ugly hack. It would be much better to
-- just clean up monad-logger.
--
-- FIXME: in a future release, switch over to the new askLoggerIO function
-- added in monad-logger 0.3.10. That function was not available at the time
-- this code was written.
askLogFunc :: forall m. (MonadUnliftIO m, MonadLogger m) => m LogFunc
askLogFunc = withRunInIO $ \run ->
    return $ \a b c d -> run (monadLoggerLog a b c d)

-- | Create a connection and run sql queries within it. This function
-- automatically closes the connection on it's completion.
--
-- === __Example usage__
--
-- > {-# LANGUAGE GADTs #-}
-- > {-# LANGUAGE ScopedTypeVariables #-}
-- > {-# LANGUAGE OverloadedStrings #-}
-- > {-# LANGUAGE MultiParamTypeClasses #-}
-- > {-# LANGUAGE TypeFamilies#-}
-- > {-# LANGUAGE TemplateHaskell#-}
-- > {-# LANGUAGE QuasiQuotes#-}
-- > {-# LANGUAGE GeneralizedNewtypeDeriving #-}
-- >
-- > import Control.Monad.IO.Class  (liftIO)
-- > import Control.Monad.Logger
-- > import Conduit
-- > import Database.Persist
-- > import Database.Sqlite
-- > import Database.Persist.Sqlite
-- > import Database.Persist.TH
-- >
-- > share [mkPersist sqlSettings, mkMigrate "migrateAll"] [persistLowerCase|
-- > Person
-- >   name String
-- >   age Int Maybe
-- >   deriving Show
-- > |]
-- >
-- > openConnection :: LogFunc -> IO SqlBackend
-- > openConnection logfn = do
-- >  conn <- open "/home/sibi/test.db"
-- >  wrapConnection conn logfn
-- >
-- > main :: IO ()
-- > main = do
-- >   runNoLoggingT $ runResourceT $ withSqlConn openConnection (\backend ->
-- >                                       flip runSqlConn backend $ do
-- >                                         runMigration migrateAll
-- >                                         insert_ $ Person "John doe" $ Just 35
-- >                                         insert_ $ Person "Divya" $ Just 36
-- >                                         (pers :: [Entity Person]) <- selectList [] []
-- >                                         liftIO $ print pers
-- >                                         return ()
-- >                                      )
--
-- On executing it, you get this output:
--
-- > Migrating: CREATE TABLE "person"("id" INTEGER PRIMARY KEY,"name" VARCHAR NOT NULL,"age" INTEGER NULL)
-- > [Entity {entityKey = PersonKey {unPersonKey = SqlBackendKey {unSqlBackendKey = 1}}, entityVal = Person {personName = "John doe", personAge = Just 35}},Entity {entityKey = PersonKey {unPersonKey = SqlBackendKey {unSqlBackendKey = 2}}, entityVal = Person {personName = "Hema", personAge = Just 36}}]
--

withSqlConn
    :: forall backend m a. (MonadUnliftIO m, MonadLogger m, BackendCompatible SqlBackend backend)
    => (LogFunc -> IO backend) -> (backend -> m a) -> m a
withSqlConn open f = do
    logFunc <- askLogFunc
    withRunInIO $ \run -> bracket
      (open logFunc)
      close'
      (run . f)

close' :: (BackendCompatible SqlBackend backend) => backend -> IO ()
close' conn = do
    readIORef (connStmtMap $ projectBackend conn) >>= mapM_ stmtFinalize . Map.elems
    connClose $ projectBackend conn<|MERGE_RESOLUTION|>--- conflicted
+++ resolved
@@ -119,18 +119,6 @@
             return ret
 {-# INLINABLE withResourceTimeout #-}
 
-<<<<<<< HEAD
-runSqlConn :: forall backend m a. (MonadUnliftIO m, BackendCompatible SqlBackend backend) => ReaderT backend m a -> backend -> m a
-runSqlConn r conn = withRunInIO $ \runInIO -> mask $ \restore -> do
-    let conn' = projectBackend conn
-        getter = getStmtConn conn'
-    restore $ connBegin conn' getter Nothing
-    x <- onException
-            (restore $ runInIO $ runReaderT r conn)
-            (restore $ connRollback conn' getter)
-    restore $ connCommit conn' getter
-    return x
-=======
 rawAcquireSqlConn
     :: forall backend m
      . (MonadReader backend m, BackendCompatible SqlBackend backend)
@@ -178,31 +166,15 @@
     => IsolationLevel -> m (Acquire backend)
 acquireSqlConnWithIsolation = rawAcquireSqlConn . Just
 
-runSqlConn :: (MonadUnliftIO m, BackendCompatible SqlBackend backend) => ReaderT backend m a -> backend -> m a
+runSqlConn :: forall backend m a. (MonadUnliftIO m, BackendCompatible SqlBackend backend) => ReaderT backend m a -> backend -> m a
 runSqlConn r conn = with (acquireSqlConn conn) $ runReaderT r
->>>>>>> 1b5747db
 
 -- | Like 'runSqlConn', but supports specifying an isolation level.
 --
 -- @since 2.9.0
-<<<<<<< HEAD
-runSqlConnWithIsolation :: forall backend m a.
-    (MonadUnliftIO m, BackendCompatible SqlBackend backend)
-    => ReaderT backend m a -> backend -> IsolationLevel -> m a
-runSqlConnWithIsolation r conn isolation = withRunInIO $ \runInIO -> mask $ \restore -> do
-    let conn' = projectBackend conn
-        getter = getStmtConn conn'
-    restore $ connBegin conn' getter $ Just isolation
-    x <- onException
-            (restore $ runInIO $ runReaderT r conn)
-            (restore $ connRollback conn' getter)
-    restore $ connCommit conn' getter
-    return x
-=======
-runSqlConnWithIsolation :: (MonadUnliftIO m, BackendCompatible SqlBackend backend) => ReaderT backend m a -> backend -> IsolationLevel -> m a
+runSqlConnWithIsolation :: forall backend m a. (MonadUnliftIO m, BackendCompatible SqlBackend backend) => ReaderT backend m a -> backend -> IsolationLevel -> m a
 runSqlConnWithIsolation r conn isolation =
   with (acquireSqlConnWithIsolation isolation conn) $ runReaderT r
->>>>>>> 1b5747db
 
 runSqlPersistM
     :: (BackendCompatible SqlBackend backend)

--- conflicted
+++ resolved
@@ -27,9 +27,6 @@
     , cDefault   :: !(Maybe Text)
     , cDefaultConstraintName   :: !(Maybe DBName)
     , cMaxLen    :: !(Maybe Integer)
-<<<<<<< HEAD
-    , cReference :: !(Maybe (DBName, DBName, FieldCascade)) -- table name, constraint name
-=======
     , cReference :: !(Maybe ColumnReference)
     }
     deriving (Eq, Ord, Show)
@@ -38,7 +35,6 @@
     { crTableName :: DBName
     , crConstraintName :: DBName
     , crFieldCascade :: FieldCascade
->>>>>>> bec37c66
     }
     deriving (Eq, Ord, Show)
 

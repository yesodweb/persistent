{-# LANGUAGE CPP #-}
<<<<<<< HEAD
{-# LANGUAGE LambdaCase, PatternSynonyms #-}
=======
{-# LANGUAGE LambdaCase #-}
{-# LANGUAGE DeriveLift #-}
>>>>>>> 9d278e23
{-# OPTIONS_GHC -fno-warn-deprecations #-} -- usage of Error typeclass
module Database.Persist.Types.Base
    ( module Database.Persist.Types.Base
    , PersistValue(.., PersistLiteral, PersistLiteralEscaped, PersistDbSpecific)
    , LiteralType(..)
    ) where

import Control.Arrow (second)
import Control.Exception (Exception)
import Control.Monad.Trans.Error (Error (..))
import qualified Data.Aeson as A
import Data.Bits (shiftL, shiftR)
import Data.ByteString (ByteString, foldl')
import qualified Data.ByteString as BS
import qualified Data.ByteString.Base64 as B64
import qualified Data.ByteString.Char8 as BS8
import Data.Char (isSpace)
import qualified Data.HashMap.Strict as HM
import Data.Int (Int64)
import Data.Map (Map)
import Data.Maybe ( isNothing )
#if !MIN_VERSION_base(4,11,0)
-- This can be removed when GHC < 8.2.2 isn't supported anymore
import Data.Semigroup ((<>))
#endif
import qualified Data.Scientific
import Data.Text (Text, pack)
import qualified Data.Text as T
import qualified Data.Text.Encoding as TE
import Data.Text.Encoding.Error (lenientDecode)
import Data.Time (Day, TimeOfDay, UTCTime)
import qualified Data.Vector as V
import Data.Word (Word32)
import Numeric (showHex, readHex)
import Web.PathPieces (PathPiece(..))
import Web.HttpApiData (ToHttpApiData (..), FromHttpApiData (..), parseUrlPieceMaybe, showTextData, readTextData, parseBoundedTextData)
import Language.Haskell.TH.Syntax (Lift(..))
    -- Bring `Lift (Map k v)` instance into scope, as well as `Lift Text`
    -- instance on pre-1.2.4 versions of `text`
import Instances.TH.Lift ()

-- | A 'Checkmark' should be used as a field type whenever a
-- uniqueness constraint should guarantee that a certain kind of
-- record may appear at most once, but other kinds of records may
-- appear any number of times.
--
-- /NOTE:/ You need to mark any @Checkmark@ fields as @nullable@
-- (see the following example).
--
-- For example, suppose there's a @Location@ entity that
-- represents where a user has lived:
--
-- @
-- Location
--     user    UserId
--     name    Text
--     current Checkmark nullable
--
--     UniqueLocation user current
-- @
--
-- The @UniqueLocation@ constraint allows any number of
-- 'Inactive' @Location@s to be @current@.  However, there may be
-- at most one @current@ @Location@ per user (i.e., either zero
-- or one per user).
--
-- This data type works because of the way that SQL treats
-- @NULL@able fields within uniqueness constraints.  The SQL
-- standard says that @NULL@ values should be considered
-- different, so we represent 'Inactive' as SQL @NULL@, thus
-- allowing any number of 'Inactive' records.  On the other hand,
-- we represent 'Active' as @TRUE@, so the uniqueness constraint
-- will disallow more than one 'Active' record.
--
-- /Note:/ There may be DBMSs that do not respect the SQL
-- standard's treatment of @NULL@ values on uniqueness
-- constraints, please check if this data type works before
-- relying on it.
--
-- The SQL @BOOLEAN@ type is used because it's the smallest data
-- type available.  Note that we never use @FALSE@, just @TRUE@
-- and @NULL@.  Provides the same behavior @Maybe ()@ would if
-- @()@ was a valid 'PersistField'.
data Checkmark = Active
                 -- ^ When used on a uniqueness constraint, there
                 -- may be at most one 'Active' record.
               | Inactive
                 -- ^ When used on a uniqueness constraint, there
                 -- may be any number of 'Inactive' records.
    deriving (Eq, Ord, Read, Show, Enum, Bounded)

instance ToHttpApiData Checkmark where
    toUrlPiece = showTextData

instance FromHttpApiData Checkmark where
    parseUrlPiece = parseBoundedTextData

instance PathPiece Checkmark where
  toPathPiece Active = "active"
  toPathPiece Inactive = "inactive"

  fromPathPiece "active" = Just Active
  fromPathPiece "inactive" = Just Inactive
  fromPathPiece _ = Nothing

data IsNullable = Nullable !WhyNullable
                | NotNullable
                  deriving (Eq, Show)


-- | The reason why a field is 'nullable' is very important.  A
-- field that is nullable because of a @Maybe@ tag will have its
-- type changed from @A@ to @Maybe A@.  OTOH, a field that is
-- nullable because of a @nullable@ tag will remain with the same
-- type.
data WhyNullable = ByMaybeAttr
                 | ByNullableAttr
                  deriving (Eq, Show)

-- | Convenience operations for working with '-NameDB' types.
--
-- @since 2.12.0.0
class DatabaseName a where
  escapeWith :: (Text -> str) -> (a -> str)

-- | An 'EntityNameDB' represents the datastore-side name that @persistent@
-- will use for an entity.
--
-- @since 2.12.0.0
newtype EntityNameDB = EntityNameDB { unEntityNameDB :: Text }
  deriving (Show, Eq, Read, Ord, Lift)

instance DatabaseName EntityNameDB where
  escapeWith f (EntityNameDB n) = f n

-- | An 'EntityNameHS' represents the Haskell-side name that @persistent@
-- will use for an entity.
--
-- @since 2.12.0.0
newtype EntityNameHS = EntityNameHS { unEntityNameHS :: Text }
  deriving (Show, Eq, Read, Ord, Lift)

-- | An 'EntityDef' represents the information that @persistent@ knows
-- about an Entity. It uses this information to generate the Haskell
-- datatype, the SQL migrations, and other relevant conversions.
data EntityDef = EntityDef
    { entityHaskell :: !EntityNameHS
    -- ^ The name of the entity as Haskell understands it.
    , entityDB      :: !EntityNameDB
    -- ^ The name of the database table corresponding to the entity.
    , entityId      :: !FieldDef
    -- ^ The entity's primary key or identifier.
    , entityAttrs   :: ![Attr]
    -- ^ The @persistent@ entity syntax allows you to add arbitrary 'Attr's
    -- to an entity using the @!@ operator. Those attributes are stored in
    -- this list.
    , entityFields  :: ![FieldDef]
    -- ^ The fields for this entity. Note that the ID field will not be
    -- present in this list. To get all of the fields for an entity, use
    -- 'keyAndEntityFields'.
    , entityUniques :: ![UniqueDef]
    -- ^ The Uniqueness constraints for this entity.
    , entityForeigns:: ![ForeignDef]
    -- ^ The foreign key relationships that this entity has to other
    -- entities.
    , entityDerives :: ![Text]
    -- ^ A list of type classes that have been derived for this entity.
    , entityExtra   :: !(Map Text [ExtraLine])
    , entitySum     :: !Bool
    -- ^ Whether or not this entity represents a sum type in the database.
    , entityComments :: !(Maybe Text)
    -- ^ Optional comments on the entity.
    --
    -- @since 2.10.0
    }
    deriving (Show, Eq, Read, Ord, Lift)

entitiesPrimary :: EntityDef -> Maybe [FieldDef]
entitiesPrimary t = case fieldReference primaryField of
    CompositeRef c -> Just $ compositeFields c
    ForeignRef _ _ -> Just [primaryField]
    _ -> Nothing
  where
    primaryField = entityId t

entityPrimary :: EntityDef -> Maybe CompositeDef
entityPrimary t = case fieldReference (entityId t) of
    CompositeRef c -> Just c
    _ -> Nothing

entityKeyFields :: EntityDef -> [FieldDef]
entityKeyFields ent =
    maybe [entityId ent] compositeFields $ entityPrimary ent

keyAndEntityFields :: EntityDef -> [FieldDef]
keyAndEntityFields ent =
  case entityPrimary ent of
    Nothing -> entityId ent : entityFields ent
    Just _  -> entityFields ent


type ExtraLine = [Text]

type Attr = Text

-- | Attributes that may be attached to fields that can affect migrations
-- and serialization in backend-specific ways.
--
-- While we endeavor to, we can't forsee all use cases for all backends,
-- and so 'FieldAttr' is extensible through its constructor 'FieldAttrOther'.
--
-- @since 2.11.0.0
data FieldAttr
    = FieldAttrMaybe
    | FieldAttrNullable
    | FieldAttrMigrationOnly
    | FieldAttrSafeToRemove
    | FieldAttrNoreference
    | FieldAttrReference Text
    | FieldAttrConstraint Text
    | FieldAttrDefault Text
    | FieldAttrSqltype Text
    | FieldAttrMaxlen Integer
    | FieldAttrOther Text
    deriving (Show, Eq, Read, Ord, Lift)

-- | Parse raw field attributes into structured form. Any unrecognized
-- attributes will be preserved, identically as they are encountered,
-- as 'FieldAttrOther' values.
--
-- @since 2.11.0.0
parseFieldAttrs :: [Text] -> [FieldAttr]
parseFieldAttrs = fmap $ \case
    "Maybe" -> FieldAttrMaybe
    "nullable" -> FieldAttrNullable
    "MigrationOnly" -> FieldAttrMigrationOnly
    "SafeToRemove" -> FieldAttrSafeToRemove
    "noreference" -> FieldAttrNoreference
    raw
        | Just x <- T.stripPrefix "reference=" raw -> FieldAttrReference x
        | Just x <- T.stripPrefix "constraint=" raw -> FieldAttrConstraint x
        | Just x <- T.stripPrefix "default=" raw -> FieldAttrDefault x
        | Just x <- T.stripPrefix "sqltype=" raw -> FieldAttrSqltype x
        | Just x <- T.stripPrefix "maxlen=" raw -> case reads (T.unpack x) of
            [(n, s)] | all isSpace s -> FieldAttrMaxlen n
            _ -> error $ "Could not parse maxlen field with value " <> show raw
        | otherwise -> FieldAttrOther raw

-- | A 'FieldType' describes a field parsed from the QuasiQuoter and is
-- used to determine the Haskell type in the generated code.
--
-- @name Text@ parses into @FTTypeCon Nothing "Text"@
--
-- @name T.Text@ parses into @FTTypeCon (Just "T" "Text")@
--
-- @name (Jsonb User)@ parses into:
--
-- @
-- FTApp (FTTypeCon Nothing "Jsonb") (FTTypeCon Nothing "User")
-- @
data FieldType
    = FTTypeCon (Maybe Text) Text
    -- ^ Optional module and name.
    | FTApp FieldType FieldType
    | FTList FieldType
    deriving (Show, Eq, Read, Ord, Lift)

-- | An 'EntityNameDB' represents the datastore-side name that @persistent@
-- will use for an entity.
--
-- @since 2.12.0.0
newtype FieldNameDB = FieldNameDB { unFieldNameDB :: Text }
    deriving (Show, Eq, Read, Ord, Lift)

-- | @since 2.12.0.0
instance DatabaseName FieldNameDB where
    escapeWith f (FieldNameDB n) = f n

-- | A 'FieldNameHS' represents the Haskell-side name that @persistent@
-- will use for a field.
--
-- @since 2.12.0.0
newtype FieldNameHS = FieldNameHS { unFieldNameHS :: Text }
    deriving (Show, Eq, Read, Ord, Lift)

-- | A 'FieldDef' represents the inormation that @persistent@ knows about
-- a field of a datatype. This includes information used to parse the field
-- out of the database and what the field corresponds to.
data FieldDef = FieldDef
    { fieldHaskell   :: !FieldNameHS
    -- ^ The name of the field. Note that this does not corresponds to the
    -- record labels generated for the particular entity - record labels
    -- are generated with the type name prefixed to the field, so
    -- a 'FieldDef' that contains a @'FieldNameHS' "name"@ for a type
    -- @User@ will have a record field @userName@.
    , fieldDB        :: !FieldNameDB
    -- ^ The name of the field in the database. For SQL databases, this
    -- corresponds to the column name.
    , fieldType      :: !FieldType
    -- ^ The type of the field in Haskell.
    , fieldSqlType   :: !SqlType
    -- ^ The type of the field in a SQL database.
    , fieldAttrs     :: ![FieldAttr]
    -- ^ User annotations for a field. These are provided with the @!@
    -- operator.
    , fieldStrict    :: !Bool
    -- ^ If this is 'True', then the Haskell datatype will have a strict
    -- record field. The default value for this is 'True'.
    , fieldReference :: !ReferenceDef
    , fieldCascade :: !FieldCascade
    -- ^ Defines how operations on the field cascade on to the referenced
    -- tables. This doesn't have any meaning if the 'fieldReference' is set
    -- to 'NoReference' or 'SelfReference'. The cascade option here should
    -- be the same as the one obtained in the 'fieldReference'.
    --
    -- @since 2.11.0
    , fieldComments  :: !(Maybe Text)
    -- ^ Optional comments for a 'Field'. There is not currently a way to
    -- attach comments to a field in the quasiquoter.
    --
    -- @since 2.10.0
    , fieldGenerated :: !(Maybe Text)
    -- ^ Whether or not the field is a @GENERATED@ column, and additionally
    -- the expression to use for generation.
    --
    -- @since 2.11.0.0
    }
    deriving (Show, Eq, Read, Ord, Lift)

isFieldNotGenerated :: FieldDef -> Bool
isFieldNotGenerated = isNothing . fieldGenerated

-- | There are 3 kinds of references
-- 1) composite (to fields that exist in the record)
-- 2) single field
-- 3) embedded
data ReferenceDef = NoReference
                  | ForeignRef !EntityNameHS !FieldType
                    -- ^ A ForeignRef has a late binding to the EntityDef it references via name and has the Haskell type of the foreign key in the form of FieldType
                  | EmbedRef EmbedEntityDef
                  | CompositeRef CompositeDef
                  | SelfReference
                    -- ^ A SelfReference stops an immediate cycle which causes non-termination at compile-time (issue #311).
                  deriving (Show, Eq, Read, Ord, Lift)

-- | An EmbedEntityDef is the same as an EntityDef
-- But it is only used for fieldReference
-- so it only has data needed for embedding
data EmbedEntityDef = EmbedEntityDef
    { embeddedHaskell :: !EntityNameHS
    , embeddedFields  :: ![EmbedFieldDef]
    } deriving (Show, Eq, Read, Ord, Lift)

-- | An EmbedFieldDef is the same as a FieldDef
-- But it is only used for embeddedFields
-- so it only has data needed for embedding
data EmbedFieldDef = EmbedFieldDef
    { emFieldDB    :: !FieldNameDB
    , emFieldEmbed :: Maybe EmbedEntityDef
    , emFieldCycle :: Maybe EntityNameHS
    -- ^ 'emFieldEmbed' can create a cycle (issue #311)
    -- when a cycle is detected, 'emFieldEmbed' will be Nothing
    -- and 'emFieldCycle' will be Just
    }
    deriving (Show, Eq, Read, Ord, Lift)

toEmbedEntityDef :: EntityDef -> EmbedEntityDef
toEmbedEntityDef ent = embDef
  where
    embDef = EmbedEntityDef
      { embeddedHaskell = entityHaskell ent
      , embeddedFields = map toEmbedFieldDef $ entityFields ent
      }
    toEmbedFieldDef :: FieldDef -> EmbedFieldDef
    toEmbedFieldDef field =
      EmbedFieldDef { emFieldDB       = fieldDB field
                    , emFieldEmbed = case fieldReference field of
                        EmbedRef em -> Just em
                        SelfReference -> Just embDef
                        _ -> Nothing
                    , emFieldCycle = case fieldReference field of
                        SelfReference -> Just $ entityHaskell ent
                        _ -> Nothing
                    }

-- | A 'ConstraintNameDB' represents the datastore-side name that @persistent@
-- will use for a constraint.
--
-- @since 2.12.0.0
newtype ConstraintNameDB = ConstraintNameDB { unConstraintNameDB :: Text }
  deriving (Show, Eq, Read, Ord, Lift)

-- | @since 2.12.0.0
instance DatabaseName ConstraintNameDB where
  escapeWith f (ConstraintNameDB n) = f n

-- | An 'ConstraintNameHS' represents the Haskell-side name that @persistent@
-- will use for a constraint.
--
-- @since 2.12.0.0
newtype ConstraintNameHS = ConstraintNameHS { unConstraintNameHS :: Text }
  deriving (Show, Eq, Read, Ord, Lift)

-- Type for storing the Uniqueness constraint in the Schema.
-- Assume you have the following schema with a uniqueness
-- constraint:
-- Person
--   name String
--   age Int
--   UniqueAge age
--
-- This will be represented as:
-- UniqueDef (ConstraintNameHS (packPTH "UniqueAge"))
-- (ConstraintNameDB (packPTH "unique_age")) [(FieldNameHS (packPTH "age"), FieldNameDB (packPTH "age"))] []
--
data UniqueDef = UniqueDef
    { uniqueHaskell :: !ConstraintNameHS
    , uniqueDBName  :: !ConstraintNameDB
    , uniqueFields  :: ![(FieldNameHS, FieldNameDB)]
    , uniqueAttrs   :: ![Attr]
    }
    deriving (Show, Eq, Read, Ord, Lift)

data CompositeDef = CompositeDef
    { compositeFields  :: ![FieldDef]
    , compositeAttrs   :: ![Attr]
    }
    deriving (Show, Eq, Read, Ord, Lift)

-- | Used instead of FieldDef
-- to generate a smaller amount of code
type ForeignFieldDef = (FieldNameHS, FieldNameDB)

data ForeignDef = ForeignDef
    { foreignRefTableHaskell       :: !EntityNameHS
    , foreignRefTableDBName        :: !EntityNameDB
    , foreignConstraintNameHaskell :: !ConstraintNameHS
    , foreignConstraintNameDBName  :: !ConstraintNameDB
    , foreignFieldCascade          :: !FieldCascade
    -- ^ Determine how the field will cascade on updates and deletions.
    --
    -- @since 2.11.0
    , foreignFields                :: ![(ForeignFieldDef, ForeignFieldDef)] -- this entity plus the primary entity
    , foreignAttrs                 :: ![Attr]
    , foreignNullable              :: Bool
    , foreignToPrimary             :: Bool
    -- ^ Determines if the reference is towards a Primary Key or not.
    --
    -- @since 2.11.0
    }
    deriving (Show, Eq, Read, Ord, Lift)

-- | This datatype describes how a foreign reference field cascades deletes
-- or updates.
--
-- This type is used in both parsing the model definitions and performing
-- migrations. A 'Nothing' in either of the field values means that the
-- user has not specified a 'CascadeAction'. An unspecified 'CascadeAction'
-- is defaulted to 'Restrict' when doing migrations.
--
-- @since 2.11.0
data FieldCascade = FieldCascade
    { fcOnUpdate :: !(Maybe CascadeAction)
    , fcOnDelete :: !(Maybe CascadeAction)
    }
    deriving (Show, Eq, Read, Ord, Lift)

-- | A 'FieldCascade' that does nothing.
--
-- @since 2.11.0
noCascade :: FieldCascade
noCascade = FieldCascade Nothing Nothing

-- | Renders a 'FieldCascade' value such that it can be used in SQL
-- migrations.
--
-- @since 2.11.0
renderFieldCascade :: FieldCascade -> Text
renderFieldCascade (FieldCascade onUpdate onDelete) =
    T.unwords
        [ foldMap (mappend " ON DELETE " . renderCascadeAction) onDelete
        , foldMap (mappend " ON UPDATE " . renderCascadeAction) onUpdate
        ]

-- | An action that might happen on a deletion or update on a foreign key
-- change.
--
-- @since 2.11.0
data CascadeAction = Cascade | Restrict | SetNull | SetDefault
    deriving (Show, Eq, Read, Ord, Lift)

-- | Render a 'CascadeAction' to 'Text' such that it can be used in a SQL
-- command.
--
-- @since 2.11.0
renderCascadeAction :: CascadeAction -> Text
renderCascadeAction action = case action of
  Cascade    -> "CASCADE"
  Restrict   -> "RESTRICT"
  SetNull    -> "SET NULL"
  SetDefault -> "SET DEFAULT"

data PersistException
  = PersistError Text -- ^ Generic Exception
  | PersistMarshalError Text
  | PersistInvalidField Text
  | PersistForeignConstraintUnmet Text
  | PersistMongoDBError Text
  | PersistMongoDBUnsupported Text
    deriving Show

instance Exception PersistException
instance Error PersistException where
    strMsg = PersistError . pack

-- | A raw value which can be stored in any backend and can be marshalled to
-- and from a 'PersistField'.
data PersistValue
    = PersistText Text
    | PersistByteString ByteString
    | PersistInt64 Int64
    | PersistDouble Double
    | PersistRational Rational
    | PersistBool Bool
    | PersistDay Day
    | PersistTimeOfDay TimeOfDay
    | PersistUTCTime UTCTime
    | PersistNull
    | PersistList [PersistValue]
    | PersistMap [(Text, PersistValue)]
    | PersistObjectId ByteString -- ^ Intended especially for MongoDB backend
    | PersistArray [PersistValue] -- ^ Intended especially for PostgreSQL backend for text arrays
    | PersistLiteral_ LiteralType ByteString -- ^ Using 'PersistLiteral' allows you to use types or keywords specific to a particular backend.
--     | PersistLiteralEscaped ByteString -- ^ Similar to 'PersistLiteral', but escapes the @ByteString@.
--     | PersistDbSpecific ByteString -- ^ Using 'PersistDbSpecific' allows you to use types specific to a particular backend.
    deriving (Show, Read, Eq, Ord)

-- | A type that determines how a backend should handle the literal.
--
-- @since 2.12.0.0
data LiteralType = Escaped | Unescaped | DbSpecific
    deriving (Show, Read, Eq, Ord)

pattern PersistDbSpecific bs <- PersistLiteral_ _ bs where
    PersistDbSpecific bs = PersistLiteral_ DbSpecific bs

pattern PersistLiteralEscaped bs <- PersistLiteral_ _ bs where
    PersistLiteralEscaped bs = PersistLiteral_ Escaped bs

pattern PersistLiteral bs <- PersistLiteral_ _ bs where
    PersistLiteral bs = PersistLiteral_ Unescaped bs

{-# DEPRECATED PersistDbSpecific "Deprecated since 2.11 because of inconsistent escaping behavior across backends. The Postgres backend escapes these values, while the MySQL backend does not. If you are using this, please switch to 'PersistLiteral' or 'PersistLiteralEscaped' based on your needs." #-}

instance ToHttpApiData PersistValue where
    toUrlPiece val =
        case fromPersistValueText val of
            Left  e -> error $ T.unpack e
            Right y -> y

instance FromHttpApiData PersistValue where
    parseUrlPiece input =
          PersistInt64 <$> parseUrlPiece input
      <!> PersistList  <$> readTextData input
      <!> PersistText  <$> return input
      where
        infixl 3 <!>
        Left _ <!> y = y
        x      <!> _ = x

instance PathPiece PersistValue where
  toPathPiece   = toUrlPiece
  fromPathPiece = parseUrlPieceMaybe

fromPersistValueText :: PersistValue -> Either Text Text
fromPersistValueText (PersistText s) = Right s
fromPersistValueText (PersistByteString bs) =
    Right $ TE.decodeUtf8With lenientDecode bs
fromPersistValueText (PersistInt64 i) = Right $ T.pack $ show i
fromPersistValueText (PersistDouble d) = Right $ T.pack $ show d
fromPersistValueText (PersistRational r) = Right $ T.pack $ show r
fromPersistValueText (PersistDay d) = Right $ T.pack $ show d
fromPersistValueText (PersistTimeOfDay d) = Right $ T.pack $ show d
fromPersistValueText (PersistUTCTime d) = Right $ T.pack $ show d
fromPersistValueText PersistNull = Left "Unexpected null"
fromPersistValueText (PersistBool b) = Right $ T.pack $ show b
fromPersistValueText (PersistList _) = Left "Cannot convert PersistList to Text"
fromPersistValueText (PersistMap _) = Left "Cannot convert PersistMap to Text"
fromPersistValueText (PersistObjectId _) = Left "Cannot convert PersistObjectId to Text"
fromPersistValueText (PersistArray _) = Left "Cannot convert PersistArray to Text"
fromPersistValueText (PersistDbSpecific _) = Left "Cannot convert PersistDbSpecific to Text"
fromPersistValueText (PersistLiteral _) = Left "Cannot convert PersistLiteral to Text"
fromPersistValueText (PersistLiteralEscaped _) = Left "Cannot convert PersistLiteralEscaped to Text"

instance A.ToJSON PersistValue where
    toJSON (PersistText t) = A.String $ T.cons 's' t
    toJSON (PersistByteString b) = A.String $ T.cons 'b' $ TE.decodeUtf8 $ B64.encode b
    toJSON (PersistInt64 i) = A.Number $ fromIntegral i
    toJSON (PersistDouble d) = A.Number $ Data.Scientific.fromFloatDigits d
    toJSON (PersistRational r) = A.String $ T.pack $ 'r' : show r
    toJSON (PersistBool b) = A.Bool b
    toJSON (PersistTimeOfDay t) = A.String $ T.pack $ 't' : show t
    toJSON (PersistUTCTime u) = A.String $ T.pack $ 'u' : show u
    toJSON (PersistDay d) = A.String $ T.pack $ 'd' : show d
    toJSON PersistNull = A.Null
    toJSON (PersistList l) = A.Array $ V.fromList $ map A.toJSON l
    toJSON (PersistMap m) = A.object $ map (second A.toJSON) m
    toJSON (PersistDbSpecific b) = A.String $ T.cons 'p' $ TE.decodeUtf8 $ B64.encode b
    toJSON (PersistLiteral b) = A.String $ T.cons 'l' $ TE.decodeUtf8 $ B64.encode b
    toJSON (PersistLiteralEscaped b) = A.String $ T.cons 'e' $ TE.decodeUtf8 $ B64.encode b
    toJSON (PersistArray a) = A.Array $ V.fromList $ map A.toJSON a
    toJSON (PersistObjectId o) =
      A.toJSON $ showChar 'o' $ showHexLen 8 (bs2i four) $ showHexLen 16 (bs2i eight) ""
        where
         (four, eight) = BS8.splitAt 4 o

         -- taken from crypto-api
         bs2i :: ByteString -> Integer
         bs2i bs = foldl' (\i b -> (i `shiftL` 8) + fromIntegral b) 0 bs
         {-# INLINE bs2i #-}

         -- showHex of n padded with leading zeros if necessary to fill d digits
         -- taken from Data.BSON
         showHexLen :: (Show n, Integral n) => Int -> n -> ShowS
         showHexLen d n = showString (replicate (d - sigDigits n) '0') . showHex n  where
             sigDigits 0 = 1
             sigDigits n' = truncate (logBase (16 :: Double) $ fromIntegral n') + 1

instance A.FromJSON PersistValue where
    parseJSON (A.String t0) =
        case T.uncons t0 of
            Nothing -> fail "Null string"
            Just ('p', t) -> either (\_ -> fail "Invalid base64") (return . PersistDbSpecific)
                           $ B64.decode $ TE.encodeUtf8 t
            Just ('l', t) -> either (\_ -> fail "Invalid base64") (return . PersistLiteral)
                           $ B64.decode $ TE.encodeUtf8 t
            Just ('e', t) -> either (\_ -> fail "Invalid base64") (return . PersistLiteralEscaped)
                           $ B64.decode $ TE.encodeUtf8 t
            Just ('s', t) -> return $ PersistText t
            Just ('b', t) -> either (\_ -> fail "Invalid base64") (return . PersistByteString)
                           $ B64.decode $ TE.encodeUtf8 t
            Just ('t', t) -> PersistTimeOfDay <$> readMay t
            Just ('u', t) -> PersistUTCTime <$> readMay t
            Just ('d', t) -> PersistDay <$> readMay t
            Just ('r', t) -> PersistRational <$> readMay t
            Just ('o', t) -> maybe
                (fail "Invalid base64")
                (return . PersistObjectId . i2bs (8 * 12) . fst)
                $ headMay $ readHex $ T.unpack t
            Just (c, _) -> fail $ "Unknown prefix: " ++ [c]
      where
        headMay []    = Nothing
        headMay (x:_) = Just x
        readMay t =
            case reads $ T.unpack t of
                (x, _):_ -> return x
                [] -> fail "Could not read"

        -- taken from crypto-api
        -- |@i2bs bitLen i@ converts @i@ to a 'ByteString' of @bitLen@ bits (must be a multiple of 8).
        i2bs :: Int -> Integer -> BS.ByteString
        i2bs l i = BS.unfoldr (\l' -> if l' < 0 then Nothing else Just (fromIntegral (i `shiftR` l'), l' - 8)) (l-8)
        {-# INLINE i2bs #-}


    parseJSON (A.Number n) = return $
        if fromInteger (floor n) == n
            then PersistInt64 $ floor n
            else PersistDouble $ fromRational $ toRational n
    parseJSON (A.Bool b) = return $ PersistBool b
    parseJSON A.Null = return PersistNull
    parseJSON (A.Array a) = fmap PersistList (mapM A.parseJSON $ V.toList a)
    parseJSON (A.Object o) =
        fmap PersistMap $ mapM go $ HM.toList o
      where
        go (k, v) = (,) k <$> A.parseJSON v

-- | A SQL data type. Naming attempts to reflect the underlying Haskell
-- datatypes, eg SqlString instead of SqlVarchar. Different SQL databases may
-- have different translations for these types.
data SqlType = SqlString
             | SqlInt32
             | SqlInt64
             | SqlReal
             | SqlNumeric Word32 Word32
             | SqlBool
             | SqlDay
             | SqlTime
             | SqlDayTime -- ^ Always uses UTC timezone
             | SqlBlob
             | SqlOther T.Text -- ^ a backend-specific name
    deriving (Show, Read, Eq, Ord, Lift)

data PersistFilter = Eq | Ne | Gt | Lt | Ge | Le | In | NotIn
                   | BackendSpecificFilter T.Text
    deriving (Read, Show, Lift)

data UpdateException = KeyNotFound String
                     | UpsertError String
instance Show UpdateException where
    show (KeyNotFound key) = "Key not found during updateGet: " ++ key
    show (UpsertError msg) = "Error during upsert: " ++ msg
instance Exception UpdateException

data OnlyUniqueException = OnlyUniqueException String
instance Show OnlyUniqueException where
    show (OnlyUniqueException uniqueMsg) =
      "Expected only one unique key, got " ++ uniqueMsg
instance Exception OnlyUniqueException


data PersistUpdate = Assign | Add | Subtract | Multiply | Divide
                   | BackendSpecificUpdate T.Text
    deriving (Read, Show, Lift)<|MERGE_RESOLUTION|>--- conflicted
+++ resolved
@@ -1,10 +1,6 @@
 {-# LANGUAGE CPP #-}
-<<<<<<< HEAD
 {-# LANGUAGE LambdaCase, PatternSynonyms #-}
-=======
-{-# LANGUAGE LambdaCase #-}
 {-# LANGUAGE DeriveLift #-}
->>>>>>> 9d278e23
 {-# OPTIONS_GHC -fno-warn-deprecations #-} -- usage of Error typeclass
 module Database.Persist.Types.Base
     ( module Database.Persist.Types.Base

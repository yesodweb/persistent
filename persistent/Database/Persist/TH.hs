--- conflicted
+++ resolved
@@ -588,9 +588,9 @@
     -- @since 2.13.0.0
     }
 
-<<<<<<< HEAD
+
 {-# DEPRECATED mpsGeneric "The mpsGeneric function adds a considerable amount of overhead and complexity to the library without bringing significant benefit. We would like to remove it. If you require this feature, please comment on the linked GitHub issue, and we'll either keep it around, or we can figure out a nicer way to solve your problem.\n\n Github: https://github.com/yesodweb/persistent/issues/1204" #-}
-=======
+
 -- |  Set the 'ImplicitIdDef' in the given 'MkPersistSettings'. The default
 -- value is 'autoIncrementingInteger'.
 --
@@ -605,7 +605,6 @@
     isGeneric <- mpsGeneric
     backendTy <- mpsBackend
     pure $ iidType idDef isGeneric backendTy
->>>>>>> 1075ba20
 
 data EntityJSON = EntityJSON
     { entityToJSON :: Name

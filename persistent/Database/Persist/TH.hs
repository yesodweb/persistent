--- conflicted
+++ resolved
@@ -1941,34 +1941,6 @@
   where
     extensionToPragma ext = "{-# LANGUAGE " <> show ext <> " #-}"
 
-<<<<<<< HEAD
-liftType :: forall t. Typeable t => Q Type
-liftType = do
-    let rep = typeRep @t
-    go rep
-  where
-    go :: forall (a :: k). TypeRep a -> Q Type
-    go tr =
-        case tr of
-            Con tyCon -> do
-                let
-                    nameBase =
-                        mkOccName $ tyConName tyCon
-                    flavor =
-                        NameG
-                            TcClsName
-                            (mkPkgName $ tyConPackage tyCon)
-                            (mkModName $ tyConModule tyCon)
-                    name =
-                        Name
-                            nameBase
-                            flavor
-                pure $ ConT name
-            App trA trB ->
-                [t|$(go trA) $(go trB)|]
-            Fun trA trB ->
-                [t|$(go trA) -> $(go trB)|]
-=======
 -- | creates a TH Name for use in the ToJSON instance
 fieldToJSONValName :: FieldDef -> Q Name
 fieldToJSONValName =
@@ -2101,5 +2073,4 @@
             | otherwise                 = fieldName
         modifiedName = mpsConstraintLabelModifier mps entityName fieldName
         entityName   = unEntityNameHS entity
-        fieldName    = upperFirst $ unFieldNameHS field
->>>>>>> 1fd773f4
+        fieldName    = upperFirst $ unFieldNameHS field
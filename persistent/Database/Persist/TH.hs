{-# LANGUAGE AllowAmbiguousTypes #-}
{-# LANGUAGE CPP #-}
{-# LANGUAGE DataKinds #-}
{-# LANGUAGE DeriveLift #-}
{-# LANGUAGE DerivingStrategies #-}
{-# LANGUAGE FlexibleInstances #-}
{-# LANGUAGE GeneralizedNewtypeDeriving #-}
{-# LANGUAGE LambdaCase #-}
{-# LANGUAGE OverloadedStrings #-}
{-# LANGUAGE PolyKinds #-}
{-# LANGUAGE RankNTypes #-}
{-# LANGUAGE RecordWildCards #-}
{-# LANGUAGE ScopedTypeVariables #-}
{-# LANGUAGE StandaloneDeriving #-}
{-# LANGUAGE TemplateHaskell #-}
{-# LANGUAGE TupleSections #-}
{-# LANGUAGE TypeApplications #-}
{-# LANGUAGE UndecidableInstances #-}
{-# LANGUAGE ViewPatterns #-}

-- | This module provides the tools for defining your database schema and using
-- it to generate Haskell data types and migrations.
module Database.Persist.TH
    ( -- * Parse entity defs
      persistWith
    , persistUpperCase
    , persistLowerCase
    , persistFileWith
    , persistManyFileWith
      -- * Turn @EntityDef@s into types
    , mkPersist
    , mkPersistWith
    , MkPersistSettings
    , mpsBackend
    , mpsGeneric
    , mpsPrefixFields
    , mpsFieldLabelModifier
    , mpsConstraintLabelModifier
    , mpsEntityJSON
    , mpsGenerateLenses
    , mpsDeriveInstances
    , EntityJSON(..)
    , mkPersistSettings
    , sqlSettings
    -- ** Implicit ID Columns
    , ImplicitIdDef
    , setImplicitIdDef
      -- * Various other TH functions
    , mkMigrate
    , migrateModels
    , discoverEntities
    , mkSave
    , mkDeleteCascade
    , mkEntityDefList
    , share
    , derivePersistField
    , derivePersistFieldJSON
    , persistFieldFromEntity
      -- * Internal
    , lensPTH
    , parseReferences
    , embedEntityDefs
    , fieldError
    , AtLeastOneUniqueKey(..)
    , OnlyOneUniqueKey(..)
    , pkNewtype
    ) where

-- Development Tip: See persistent-template/README.md for advice on seeing generated Template Haskell code
-- It's highly recommended to check the diff between master and your PR's generated code.

import Prelude hiding (concat, exp, splitAt, take, (++))

import Control.Monad
import Data.Aeson
       ( FromJSON(parseJSON)
       , ToJSON(toJSON)
       , Value(Object)
       , eitherDecodeStrict'
       , object
       , (.:)
       , (.:?)
       , (.=)
       )
#if MIN_VERSION_aeson(2,0,0)
import qualified Data.Aeson.Key as Key
#endif
import qualified Data.ByteString as BS
import Data.Char (toLower, toUpper)
import Data.Coerce
import Data.Data (Data)
import Data.Either
import qualified Data.HashMap.Strict as HM
import Data.Int (Int64)
import Data.Ix (Ix)
import Data.List (foldl')
import qualified Data.List as List
import Data.List.NonEmpty (NonEmpty(..))
import qualified Data.List.NonEmpty as NEL
import qualified Data.Map as M
import Data.Maybe (fromMaybe, isJust, listToMaybe, mapMaybe)
import Data.Proxy (Proxy(Proxy))
import Data.Text (Text, concat, cons, pack, stripSuffix, uncons, unpack)
import qualified Data.Text as T
import Data.Text.Encoding (decodeUtf8)
import qualified Data.Text.Encoding as TE
import Data.Typeable (Typeable)
import GHC.Generics (Generic)
import GHC.Stack (HasCallStack)
import GHC.TypeLits
import Instances.TH.Lift ()
    -- Bring `Lift (fmap k v)` instance into scope, as well as `Lift Text`
    -- instance on pre-1.2.4 versions of `text`
import Data.Foldable (toList)
import qualified Data.Set as Set
import Language.Haskell.TH.Lib
       (appT, conE, conK, conT, litT, strTyLit, varE, varP, varT)
import Language.Haskell.TH.Quote
import Language.Haskell.TH.Syntax
import Web.HttpApiData (FromHttpApiData(..), ToHttpApiData(..))
import Web.PathPieces (PathPiece(..))

import Database.Persist
import Database.Persist.Quasi
import Database.Persist.Quasi.Internal
import Database.Persist.Sql
       (Migration, PersistFieldSql, SqlBackend, migrate, sqlType)

import Database.Persist.EntityDef.Internal (EntityDef(..))
import Database.Persist.ImplicitIdDef (autoIncrementingInteger)
import Database.Persist.ImplicitIdDef.Internal

#if MIN_VERSION_template_haskell(2,18,0)
conp :: Name -> [Pat] -> Pat
conp name pats = ConP name [] pats
#else
conp = ConP
#endif

-- | Converts a quasi-quoted syntax into a list of entity definitions, to be
-- used as input to the template haskell generation code (mkPersist).
persistWith :: PersistSettings -> QuasiQuoter
persistWith ps = QuasiQuoter
    { quoteExp =
        parseReferences ps . pack
    , quotePat =
        error "persistWith can't be used as pattern"
    , quoteType =
        error "persistWith can't be used as type"
    , quoteDec =
        error "persistWith can't be used as declaration"
    }

-- | Apply 'persistWith' to 'upperCaseSettings'.
persistUpperCase :: QuasiQuoter
persistUpperCase = persistWith upperCaseSettings

-- | Apply 'persistWith' to 'lowerCaseSettings'.
persistLowerCase :: QuasiQuoter
persistLowerCase = persistWith lowerCaseSettings

-- | Same as 'persistWith', but uses an external file instead of a
-- quasiquotation. The recommended file extension is @.persistentmodels@.
persistFileWith :: PersistSettings -> FilePath -> Q Exp
persistFileWith ps fp = persistManyFileWith ps [fp]

-- | Same as 'persistFileWith', but uses several external files instead of
-- one. Splitting your Persistent definitions into multiple modules can
-- potentially dramatically speed up compile times.
--
-- The recommended file extension is @.persistentmodels@.
--
-- ==== __Examples__
--
-- Split your Persistent definitions into multiple files (@models1@, @models2@),
-- then create a new module for each new file and run 'mkPersist' there:
--
-- @
-- -- Model1.hs
-- 'share'
--     ['mkPersist' 'sqlSettings']
--     $('persistFileWith' 'lowerCaseSettings' "models1")
-- @
-- @
-- -- Model2.hs
-- 'share'
--     ['mkPersist' 'sqlSettings']
--     $('persistFileWith' 'lowerCaseSettings' "models2")
-- @
--
-- Use 'persistManyFileWith' to create your migrations:
--
-- @
-- -- Migrate.hs
-- 'share'
--     ['mkMigrate' "migrateAll"]
--     $('persistManyFileWith' 'lowerCaseSettings' ["models1.persistentmodels","models2.persistentmodels"])
-- @
--
-- Tip: To get the same import behavior as if you were declaring all your models in
-- one file, import your new files @as Name@ into another file, then export @module Name@.
--
-- This approach may be used in the future to reduce memory usage during compilation,
-- but so far we've only seen mild reductions.
--
-- See <https://github.com/yesodweb/persistent/issues/778 persistent#778> and
-- <https://github.com/yesodweb/persistent/pull/791 persistent#791> for more details.
--
-- @since 2.5.4
persistManyFileWith :: PersistSettings -> [FilePath] -> Q Exp
persistManyFileWith ps fps = do
    mapM_ qAddDependentFile fps
    ss <- mapM (qRunIO . getFileContents) fps
    let s = T.intercalate "\n" ss -- be tolerant of the user forgetting to put a line-break at EOF.
    parseReferences ps s

getFileContents :: FilePath -> IO Text
getFileContents = fmap decodeUtf8 . BS.readFile

-- | Takes a list of (potentially) independently defined entities and properly
-- links all foreign keys to reference the right 'EntityDef', tying the knot
-- between entities.
--
-- Allows users to define entities indepedently or in separate modules and then
-- fix the cross-references between them at runtime to create a 'Migration'.
--
-- @since 2.7.2
embedEntityDefs
    :: [EntityDef]
    -- ^ A list of 'EntityDef' that have been defined in a previous 'mkPersist'
    -- call.
    --
    -- @since 2.13.0.0
    -> [UnboundEntityDef]
    -> [UnboundEntityDef]
embedEntityDefs eds = snd . embedEntityDefsMap eds

embedEntityDefsMap
    :: [EntityDef]
    -- ^ A list of 'EntityDef' that have been defined in a previous 'mkPersist'
    -- call.
    --
    -- @since 2.13.0.0
    -> [UnboundEntityDef]
    -> (EmbedEntityMap, [UnboundEntityDef])
embedEntityDefsMap existingEnts rawEnts =
    (embedEntityMap, noCycleEnts)
  where
    noCycleEnts = entsWithEmbeds
    embedEntityMap = constructEmbedEntityMap entsWithEmbeds
    entsWithEmbeds = fmap setEmbedEntity (rawEnts <> map unbindEntityDef existingEnts)
    setEmbedEntity ubEnt =
        let
            ent = unboundEntityDef ubEnt
        in
            ubEnt
                { unboundEntityDef =
                    overEntityFields
                        (fmap (setEmbedField (entityHaskell ent) embedEntityMap))
                        ent
                }


-- | Calls 'parse' to Quasi.parse individual entities in isolation
-- afterwards, sets references to other entities
--
-- In 2.13.0.0, this was changed to splice in @['UnboundEntityDef']@
-- instead of @['EntityDef']@.
--
-- @since 2.5.3
parseReferences :: PersistSettings -> Text -> Q Exp
parseReferences ps s = lift $ parse ps s

preprocessUnboundDefs
    :: [EntityDef]
    -> [UnboundEntityDef]
    -> (M.Map EntityNameHS (), [UnboundEntityDef])
preprocessUnboundDefs preexistingEntities unboundDefs =
    (embedEntityMap, noCycleEnts)
  where
    (embedEntityMap, noCycleEnts) =
        embedEntityDefsMap preexistingEntities unboundDefs

stripId :: FieldType -> Maybe Text
stripId (FTTypeCon Nothing t) = stripSuffix "Id" t
stripId _ = Nothing

liftAndFixKeys
    :: MkPersistSettings
    -> M.Map EntityNameHS a
    -> EntityMap
    -> UnboundEntityDef
    -> Q Exp
liftAndFixKeys mps emEntities entityMap unboundEnt =
    let
        ent =
            unboundEntityDef unboundEnt
        fields =
            getUnboundFieldDefs unboundEnt
    in
        [|
    ent
        { entityFields =
            $(ListE <$> traverse combinedFixFieldDef fields)
        , entityId =
            $(fixPrimarySpec mps unboundEnt)
        , entityForeigns =
            $(fixUnboundForeignDefs (unboundForeignDefs unboundEnt))
        }
    |]
  where
    fixUnboundForeignDefs
        :: [UnboundForeignDef]
        -> Q Exp
    fixUnboundForeignDefs fdefs =
        fmap ListE $ forM fdefs fixUnboundForeignDef
      where
        fixUnboundForeignDef UnboundForeignDef{..} =
            [|
            unboundForeignDef
                { foreignFields =
                    $(lift fixForeignFields)
                , foreignNullable =
                    $(lift fixForeignNullable)
                , foreignRefTableDBName =
                    $(lift fixForeignRefTableDBName)
                }
            |]
          where
            fixForeignRefTableDBName =
                entityDB (unboundEntityDef parentDef)
            foreignFieldNames =
                case unboundForeignFields of
                    FieldListImpliedId ffns ->
                        ffns
                    FieldListHasReferences references ->
                        fmap ffrSourceField references
            parentDef =
                case M.lookup parentTableName entityMap of
                    Nothing ->
                        error $ mconcat
                        [ "Foreign table not defined: "
                        , show parentTableName
                        ]
                    Just a ->
                        a
            parentTableName =
                foreignRefTableHaskell unboundForeignDef
            fixForeignFields :: [(ForeignFieldDef, ForeignFieldDef)]
            fixForeignFields =
                case unboundForeignFields of
                    FieldListImpliedId ffns ->
                        mkReferences $ toList ffns
                    FieldListHasReferences references ->
                        toList $ fmap convReferences references
              where
                -- in this case, we're up against the implied ID of the parent
                -- dodgy assumption: columns are listed in the right order. we
                -- can't check this any more clearly right now.
                mkReferences fieldNames
                    | length fieldNames /= length parentKeyFieldNames =
                        error $ mconcat
                            [ "Foreign reference needs to have the same number "
                            , "of fields as the target table."
                            , "\n  Table        : "
                            , show (getUnboundEntityNameHS unboundEnt)
                            , "\n  Foreign Table: "
                            , show parentTableName
                            , "\n  Fields       : "
                            , show fieldNames
                            , "\n  Parent fields: "
                            , show (fmap fst parentKeyFieldNames)
                            , "\n\nYou can use the References keyword to fix this."
                            ]
                    | otherwise =
                        zip (fmap (withDbName fieldStore) fieldNames) parentKeyFieldNames
                  where
                    parentKeyFieldNames
                        :: [(FieldNameHS, FieldNameDB)]
                    parentKeyFieldNames =
                        case unboundPrimarySpec parentDef of
                            NaturalKey ucd ->
                                fmap (withDbName parentFieldStore) (unboundCompositeCols ucd)
                            SurrogateKey uid ->
                                [(FieldNameHS "Id", unboundIdDBName  uid)]
                            DefaultKey dbName ->
                                [(FieldNameHS "Id", dbName)]
                withDbName store fieldNameHS =
                    ( fieldNameHS
                    , findDBName store fieldNameHS
                    )
                convReferences
                    :: ForeignFieldReference
                    -> (ForeignFieldDef, ForeignFieldDef)
                convReferences ForeignFieldReference {..} =
                    ( withDbName fieldStore ffrSourceField
                    , withDbName parentFieldStore ffrTargetField
                    )
            fixForeignNullable =
                all ((NotNullable /=) . isForeignNullable) foreignFieldNames
              where
                isForeignNullable fieldNameHS =
                    case getFieldDef fieldNameHS fieldStore of
                        Nothing ->
                            error "Field name not present in map"
                        Just a ->
                            isUnboundFieldNullable a

            fieldStore =
                mkFieldStore unboundEnt
            parentFieldStore =
                mkFieldStore parentDef
            findDBName store fieldNameHS =
                case getFieldDBName fieldNameHS store of
                    Nothing ->
                        error $ mconcat
                            [ "findDBName: failed to fix dbname for: "
                            , show fieldNameHS
                            ]
                    Just a->
                        a

    combinedFixFieldDef :: UnboundFieldDef -> Q Exp
    combinedFixFieldDef ufd@UnboundFieldDef{..} =
        [|
        FieldDef
            { fieldHaskell =
                unboundFieldNameHS
            , fieldDB =
                unboundFieldNameDB
            , fieldType =
                unboundFieldType
            , fieldSqlType =
                $(sqlTyp')
            , fieldAttrs =
                unboundFieldAttrs
            , fieldStrict =
                unboundFieldStrict
            , fieldReference =
                $(fieldRef')
            , fieldCascade =
                unboundFieldCascade
            , fieldComments =
                unboundFieldComments
            , fieldGenerated =
                unboundFieldGenerated
            , fieldIsImplicitIdColumn =
                False
            }
        |]
      where
        sqlTypeExp =
            getSqlType emEntities entityMap ufd
        FieldDef _x _ _ _ _ _ _ _ _ _ _ =
            error "need to update this record wildcard match"
        (fieldRef', sqlTyp') =
            case extractForeignRef entityMap ufd of
                Just targetTable ->
                    (lift (ForeignRef targetTable), liftSqlTypeExp (SqlTypeReference targetTable))
                Nothing ->
                    (lift NoReference, liftSqlTypeExp sqlTypeExp)

data FieldStore
    = FieldStore
    { fieldStoreMap :: M.Map FieldNameHS UnboundFieldDef
    , fieldStoreId :: Maybe FieldNameDB
    , fieldStoreEntity :: UnboundEntityDef
    }

mkFieldStore :: UnboundEntityDef -> FieldStore
mkFieldStore ued =
    FieldStore
        { fieldStoreEntity = ued
        , fieldStoreMap =
            M.fromList
                $ fmap (\ufd ->
                    ( unboundFieldNameHS ufd
                    , ufd
                    )
                )
                $ getUnboundFieldDefs
                $ ued
        , fieldStoreId =
            case unboundPrimarySpec ued of
                NaturalKey _ ->
                    Nothing
                SurrogateKey fd ->
                    Just $ unboundIdDBName fd
                DefaultKey n ->
                    Just n
        }

getFieldDBName :: FieldNameHS -> FieldStore -> Maybe FieldNameDB
getFieldDBName name fs
    | FieldNameHS "Id" == name =
        fieldStoreId fs
    | otherwise =
        unboundFieldNameDB <$> getFieldDef name fs

getFieldDef :: FieldNameHS -> FieldStore -> Maybe UnboundFieldDef
getFieldDef fieldNameHS fs =
    M.lookup fieldNameHS (fieldStoreMap fs)

extractForeignRef :: EntityMap -> UnboundFieldDef -> Maybe EntityNameHS
extractForeignRef entityMap fieldDef = do
    refName <- guessFieldReference fieldDef
    ent <- M.lookup refName entityMap
    pure $ entityHaskell $ unboundEntityDef ent

guessFieldReference :: UnboundFieldDef -> Maybe EntityNameHS
guessFieldReference = guessReference . unboundFieldType

guessReference :: FieldType -> Maybe EntityNameHS
guessReference ft =
    case ft of
        FTTypeCon Nothing (T.stripSuffix "Id" -> Just tableName) ->
            Just (EntityNameHS tableName)
        FTApp (FTTypeCon Nothing "Key") (FTTypeCon Nothing tableName) ->
            Just (EntityNameHS tableName)
        _ ->
            Nothing

mkDefaultKey
    :: MkPersistSettings
    -> FieldNameDB
    -> EntityNameHS
    -> FieldDef
mkDefaultKey mps  pk unboundHaskellName =
    let
        iid =
            mpsImplicitIdDef mps
    in
        maybe id addFieldAttr (FieldAttrDefault <$> iidDefault iid) $
        maybe id addFieldAttr (FieldAttrMaxlen <$> iidMaxLen iid) $
        mkAutoIdField' pk unboundHaskellName (iidFieldSqlType iid)

fixPrimarySpec
    :: MkPersistSettings
    -> UnboundEntityDef
    -> Q Exp
fixPrimarySpec mps unboundEnt= do
    case unboundPrimarySpec unboundEnt of
        DefaultKey pk ->
            lift $ EntityIdField $
                mkDefaultKey mps pk unboundHaskellName
        SurrogateKey uid -> do
            let
                entNameHS =
                    getUnboundEntityNameHS unboundEnt
                fieldTyp =
                    fromMaybe (mkKeyConType entNameHS) (unboundIdType uid)
            [|
                EntityIdField
                    FieldDef
                        { fieldHaskell =
                            FieldNameHS "Id"
                        , fieldDB =
                            $(lift $ getSqlNameOr (unboundIdDBName uid) (unboundIdAttrs uid))
                        , fieldType =
                            $(lift fieldTyp)
                        , fieldSqlType =
                            $( liftSqlTypeExp (SqlTypeExp  fieldTyp) )
                        , fieldStrict =
                            False
                        , fieldReference =
                            ForeignRef entNameHS
                        , fieldAttrs =
                            unboundIdAttrs uid
                        , fieldComments =
                            Nothing
                        , fieldCascade = unboundIdCascade uid
                        , fieldGenerated = Nothing
                        , fieldIsImplicitIdColumn = True
                        }

                |]
        NaturalKey ucd ->
            [| EntityIdNaturalKey $(bindCompositeDef unboundEnt ucd) |]
  where
    unboundHaskellName =
        getUnboundEntityNameHS unboundEnt

bindCompositeDef :: UnboundEntityDef -> UnboundCompositeDef -> Q Exp
bindCompositeDef ued ucd = do
    fieldDefs <-
       fmap ListE $ forM (unboundCompositeCols ucd) $ \col ->
           mkLookupEntityField ued col
    [|
        CompositeDef
            { compositeFields =
                NEL.fromList $(pure fieldDefs)
            , compositeAttrs =
                $(lift $ unboundCompositeAttrs ucd)
            }
        |]

getSqlType :: M.Map EntityNameHS a -> EntityMap -> UnboundFieldDef -> SqlTypeExp
getSqlType emEntities entityMap field =
    maybe
        (defaultSqlTypeExp emEntities entityMap field)
        (SqlType' . SqlOther)
        (listToMaybe $ mapMaybe attrSqlType $ unboundFieldAttrs field)

-- In the case of embedding, there won't be any datatype created yet.
-- We just use SqlString, as the data will be serialized to JSON.
defaultSqlTypeExp :: M.Map EntityNameHS a -> EntityMap -> UnboundFieldDef -> SqlTypeExp
defaultSqlTypeExp emEntities entityMap field =
    case mEmbedded emEntities ftype of
        Right _ ->
            SqlType' SqlString
        Left (Just (FTKeyCon ty)) ->
            SqlTypeExp (FTTypeCon Nothing ty)
        Left Nothing ->
            case extractForeignRef entityMap field of
                Just refName ->
                    case M.lookup refName entityMap of
                        Nothing ->
                            -- error $ mconcat
                            --     [ "Failed to find model: "
                            --     , show refName
                            --     , " in entity list: \n"
                            --     ]
                            --     <> (unlines $ map show $ M.keys $ entityMap)
                            -- going to assume that it's fine, will reify it out
                            -- right later anyway)
                            SqlTypeExp ftype
                        -- A ForeignRef is blindly set to an Int64 in setEmbedField
                        -- correct that now
                        Just _ ->
                            SqlTypeReference refName
                _ ->
                    case ftype of
                        -- In the case of lists, we always serialize to a string
                        -- value (via JSON).
                        --
                        -- Normally, this would be determined automatically by
                        -- SqlTypeExp. However, there's one corner case: if there's
                        -- a list of entity IDs, the datatype for the ID has not
                        -- yet been created, so the compiler will fail. This extra
                        -- clause works around this limitation.
                        FTList _ ->
                            SqlType' SqlString
                        _ ->
                            SqlTypeExp ftype
    where
        ftype = unboundFieldType field

attrSqlType :: FieldAttr -> Maybe Text
attrSqlType = \case
    FieldAttrSqltype x -> Just x
    _ -> Nothing

data SqlTypeExp
    = SqlTypeExp FieldType
    | SqlType' SqlType
    | SqlTypeReference EntityNameHS
    deriving Show

liftSqlTypeExp :: SqlTypeExp -> Q Exp
liftSqlTypeExp ste =
    case ste of
        SqlType' t ->
            lift t
        SqlTypeExp ftype -> do
            let
                typ = ftToType ftype
                mtyp = ConT ''Proxy `AppT` typ
                typedNothing = SigE (ConE 'Proxy) mtyp
            pure $ VarE 'sqlType `AppE` typedNothing
        SqlTypeReference entNameHs -> do
            let
                entNameId :: Name
                entNameId =
                    mkName $ T.unpack (unEntityNameHS entNameHs) <> "Id"

            [| sqlType (Proxy :: Proxy $(conT entNameId)) |]


type EmbedEntityMap = M.Map EntityNameHS ()

constructEmbedEntityMap :: [UnboundEntityDef] -> EmbedEntityMap
constructEmbedEntityMap =
    M.fromList . fmap
        (\ent ->
                ( entityHaskell (unboundEntityDef ent)
                -- , toEmbedEntityDef (unboundEntityDef ent)
                , ()
                )
        )

lookupEmbedEntity :: M.Map EntityNameHS a -> FieldDef -> Maybe EntityNameHS
lookupEmbedEntity allEntities field = do
    entName <- EntityNameHS <$> stripId (fieldType field)
    guard (M.member entName allEntities) -- check entity name exists in embed fmap
    pure entName

type EntityMap = M.Map EntityNameHS UnboundEntityDef

constructEntityMap :: [UnboundEntityDef] -> EntityMap
constructEntityMap =
    M.fromList . fmap (\ent -> (entityHaskell (unboundEntityDef ent), ent))

data FTTypeConDescr = FTKeyCon Text
    deriving Show

-- | Recurses through the 'FieldType'. Returns a 'Right' with the
-- 'EmbedEntityDef' if the 'FieldType' corresponds to an unqualified use of
-- a name and that name is present in the 'EmbedEntityMap' provided as
-- a first argument.
--
-- If the 'FieldType' represents a @Key something@, this returns a @'Left
-- ('Just' 'FTKeyCon')@.
--
-- If the 'FieldType' has a module qualified value, then it returns @'Left'
-- 'Nothing'@.
mEmbedded
    :: M.Map EntityNameHS a
    -> FieldType
    -> Either (Maybe FTTypeConDescr) EntityNameHS
mEmbedded _ (FTTypeCon Just{} _) =
    Left Nothing
mEmbedded ents (FTTypeCon Nothing (EntityNameHS -> name)) =
    maybe (Left Nothing) (\_ -> Right name) $ M.lookup name ents
mEmbedded _ (FTTypePromoted _) =
    Left Nothing
mEmbedded ents (FTList x) =
    mEmbedded ents x
mEmbedded _ (FTApp (FTTypeCon Nothing "Key") (FTTypeCon _ a)) =
    Left $ Just $ FTKeyCon $ a <> "Id"
mEmbedded _ (FTApp _ _) =
    Left Nothing

setEmbedField :: EntityNameHS -> M.Map EntityNameHS a -> FieldDef -> FieldDef
setEmbedField entName allEntities field =
    case fieldReference field of
      NoReference ->
          setFieldReference ref field
      _ ->
          field
  where
    ref =
        case mEmbedded allEntities (fieldType field) of
            Left _ -> fromMaybe NoReference $ do
                refEntName <- lookupEmbedEntity allEntities field
                pure $ ForeignRef refEntName
            Right em ->
                if em /= entName
                     then EmbedRef em
                else if maybeNullable (unbindFieldDef field)
                     then SelfReference
                else case fieldType field of
                         FTList _ -> SelfReference
                         _ -> error $ unpack $ unEntityNameHS entName <> ": a self reference must be a Maybe or List"

setFieldReference :: ReferenceDef -> FieldDef -> FieldDef
setFieldReference ref field = field { fieldReference = ref }

-- | Create data types and appropriate 'PersistEntity' instances for the given
-- 'EntityDef's. Works well with the persist quasi-quoter.
mkPersist
    :: MkPersistSettings
    -> [UnboundEntityDef]
    -> Q [Dec]
mkPersist mps = mkPersistWith mps []

-- | Like '
--
-- @since 2.13.0.0
mkPersistWith
    :: MkPersistSettings
    -> [EntityDef]
    -> [UnboundEntityDef]
    -> Q [Dec]
mkPersistWith mps preexistingEntities ents' = do
    let
        (embedEntityMap, predefs) =
            preprocessUnboundDefs preexistingEntities ents'
        allEnts =
            embedEntityDefs preexistingEntities
            $ fmap (setDefaultIdFields mps)
            $ predefs
        entityMap =
            constructEntityMap allEnts
        preexistingSet =
            Set.fromList $ map getEntityHaskellName preexistingEntities
        newEnts =
            filter
                (\e -> getUnboundEntityNameHS e `Set.notMember` preexistingSet)
                allEnts
    ents <- filterM shouldGenerateCode newEnts
    requireExtensions
        [ [TypeFamilies], [GADTs, ExistentialQuantification]
        , [DerivingStrategies], [GeneralizedNewtypeDeriving], [StandaloneDeriving]
        , [UndecidableInstances], [DataKinds], [FlexibleInstances]
        ]
    persistFieldDecs <- fmap mconcat $ mapM (persistFieldFromEntity mps) ents
    entityDecs <- fmap mconcat $ mapM (mkEntity embedEntityMap entityMap mps) ents
    jsonDecs <- fmap mconcat $ mapM (mkJSON mps) ents
    uniqueKeyInstances <- fmap mconcat $ mapM (mkUniqueKeyInstances mps) ents
    symbolToFieldInstances <- fmap mconcat $ mapM (mkSymbolToFieldInstances mps entityMap) ents
    return $ mconcat
        [ persistFieldDecs
        , entityDecs
        , jsonDecs
        , uniqueKeyInstances
        , symbolToFieldInstances
        ]

-- we can't just use 'isInstance' because TH throws an error
shouldGenerateCode :: UnboundEntityDef -> Q Bool
shouldGenerateCode ed = do
    mtyp <- lookupTypeName entityName
    case mtyp of
        Nothing -> do
            pure True
        Just typeName -> do
            instanceExists <- isInstance ''PersistEntity [ConT typeName]
            pure (not instanceExists)
  where
    entityName =
        T.unpack . unEntityNameHS . getEntityHaskellName . unboundEntityDef $ ed

overEntityDef :: (EntityDef -> EntityDef) -> UnboundEntityDef -> UnboundEntityDef
overEntityDef f ued = ued { unboundEntityDef = f (unboundEntityDef ued) }

setDefaultIdFields :: MkPersistSettings -> UnboundEntityDef -> UnboundEntityDef
setDefaultIdFields mps ued
    | defaultIdType ued =
        overEntityDef
            (setEntityIdDef (setToMpsDefault (mpsImplicitIdDef mps) (getEntityId ed)))
            ued
    | otherwise =
        ued
  where
    ed =
        unboundEntityDef ued
    setToMpsDefault :: ImplicitIdDef -> EntityIdDef -> EntityIdDef
    setToMpsDefault iid (EntityIdField fd) =
        EntityIdField fd
            { fieldType =
                iidFieldType iid (getEntityHaskellName ed)
            , fieldSqlType =
                iidFieldSqlType iid
            , fieldAttrs =
                let
                    def =
                        toList (FieldAttrDefault <$> iidDefault iid)
                    maxlen =
                        toList (FieldAttrMaxlen <$> iidMaxLen iid)
                 in
                    def <> maxlen <> fieldAttrs fd
            , fieldIsImplicitIdColumn =
                True
            }
    setToMpsDefault _ x =
        x

-- | Implement special preprocessing on EntityDef as necessary for 'mkPersist'.
-- For example, strip out any fields marked as MigrationOnly.
--
-- This should be called when performing Haskell codegen, but the 'EntityDef'
-- *should* keep all of the fields present when defining 'entityDef'. This is
-- necessary so that migrations know to keep these columns around, or to delete
-- them, as appropriate.
fixEntityDef :: UnboundEntityDef -> UnboundEntityDef
fixEntityDef ued =
    ued
        { unboundEntityFields =
            filter isHaskellUnboundField (unboundEntityFields ued)
        }

-- | Settings to be passed to the 'mkPersist' function.
data MkPersistSettings = MkPersistSettings
    { mpsBackend :: Type
    -- ^ Which database backend we\'re using. This type is used for the
    -- 'PersistEntityBackend' associated type in the entities that are
    -- generated.
    --
    -- If the 'mpsGeneric' value is set to 'True', then this type is used for
    -- the non-Generic type alias. The data and type will be named:
    --
    -- @
    -- data ModelGeneric backend = Model { ... }
    -- @
    --
    -- And, for convenience's sake, we provide a type alias:
    --
    -- @
    -- type Model = ModelGeneric $(the type you give here)
    -- @
    , mpsGeneric :: Bool
    -- ^ Create generic types that can be used with multiple backends. Good for
    -- reusable code, but makes error messages harder to understand. Default:
    -- False.
    , mpsPrefixFields :: Bool
    -- ^ Prefix field names with the model name. Default: True.
    --
    -- Note: this field is deprecated. Use the mpsFieldLabelModifier  and
    -- 'mpsConstraintLabelModifier' instead.
    , mpsFieldLabelModifier :: Text -> Text -> Text
    -- ^ Customise the field accessors and lens names using the entity and field
    -- name.  Both arguments are upper cased.
    --
    -- Default: appends entity and field.
    --
    -- Note: this setting is ignored if mpsPrefixFields is set to False.
    --
    -- @since 2.11.0.0
    , mpsConstraintLabelModifier :: Text -> Text -> Text
    -- ^ Customise the Constraint names using the entity and field name. The
    -- result should be a valid haskell type (start with an upper cased letter).
    --
    -- Default: appends entity and field
    --
    -- Note: this setting is ignored if mpsPrefixFields is set to False.
    --
    -- @since 2.11.0.0
    , mpsEntityJSON :: Maybe EntityJSON
    -- ^ Generate @ToJSON@/@FromJSON@ instances for each model types. If it's
    -- @Nothing@, no instances will be generated. Default:
    --
    -- @
    --  Just 'EntityJSON'
    --      { 'entityToJSON' = 'entityIdToJSON
    --      , 'entityFromJSON' = 'entityIdFromJSON
    --      }
    -- @
    , mpsGenerateLenses :: Bool
    -- ^ Instead of generating normal field accessors, generator lens-style
    -- accessors.
    --
    -- Default: False
    --
    -- @since 1.3.1
    , mpsDeriveInstances :: [Name]
    -- ^ Automatically derive these typeclass instances for all record and key
    -- types.
    --
    -- Default: []
    --
    -- @since 2.8.1
    , mpsImplicitIdDef :: ImplicitIdDef
    -- ^ TODO: document
    --
    -- @since 2.13.0.0
    }

{-# DEPRECATED mpsGeneric "The mpsGeneric function adds a considerable amount of overhead and complexity to the library without bringing significant benefit. We would like to remove it. If you require this feature, please comment on the linked GitHub issue, and we'll either keep it around, or we can figure out a nicer way to solve your problem.\n\n Github: https://github.com/yesodweb/persistent/issues/1204" #-}

-- |  Set the 'ImplicitIdDef' in the given 'MkPersistSettings'. The default
-- value is 'autoIncrementingInteger'.
--
-- @since 2.13.0.0
setImplicitIdDef :: ImplicitIdDef -> MkPersistSettings -> MkPersistSettings
setImplicitIdDef iid mps =
    mps { mpsImplicitIdDef = iid }

getImplicitIdType :: MkPersistSettings -> Type
getImplicitIdType = do
    idDef <- mpsImplicitIdDef
    isGeneric <- mpsGeneric
    backendTy <- mpsBackend
    pure $ iidType idDef isGeneric backendTy

data EntityJSON = EntityJSON
    { entityToJSON :: Name
    -- ^ Name of the @toJSON@ implementation for @Entity a@.
    , entityFromJSON :: Name
    -- ^ Name of the @fromJSON@ implementation for @Entity a@.
    }

-- | Create an @MkPersistSettings@ with default values.
mkPersistSettings
    :: Type -- ^ Value for 'mpsBackend'
    -> MkPersistSettings
mkPersistSettings backend = MkPersistSettings
    { mpsBackend = backend
    , mpsGeneric = False
    , mpsPrefixFields = True
    , mpsFieldLabelModifier = (++)
    , mpsConstraintLabelModifier = (++)
    , mpsEntityJSON = Just EntityJSON
        { entityToJSON = 'entityIdToJSON
        , entityFromJSON = 'entityIdFromJSON
        }
    , mpsGenerateLenses = False
    , mpsDeriveInstances = []
    , mpsImplicitIdDef =
        autoIncrementingInteger
    }

-- | Use the 'SqlPersist' backend.
sqlSettings :: MkPersistSettings
sqlSettings = mkPersistSettings $ ConT ''SqlBackend

lowerFirst :: Text -> Text
lowerFirst t =
    case uncons t of
        Just (a, b) -> cons (toLower a) b
        Nothing -> t

upperFirst :: Text -> Text
upperFirst t =
    case uncons t of
        Just (a, b) -> cons (toUpper a) b
        Nothing -> t

dataTypeDec :: MkPersistSettings -> EntityMap -> UnboundEntityDef -> Q Dec
dataTypeDec mps entityMap entDef = do
    let
        names =
            mkEntityDefDeriveNames mps entDef

    let (stocks, anyclasses) = partitionEithers (fmap stratFor names)
    let stockDerives = do
            guard (not (null stocks))
            pure (DerivClause (Just StockStrategy) (fmap ConT stocks))
        anyclassDerives = do
            guard (not (null anyclasses))
            pure (DerivClause (Just AnyclassStrategy) (fmap ConT anyclasses))
    unless (null anyclassDerives) $ do
        requireExtensions [[DeriveAnyClass]]
    pure $ DataD [] nameFinal paramsFinal
                Nothing
                constrs
                (stockDerives <> anyclassDerives)
  where
    stratFor n =
        if n `elem` stockClasses then
            Left n
        else
            Right n

    stockClasses =
        Set.fromList (fmap mkName
        [ "Eq", "Ord", "Show", "Read", "Bounded", "Enum", "Ix", "Generic", "Data", "Typeable"
        ] <> [''Eq, ''Ord, ''Show, ''Read, ''Bounded, ''Enum, ''Ix, ''Generic, ''Data, ''Typeable
        ]
        )

    (nameFinal, paramsFinal)
        | mpsGeneric mps =
            ( mkEntityDefGenericName entDef
            , [ mkPlainTV backendName
              ]
            )

        | otherwise =
            (mkEntityDefName entDef, [])

    cols :: [VarBangType]
    cols = do
        fieldDef <- getUnboundFieldDefs entDef
        let
            recordName =
                fieldDefToRecordName mps entDef fieldDef
            strictness =
                if unboundFieldStrict fieldDef
                then isStrict
                else notStrict
            fieldIdType =
                maybeIdType mps entityMap fieldDef Nothing Nothing
        pure (recordName, strictness, fieldIdType)

    constrs
        | unboundEntitySum entDef = fmap sumCon $ getUnboundFieldDefs entDef
        | otherwise = [RecC (mkEntityDefName entDef) cols]

    sumCon fieldDef = NormalC
        (sumConstrName mps entDef fieldDef)
        [(notStrict, maybeIdType mps entityMap fieldDef Nothing Nothing)]

uniqueTypeDec :: MkPersistSettings -> EntityMap -> UnboundEntityDef -> Dec
uniqueTypeDec mps entityMap entDef =
    DataInstD
        []
#if MIN_VERSION_template_haskell(2,15,0)
        Nothing
        (AppT (ConT ''Unique) (genericDataType mps (getUnboundEntityNameHS entDef) backendT))
#else
        ''Unique
        [genericDataType mps (getUnboundEntityNameHS entDef) backendT]
#endif
        Nothing
        (fmap (mkUnique mps entityMap entDef) $ entityUniques (unboundEntityDef entDef))
        []

mkUnique :: MkPersistSettings -> EntityMap -> UnboundEntityDef -> UniqueDef -> Con
mkUnique mps entityMap entDef (UniqueDef constr _ fields attrs) =
    NormalC (mkConstraintName constr) $ toList types
  where
    types =
      fmap (go . flip lookup3 (getUnboundFieldDefs entDef) . unFieldNameHS . fst) fields

    force = "!force" `elem` attrs

    go :: (UnboundFieldDef, IsNullable) -> (Strict, Type)
    go (_, Nullable _) | not force = error nullErrMsg
    go (fd, y) = (notStrict, maybeIdType mps entityMap fd Nothing (Just y))

    lookup3 :: Text -> [UnboundFieldDef] -> (UnboundFieldDef, IsNullable)
    lookup3 s [] =
        error $ unpack $ "Column not found: " ++ s ++ " in unique " ++ unConstraintNameHS constr
    lookup3 x (fd:rest)
        | x == unFieldNameHS (unboundFieldNameHS fd) =
            (fd, isUnboundFieldNullable fd)
        | otherwise =
            lookup3 x rest

    nullErrMsg =
      mconcat [ "Error:  By default we disallow NULLables in an uniqueness "
              , "constraint.  The semantics of how NULL interacts with those "
              , "constraints is non-trivial:  two NULL values are not "
              , "considered equal for the purposes of an uniqueness "
              , "constraint.  If you understand this feature, it is possible "
              , "to use it your advantage.    *** Use a \"!force\" attribute "
              , "on the end of the line that defines your uniqueness "
              , "constraint in order to disable this check. ***" ]

-- | This function renders a Template Haskell 'Type' for an 'UnboundFieldDef'.
-- It takes care to respect the 'mpsGeneric' setting to render an Id faithfully,
-- and it also ensures that the generated Haskell type is 'Maybe' if the
-- database column has that attribute.
--
-- For a database schema with @'mpsGeneric' = False@, this is simple - it uses
-- the @ModelNameId@ type directly. This resolves just fine.
--
-- If 'mpsGeneric' is @True@, then we have to do something a bit more
-- complicated. We can't refer to a @ModelNameId@ directly, because that @Id@
-- alias hides the backend type variable. Instead, we need to refer to:
--
-- > Key (ModelNameGeneric backend)
--
-- This means that the client code will need both the term @ModelNameId@ in
-- scope, as well as the @ModelNameGeneric@ constructor, despite the fact that
-- the @ModelNameId@ is the only term explicitly used (and imported).
--
-- However, we're not guaranteed to have @ModelName@ in scope - we've only
-- referenced @ModelNameId@ in code, and so code generation *should* work even
-- without this. Consider an explicit-style import:
--
-- @
-- import Model.Foo (FooId)
--
-- mkPersistWith sqlSettings $(discoverEntities) [persistLowerCase|
--   Bar
--     foo FooId
-- |]
-- @
--
-- This looks like it ought to work, but it would fail with @mpsGeneric@ being
-- enabled. One hacky work-around is to perform a @'lookupTypeName' :: String ->
-- Q (Maybe Name)@ on the @"ModelNameId"@ type string. If the @Id@ is
-- a reference in the 'EntityMap' and @lookupTypeName@ returns @'Just' name@,
-- then that 'Name' contains the fully qualified information needed to use the
-- 'Name' without importing it at the client-site. Then we can perform a bit of
-- surgery on the 'Name' to strip the @Id@ suffix, turn it into a 'Type', and
-- apply the 'Key' constructor.
maybeIdType
    :: MkPersistSettings
    -> EntityMap
    -> UnboundFieldDef
    -> Maybe Name -- ^ backend
    -> Maybe IsNullable
    -> Type
maybeIdType mps entityMap fieldDef mbackend mnull =
    maybeTyp mayNullable idType
  where
    mayNullable =
        case mnull of
            Just (Nullable ByMaybeAttr) ->
                True
            _ ->
                maybeNullable fieldDef
    idType =
        fromMaybe (ftToType $ unboundFieldType fieldDef) $ do
            typ <- extractForeignRef entityMap fieldDef
            guard ((mpsGeneric mps))
            pure $
                ConT ''Key
                `AppT` genericDataType mps typ (VarT $ fromMaybe backendName mbackend)

    -- TODO: if we keep mpsGeneric, this needs to check 'mpsGeneric' and then
    -- append Generic to the model name, probably
    _removeIdFromTypeSuffix :: Name -> Type
    _removeIdFromTypeSuffix oldName@(Name (OccName nm) nameFlavor) =
        case stripSuffix "Id" (T.pack nm) of
            Nothing ->
                ConT oldName
            Just name ->
                ConT ''Key
                `AppT` do
                    ConT $ Name (OccName (T.unpack name)) nameFlavor

    -- | TODO: if we keep mpsGeneric, let's incorporate this behavior here, so
    -- end users don't need to import the constructor type as well as the id type
    --
    -- Returns 'Nothing' if the given text does not appear to be a table reference.
    -- In that case, do the usual thing for generating a type name.
    --
    -- Returns a @Just typ@ if the text appears to be a model name, and if the
    -- @ModelId@ type is in scope. The 'Type' is a fully qualified reference to
    -- @'Key' ModelName@ such that end users won't have to import it directly.
    _lookupReferencedTable :: EntityMap -> Text -> Q (Maybe Type)
    _lookupReferencedTable em fieldTypeText = do
        let
            mmodelIdString = do
                fieldTypeNoId <- stripSuffix "Id" fieldTypeText
                _ <- M.lookup (EntityNameHS fieldTypeNoId) em
                pure (T.unpack fieldTypeText)
        case mmodelIdString of
            Nothing ->
                pure Nothing
            Just modelIdString -> do
                mIdName <- lookupTypeName modelIdString
                pure $ fmap _removeIdFromTypeSuffix mIdName

    _fieldNameEndsWithId :: UnboundFieldDef -> Maybe String
    _fieldNameEndsWithId ufd = go (unboundFieldType ufd)
      where
        go = \case
            FTTypeCon mmodule name -> do
                a <- stripSuffix "Id" name
                pure $
                    T.unpack $ mconcat
                        [ case mmodule of
                            Nothing ->
                                ""
                            Just m ->
                                mconcat [m, "."]
                        ,  a
                        , "Id"
                        ]
            _ ->
                Nothing

backendDataType :: MkPersistSettings -> Type
backendDataType mps
    | mpsGeneric mps = backendT
    | otherwise = mpsBackend mps

-- | TODO:
--
-- if we keep mpsGeneric
-- then
--      let's make this fully qualify the generic name
-- else
--      let's delete it
genericDataType
    :: MkPersistSettings
    -> EntityNameHS
    -> Type -- ^ backend
    -> Type
genericDataType mps name backend
    | mpsGeneric mps =
        ConT (mkEntityNameHSGenericName name) `AppT` backend
    | otherwise =
        ConT $ mkEntityNameHSName name

degen :: [Clause] -> [Clause]
degen [] =
    let err = VarE 'error `AppE` LitE (StringL
                "Degenerate case, should never happen")
     in [normalClause [WildP] err]
degen x = x

-- needs:
--
-- * isEntitySum ed
--     * field accesor
-- * getEntityFields ed
--     * used in goSum, or sumConstrName
-- * mkEntityDefName ed
--     * uses entityHaskell
-- * sumConstrName ed fieldDef
--     * only needs entity name and field name
--
-- data MkToPersistFields = MkToPersistFields
--     { isEntitySum :: Bool
--     , entityHaskell :: HaskellNameHS
--     , entityFieldNames :: [FieldNameHS]
--     }
mkToPersistFields :: MkPersistSettings -> UnboundEntityDef -> Q Dec
mkToPersistFields mps ed = do
    let isSum = unboundEntitySum ed
        fields = getUnboundFieldDefs ed
    clauses <-
        if isSum
            then sequence $ zipWith goSum fields [1..]
            else fmap return go
    return $ FunD 'toPersistFields clauses
  where
    go :: Q Clause
    go = do
        xs <- sequence $ replicate fieldCount $ newName "x"
        let name = mkEntityDefName ed
            pat = conp name $ fmap VarP xs
        sp <- [|SomePersistField|]
        let bod = ListE $ fmap (AppE sp . VarE) xs
        return $ normalClause [pat] bod

    fieldCount = length (getUnboundFieldDefs ed)

    goSum :: UnboundFieldDef -> Int -> Q Clause
    goSum fieldDef idx = do
        let name = sumConstrName mps ed fieldDef
        enull <- [|SomePersistField PersistNull|]
        let beforeCount = idx - 1
            afterCount = fieldCount - idx
            before = replicate beforeCount enull
            after = replicate afterCount enull
        x <- newName "x"
        sp <- [|SomePersistField|]
        let body = ListE $ mconcat
                [ before
                , [sp `AppE` VarE x]
                , after
                ]
        return $ normalClause [conp name [VarP x]] body

mkToFieldNames :: [UniqueDef] -> Q Dec
mkToFieldNames pairs = do
    pairs' <- mapM go pairs
    return $ FunD 'persistUniqueToFieldNames $ degen pairs'
  where
    go (UniqueDef constr _ names _) = do
        names' <- lift names
        return $
            normalClause
                [RecP (mkConstraintName constr) []]
                names'

mkUniqueToValues :: [UniqueDef] -> Q Dec
mkUniqueToValues pairs = do
    pairs' <- mapM go pairs
    return $ FunD 'persistUniqueToValues $ degen pairs'
  where
    go :: UniqueDef -> Q Clause
    go (UniqueDef constr _ names _) = do
        xs <- mapM (const $ newName "x") names
        let pat = conp (mkConstraintName constr) $ fmap VarP $ toList xs
        tpv <- [|toPersistValue|]
        let bod = ListE $ fmap (AppE tpv . VarE) $ toList xs
        return $ normalClause [pat] bod

isNotNull :: PersistValue -> Bool
isNotNull PersistNull = False
isNotNull _ = True

mapLeft :: (a -> c) -> Either a b -> Either c b
mapLeft _ (Right r) = Right r
mapLeft f (Left l)  = Left (f l)

-- needs:
--
-- * getEntityFields
--     * sumConstrName on field
-- * fromValues
-- * entityHaskell
-- * sumConstrName
-- * entityDefConE
--
--
mkFromPersistValues :: MkPersistSettings -> UnboundEntityDef -> Q [Clause]
mkFromPersistValues mps entDef
    | unboundEntitySum entDef = do
        nothing <- [|Left ("Invalid fromPersistValues input: sum type with all nulls. Entity: " `mappend` entName)|]
        clauses <- mkClauses [] $ getUnboundFieldDefs entDef
        return $ clauses `mappend` [normalClause [WildP] nothing]
    | otherwise =
        fromValues entDef "fromPersistValues" entE
        $ fmap unboundFieldNameHS
        $ filter isHaskellUnboundField
        $ getUnboundFieldDefs entDef
  where
    entName = unEntityNameHS $ getUnboundEntityNameHS entDef
    mkClauses _ [] = return []
    mkClauses before (field:after) = do
        x <- newName "x"
        let null' = conp 'PersistNull []
            pat = ListP $ mconcat
                [ fmap (const null') before
                , [VarP x]
                , fmap (const null') after
                ]
            constr = ConE $ sumConstrName mps entDef field
        fs <- [|fromPersistValue $(return $ VarE x)|]
        let guard' = NormalG $ VarE 'isNotNull `AppE` VarE x
        let clause = Clause [pat] (GuardedB [(guard', InfixE (Just constr) fmapE (Just fs))]) []
        clauses <- mkClauses (field : before) after
        return $ clause : clauses
    entE = entityDefConE entDef


type Lens s t a b = forall f. Functor f => (a -> f b) -> s -> f t

lensPTH :: (s -> a) -> (s -> b -> t) -> Lens s t a b
lensPTH sa sbt afb s = fmap (sbt s) (afb $ sa s)

fmapE :: Exp
fmapE = VarE 'fmap

unboundEntitySum :: UnboundEntityDef -> Bool
unboundEntitySum = entitySum . unboundEntityDef

mkLensClauses :: MkPersistSettings -> UnboundEntityDef -> Q [Clause]
mkLensClauses mps entDef = do
    lens' <- [|lensPTH|]
    getId <- [|entityKey|]
    setId <- [|\(Entity _ value) key -> Entity key value|]
    getVal <- [|entityVal|]
    dot <- [|(.)|]
    keyVar <- newName "key"
    valName <- newName "value"
    xName <- newName "x"
    let idClause = normalClause
            [conp (keyIdName entDef) []]
            (lens' `AppE` getId `AppE` setId)
    return $ idClause : if unboundEntitySum entDef
        then fmap (toSumClause lens' keyVar valName xName) (getUnboundFieldDefs entDef)
        else fmap (toClause lens' getVal dot keyVar valName xName) (getUnboundFieldDefs entDef)
  where
    toClause lens' getVal dot keyVar valName xName fieldDef = normalClause
        [conp (filterConName mps entDef fieldDef) []]
        (lens' `AppE` getter `AppE` setter)
      where
        fieldName = fieldDefToRecordName mps entDef fieldDef
        getter = InfixE (Just $ VarE fieldName) dot (Just getVal)
        setter = LamE
            [ conp 'Entity [VarP keyVar, VarP valName]
            , VarP xName
            ]
            $ ConE 'Entity `AppE` VarE keyVar `AppE` RecUpdE
                (VarE valName)
                [(fieldName, VarE xName)]

    toSumClause lens' keyVar valName xName fieldDef = normalClause
        [conp (filterConName mps entDef fieldDef) []]
        (lens' `AppE` getter `AppE` setter)
      where
        emptyMatch = Match WildP (NormalB $ VarE 'error `AppE` LitE (StringL "Tried to use fieldLens on a Sum type")) []
        getter = LamE
            [ conp 'Entity [WildP, VarP valName]
            ] $ CaseE (VarE valName)
            $ Match (conp (sumConstrName mps entDef fieldDef) [VarP xName]) (NormalB $ VarE xName) []

            -- FIXME It would be nice if the types expressed that the Field is
            -- a sum type and therefore could result in Maybe.
            : if length (getUnboundFieldDefs entDef) > 1 then [emptyMatch] else []
        setter = LamE
            [ conp 'Entity [VarP keyVar, WildP]
            , VarP xName
            ]
            $ ConE 'Entity `AppE` VarE keyVar `AppE` (ConE (sumConstrName mps entDef fieldDef) `AppE` VarE xName)

-- | declare the key type and associated instances
-- @'PathPiece'@, @'ToHttpApiData'@ and @'FromHttpApiData'@ instances are only generated for a Key with one field
mkKeyTypeDec :: MkPersistSettings -> UnboundEntityDef -> Q (Dec, [Dec])
mkKeyTypeDec mps entDef = do
    (instDecs, i) <-
      if mpsGeneric mps
        then if not useNewtype
               then do pfDec <- pfInstD
                       return (pfDec, supplement [''Generic])
               else do gi <- genericNewtypeInstances
                       return (gi, supplement [])
        else if not useNewtype
               then do pfDec <- pfInstD
                       return (pfDec, supplement [''Show, ''Read, ''Eq, ''Ord, ''Generic])
                else do
                    let allInstances = supplement [''Show, ''Read, ''Eq, ''Ord, ''PathPiece, ''ToHttpApiData, ''FromHttpApiData, ''PersistField, ''PersistFieldSql, ''ToJSON, ''FromJSON]
                    if customKeyType
                      then return ([], allInstances)
                      else do
                        bi <- backendKeyI
                        return (bi, allInstances)

    requirePersistentExtensions

    -- Always use StockStrategy for Show/Read. This means e.g. (FooKey 1) shows as ("FooKey 1"), rather than just "1"
    -- This is much better for debugging/logging purposes
    -- cf. https://github.com/yesodweb/persistent/issues/1104
    let alwaysStockStrategyTypeclasses = [''Show, ''Read]
        deriveClauses = fmap (\typeclass ->
            if (not useNewtype || typeclass `elem` alwaysStockStrategyTypeclasses)
                then DerivClause (Just StockStrategy) [(ConT typeclass)]
                else DerivClause (Just NewtypeStrategy) [(ConT typeclass)]
            ) i

#if MIN_VERSION_template_haskell(2,15,0)
    let kd = if useNewtype
               then NewtypeInstD [] Nothing (AppT (ConT k) recordType) Nothing dec deriveClauses
               else DataInstD    [] Nothing (AppT (ConT k) recordType) Nothing [dec] deriveClauses
#else
    let kd = if useNewtype
               then NewtypeInstD [] k [recordType] Nothing dec deriveClauses
               else DataInstD    [] k [recordType] Nothing [dec] deriveClauses
#endif
    return (kd, instDecs)
  where
    keyConE = keyConExp entDef
    unKeyE = unKeyExp entDef
    dec = RecC (keyConName entDef) (keyFields mps entDef)
    k = ''Key
    recordType =
        genericDataType mps (getUnboundEntityNameHS entDef) backendT
    pfInstD = -- FIXME: generate a PersistMap instead of PersistList
      [d|instance PersistField (Key $(pure recordType)) where
            toPersistValue = PersistList . keyToValues
            fromPersistValue (PersistList l) = keyFromValues l
            fromPersistValue got = error $ "fromPersistValue: expected PersistList, got: " `mappend` show got
         instance PersistFieldSql (Key $(pure recordType)) where
            sqlType _ = SqlString
         instance ToJSON (Key $(pure recordType))
         instance FromJSON (Key $(pure recordType))
      |]

    backendKeyGenericI =
        [d| instance PersistStore $(pure backendT) =>
              ToBackendKey $(pure backendT) $(pure recordType) where
                toBackendKey   = $(return unKeyE)
                fromBackendKey = $(return keyConE)
        |]
    backendKeyI = let bdt = backendDataType mps in
        [d| instance ToBackendKey $(pure bdt) $(pure recordType) where
                toBackendKey   = $(return unKeyE)
                fromBackendKey = $(return keyConE)
        |]

    genericNewtypeInstances = do
        requirePersistentExtensions

        alwaysInstances <-
          -- See the "Always use StockStrategy" comment above, on why Show/Read use "stock" here
          [d|deriving stock instance Show (BackendKey $(pure backendT)) => Show (Key $(pure recordType))
             deriving stock instance Read (BackendKey $(pure backendT)) => Read (Key $(pure recordType))
             deriving newtype instance Eq (BackendKey $(pure backendT)) => Eq (Key $(pure recordType))
             deriving newtype instance Ord (BackendKey $(pure backendT)) => Ord (Key $(pure recordType))
             deriving newtype instance ToHttpApiData (BackendKey $(pure backendT)) => ToHttpApiData (Key $(pure recordType))
             deriving newtype instance FromHttpApiData (BackendKey $(pure backendT)) => FromHttpApiData(Key $(pure recordType))
             deriving newtype instance PathPiece (BackendKey $(pure backendT)) => PathPiece (Key $(pure recordType))
             deriving newtype instance PersistField (BackendKey $(pure backendT)) => PersistField (Key $(pure recordType))
             deriving newtype instance PersistFieldSql (BackendKey $(pure backendT)) => PersistFieldSql (Key $(pure recordType))
             deriving newtype instance ToJSON (BackendKey $(pure backendT)) => ToJSON (Key $(pure recordType))
             deriving newtype instance FromJSON (BackendKey $(pure backendT)) => FromJSON (Key $(pure recordType))
              |]

        mappend alwaysInstances <$>
            if customKeyType
            then pure []
            else backendKeyGenericI

    useNewtype = pkNewtype mps entDef
    customKeyType =
        or
            [ not (defaultIdType entDef)
            , not useNewtype
            , isJust (entityPrimary (unboundEntityDef entDef))
            , not isBackendKey
            ]

    isBackendKey =
        case getImplicitIdType mps of
            ConT bk `AppT` _
                | bk == ''BackendKey ->
                    True
            _ ->
                False

    supplement :: [Name] -> [Name]
    supplement names = names <> (filter (`notElem` names) $ mpsDeriveInstances mps)

-- | Returns 'True' if the key definition has less than 2 fields.
--
-- @since 2.11.0.0
pkNewtype :: MkPersistSettings -> UnboundEntityDef -> Bool
pkNewtype mps entDef = length (keyFields mps entDef) < 2

-- | Kind of a nasty hack. Checks to see if the 'fieldType' matches what the
-- QuasiQuoter produces for an implicit ID and
defaultIdType :: UnboundEntityDef -> Bool
defaultIdType entDef =
    case unboundPrimarySpec entDef of
        DefaultKey _ ->
            True
        _ ->
            False

keyFields :: MkPersistSettings -> UnboundEntityDef -> [(Name, Strict, Type)]
keyFields mps entDef =
    case unboundPrimarySpec entDef of
        NaturalKey ucd ->
            fmap naturalKeyVar (unboundCompositeCols ucd)
        DefaultKey _ ->
            pure . idKeyVar $ getImplicitIdType mps
        SurrogateKey k ->
            pure . idKeyVar $ case unboundIdType k of
                Nothing ->
                    getImplicitIdType mps
                Just ty ->
                    ftToType ty
  where
    unboundFieldDefs =
        getUnboundFieldDefs entDef
    naturalKeyVar fieldName =
        case findField fieldName unboundFieldDefs of
            Nothing ->
                error "column not defined on entity"
            Just unboundFieldDef ->
                ( keyFieldName mps entDef (unboundFieldNameHS unboundFieldDef)
                , notStrict
                , ftToType $ unboundFieldType unboundFieldDef
                )

    idKeyVar ft =
        ( unKeyName entDef
        , notStrict
        , ft
        )

findField :: FieldNameHS -> [UnboundFieldDef] -> Maybe UnboundFieldDef
findField fieldName =
    List.find ((fieldName ==) . unboundFieldNameHS)

mkKeyToValues :: MkPersistSettings -> UnboundEntityDef -> Q Dec
mkKeyToValues mps entDef = do
    recordName <- newName "record"
    FunD 'keyToValues . pure <$>
        case unboundPrimarySpec entDef of
            NaturalKey ucd -> do
                normalClause [VarP recordName] <$>
                    toValuesPrimary recordName ucd
            _ -> do
                normalClause [] <$>
                    [|(:[]) . toPersistValue . $(pure $ unKeyExp entDef)|]
  where
    toValuesPrimary recName ucd =
        ListE <$> mapM (f recName) (unboundCompositeCols ucd)
    f recName fieldNameHS =
        [|
        toPersistValue ($(varE $ keyFieldName mps entDef fieldNameHS) $(varE recName))
        |]

normalClause :: [Pat] -> Exp -> Clause
normalClause p e = Clause p (NormalB e) []

-- needs:
--
-- * entityPrimary
-- * keyConExp entDef
mkKeyFromValues :: MkPersistSettings -> UnboundEntityDef -> Q Dec
mkKeyFromValues _mps entDef =
    FunD 'keyFromValues <$>
        case unboundPrimarySpec entDef of
            NaturalKey ucd ->
                fromValues entDef "keyFromValues" keyConE (unboundCompositeCols ucd)
            _ -> do
                e <- [|fmap $(return keyConE) . fromPersistValue . headNote|]
                return [normalClause [] e]
  where
    keyConE = keyConExp entDef

headNote :: [PersistValue] -> PersistValue
headNote = \case
  [x] -> x
  xs -> error $ "mkKeyFromValues: expected a list of one element, got: " `mappend` show xs

-- needs from entity:
--
-- * entityText entDef
--     * entityHaskell
-- * entityDB entDef
--
-- needs from fields:
--
-- * mkPersistValue
--     *  fieldHaskell
--
-- data MkFromValues = MkFromValues
--     { entityHaskell :: EntityNameHS
--     , entityDB :: EntitynameDB
--     , entityFieldNames :: [FieldNameHS]
--     }
fromValues :: UnboundEntityDef -> Text -> Exp -> [FieldNameHS] -> Q [Clause]
fromValues entDef funName constructExpr fields = do
    x <- newName "x"
    let
        funMsg =
            mconcat
                [ entityText entDef
                , ": "
                , funName
                , " failed on: "
                ]
    patternMatchFailure <-
        [|Left $ mappend funMsg (pack $ show $(return $ VarE x))|]
    suc <- patternSuccess
    return [ suc, normalClause [VarP x] patternMatchFailure ]
  where
    tableName =
        unEntityNameDB (entityDB (unboundEntityDef entDef))
    patternSuccess =
        case fields of
            [] -> do
                rightE <- [|Right|]
                return $ normalClause [ListP []] (rightE `AppE` constructExpr)
            _ -> do
                x1 <- newName "x1"
                restNames <- mapM (\i -> newName $ "x" `mappend` show i) [2..length fields]
                (fpv1:mkPersistValues) <- mapM mkPersistValue fields
                app1E <- [|(<$>)|]
                let conApp = infixFromPersistValue app1E fpv1 constructExpr x1
                applyE <- [|(<*>)|]
                let applyFromPersistValue = infixFromPersistValue applyE

                return $ normalClause
                    [ListP $ fmap VarP (x1:restNames)]
                    (foldl' (\exp (name, fpv) -> applyFromPersistValue fpv exp name) conApp (zip restNames mkPersistValues))

    infixFromPersistValue applyE fpv exp name =
        UInfixE exp applyE (fpv `AppE` VarE name)

    mkPersistValue field =
        let fieldName = unFieldNameHS field
        in [|mapLeft (fieldError tableName fieldName) . fromPersistValue|]

-- |  Render an error message based on the @tableName@ and @fieldName@ with
-- the provided message.
--
-- @since 2.8.2
fieldError :: Text -> Text -> Text -> Text
fieldError tableName fieldName err = mconcat
    [ "Couldn't parse field `"
    , fieldName
    , "` from table `"
    , tableName
    , "`. "
    , err
    ]

mkEntity :: M.Map EntityNameHS a -> EntityMap -> MkPersistSettings -> UnboundEntityDef -> Q [Dec]
mkEntity embedEntityMap entityMap mps preDef = do
    entityDefExp <- liftAndFixKeys mps embedEntityMap entityMap preDef
    let
        entDef =
            fixEntityDef preDef
    fields <- mkFields mps entityMap entDef
    let name = mkEntityDefName entDef
    let clazz = ConT ''PersistEntity `AppT` genDataType
    tpf <- mkToPersistFields mps entDef
    fpv <- mkFromPersistValues mps entDef
    utv <- mkUniqueToValues $ entityUniques $ unboundEntityDef entDef
    puk <- mkUniqueKeys entDef
    fkc <- mapM (mkForeignKeysComposite mps entDef) $ unboundForeignDefs entDef

    toFieldNames <- mkToFieldNames $ entityUniques $ unboundEntityDef entDef

    (keyTypeDec, keyInstanceDecs) <- mkKeyTypeDec mps entDef
    keyToValues' <- mkKeyToValues mps entDef
    keyFromValues' <- mkKeyFromValues mps entDef

    let addSyn -- FIXME maybe remove this
            | mpsGeneric mps = (:) $
                TySynD name [] $
                    genericDataType mps entName $ mpsBackend mps
            | otherwise = id

    lensClauses <- mkLensClauses mps entDef

    lenses <- mkLenses mps entityMap entDef
    let instanceConstraint = if not (mpsGeneric mps) then [] else
          [mkClassP ''PersistStore [backendT]]

    [keyFromRecordM'] <-
        case unboundPrimarySpec entDef of
            NaturalKey ucd -> do
                recordName <- newName "record"
                let
                    keyCon =
                        keyConName entDef
                    keyFields' =
                        fieldNameToRecordName mps entDef <$> unboundCompositeCols ucd
                    constr =
                        foldl'
                            AppE
                            (ConE keyCon)
                            (toList $ fmap
                                (\n ->
                                    VarE n `AppE` VarE recordName
                                )
                                keyFields'
                            )
                    keyFromRec = varP 'keyFromRecordM
                [d|
                    $(keyFromRec) = Just ( \ $(varP recordName) -> $(pure constr))
                    |]

            _ ->
                [d|$(varP 'keyFromRecordM) = Nothing|]

    dtd <- dataTypeDec mps entityMap entDef
    let
        allEntDefs =
            entityFieldTHCon <$> efthAllFields fields
        allEntDefClauses =
            entityFieldTHClause <$> efthAllFields fields
    return $ addSyn $
       dtd : mconcat fkc `mappend`
      ( [ TySynD (keyIdName entDef) [] $
            ConT ''Key `AppT` ConT name
      , instanceD instanceConstraint clazz
        [ uniqueTypeDec mps entityMap entDef
        , keyTypeDec
        , keyToValues'
        , keyFromValues'
        , keyFromRecordM'
        , FunD 'entityDef [normalClause [WildP] entityDefExp]
        , tpf
        , FunD 'fromPersistValues fpv
        , toFieldNames
        , utv
        , puk
#if MIN_VERSION_template_haskell(2,15,0)
        , DataInstD
            []
            Nothing
            (AppT (AppT (ConT ''EntityField) genDataType) (VarT $ mkName "typ"))
            Nothing
            allEntDefs
            []
#else
        , DataInstD
            []
            ''EntityField
            [ genDataType
            , VarT $ mkName "typ"
            ]
            Nothing
            allEntDefs
            []
#endif
        , FunD 'persistFieldDef allEntDefClauses
#if MIN_VERSION_template_haskell(2,15,0)
        , TySynInstD
            (TySynEqn
               Nothing
               (AppT (ConT ''PersistEntityBackend) genDataType)
               (backendDataType mps))
#else
        , TySynInstD
            ''PersistEntityBackend
            (TySynEqn
               [genDataType]
               (backendDataType mps))
#endif
        , FunD 'persistIdField [normalClause [] (ConE $ keyIdName entDef)]
        , FunD 'fieldLens lensClauses
        ]
      ] `mappend` lenses) `mappend` keyInstanceDecs
  where
    genDataType =
        genericDataType mps entName backendT
    entName =
        getUnboundEntityNameHS preDef

data EntityFieldsTH = EntityFieldsTH
    { entityFieldsTHPrimary :: EntityFieldTH
    , entityFieldsTHFields :: [EntityFieldTH]
    }

efthAllFields :: EntityFieldsTH -> [EntityFieldTH]
efthAllFields EntityFieldsTH{..} =
    stripIdFieldDef entityFieldsTHPrimary : entityFieldsTHFields

stripIdFieldDef :: EntityFieldTH -> EntityFieldTH
stripIdFieldDef efth = efth
    { entityFieldTHClause =
        go (entityFieldTHClause efth)
    }
  where
    go (Clause ps bdy ds) =
        Clause ps bdy' ds
      where
        bdy' =
            case bdy of
                NormalB e ->
                    NormalB $ AppE (VarE 'stripIdFieldImpl) e
                _ ->
                    bdy

-- | @persistent@ used to assume that an Id was always a single field.
--
-- This method preserves as much backwards compatibility as possible.
stripIdFieldImpl :: HasCallStack => EntityIdDef -> FieldDef
stripIdFieldImpl eid =
    case eid of
        EntityIdField fd -> fd
        EntityIdNaturalKey cd ->
            case compositeFields cd of
                (x :| xs) ->
                    case xs of
                        [] ->
                            x
                        _ ->
                            dummyFieldDef
  where
    dummyFieldDef =
        FieldDef
            { fieldHaskell =
                FieldNameHS "Id"
            , fieldDB =
                FieldNameDB "__composite_key_no_id__"
            , fieldType =
                FTTypeCon Nothing "__Composite_Key__"
            , fieldSqlType =
                SqlOther "Composite Key"
            , fieldAttrs =
                []
            , fieldStrict =
                False
            , fieldReference =
                NoReference
            , fieldCascade =
                noCascade
            , fieldComments =
                Nothing
            , fieldGenerated =
                Nothing
            , fieldIsImplicitIdColumn =
                False
            }

mkFields :: MkPersistSettings -> EntityMap -> UnboundEntityDef -> Q EntityFieldsTH
mkFields mps entityMap entDef =
    EntityFieldsTH
        <$> mkIdField mps entDef
        <*> mapM (mkField mps entityMap entDef) (getUnboundFieldDefs entDef)

mkUniqueKeyInstances :: MkPersistSettings -> UnboundEntityDef -> Q [Dec]
mkUniqueKeyInstances mps entDef = do
    requirePersistentExtensions
    case entityUniques (unboundEntityDef entDef) of
        [] -> mappend <$> typeErrorSingle <*> typeErrorAtLeastOne
        [_] -> mappend <$> singleUniqueKey <*> atLeastOneKey
        (_:_) -> mappend <$> typeErrorMultiple <*> atLeastOneKey
  where
    requireUniquesPName = 'requireUniquesP
    onlyUniquePName = 'onlyUniqueP
    typeErrorSingle = mkOnlyUniqueError typeErrorNoneCtx
    typeErrorMultiple = mkOnlyUniqueError typeErrorMultipleCtx

    withPersistStoreWriteCxt =
        if mpsGeneric mps
            then do
                write <- [t|PersistStoreWrite $(pure backendT) |]
                pure [write]
            else do
                pure []

    typeErrorNoneCtx = do
        tyErr <- [t|TypeError (NoUniqueKeysError $(pure genDataType))|]
        (tyErr :) <$> withPersistStoreWriteCxt

    typeErrorMultipleCtx = do
        tyErr <- [t|TypeError (MultipleUniqueKeysError $(pure genDataType))|]
        (tyErr :) <$> withPersistStoreWriteCxt

    mkOnlyUniqueError :: Q Cxt -> Q [Dec]
    mkOnlyUniqueError mkCtx = do
        ctx <- mkCtx
        let impl = mkImpossible onlyUniquePName
        pure [instanceD ctx onlyOneUniqueKeyClass impl]

    mkImpossible name =
        [ FunD name
            [ Clause
                [ WildP ]
                (NormalB
                    (VarE 'error `AppE` LitE (StringL "impossible"))
                )
                []
            ]
        ]

    typeErrorAtLeastOne :: Q [Dec]
    typeErrorAtLeastOne = do
        let impl = mkImpossible requireUniquesPName
        cxt <- typeErrorMultipleCtx
        pure [instanceD cxt atLeastOneUniqueKeyClass impl]

    singleUniqueKey :: Q [Dec]
    singleUniqueKey = do
        expr <- [e| head . persistUniqueKeys|]
        let impl = [FunD onlyUniquePName [Clause [] (NormalB expr) []]]
        cxt <- withPersistStoreWriteCxt
        pure [instanceD cxt onlyOneUniqueKeyClass impl]

    atLeastOneUniqueKeyClass = ConT ''AtLeastOneUniqueKey `AppT` genDataType
    onlyOneUniqueKeyClass =  ConT ''OnlyOneUniqueKey `AppT` genDataType

    atLeastOneKey :: Q [Dec]
    atLeastOneKey = do
        expr <- [e| NEL.fromList . persistUniqueKeys|]
        let impl = [FunD requireUniquesPName [Clause [] (NormalB expr) []]]
        cxt <- withPersistStoreWriteCxt
        pure [instanceD cxt atLeastOneUniqueKeyClass impl]

    genDataType =
        genericDataType mps (getUnboundEntityNameHS entDef) backendT

entityText :: UnboundEntityDef -> Text
entityText = unEntityNameHS . getUnboundEntityNameHS

mkLenses :: MkPersistSettings -> EntityMap -> UnboundEntityDef -> Q [Dec]
mkLenses mps _ _ | not (mpsGenerateLenses mps) = return []
mkLenses _ _ ent | entitySum (unboundEntityDef ent) = return []
mkLenses mps entityMap ent = fmap mconcat $ forM (getUnboundFieldDefs ent) $ \field -> do
    let lensName = mkEntityLensName mps ent field
        fieldName = fieldDefToRecordName mps ent field
    needleN <- newName "needle"
    setterN <- newName "setter"
    fN <- newName "f"
    aN <- newName "a"
    yN <- newName "y"
    let needle = VarE needleN
        setter = VarE setterN
        f = VarE fN
        a = VarE aN
        y = VarE yN
        fT = mkName "f"
        -- FIXME if we want to get really fancy, then: if this field is the
        -- *only* Id field present, then set backend1 and backend2 to different
        -- values
        backend1 = backendName
        backend2 = backendName
        aT =
            maybeIdType mps entityMap field (Just backend1) Nothing
        bT =
            maybeIdType mps entityMap field (Just backend2) Nothing
        mkST backend =
            genericDataType mps (getUnboundEntityNameHS ent) (VarT backend)
        sT = mkST backend1
        tT = mkST backend2
        t1 `arrow` t2 = ArrowT `AppT` t1 `AppT` t2
        vars = mkForallTV fT
             : (if mpsGeneric mps then [mkForallTV backend1{-, PlainTV backend2-}] else [])
    return
        [ SigD lensName $ ForallT vars [mkClassP ''Functor [VarT fT]] $
            (aT `arrow` (VarT fT `AppT` bT)) `arrow`
            (sT `arrow` (VarT fT `AppT` tT))
        , FunD lensName $ return $ Clause
            [VarP fN, VarP aN]
            (NormalB $ fmapE
                `AppE` setter
                `AppE` (f `AppE` needle))
            [ FunD needleN [normalClause [] (VarE fieldName `AppE` a)]
            , FunD setterN $ return $ normalClause
                [VarP yN]
                (RecUpdE a
                    [ (fieldName, y)
                    ])
            ]
        ]

#if MIN_VERSION_template_haskell(2,17,0)
mkPlainTV
    :: Name
    -> TyVarBndr ()
mkPlainTV n = PlainTV n ()

mkDoE :: [Stmt] -> Exp
mkDoE stmts = DoE Nothing stmts

mkForallTV :: Name -> TyVarBndr Specificity
mkForallTV n = PlainTV n SpecifiedSpec
#else

mkDoE :: [Stmt] -> Exp
mkDoE = DoE

mkPlainTV
    :: Name
    -> TyVarBndr
mkPlainTV = PlainTV

mkForallTV
    :: Name
    -> TyVarBndr
mkForallTV = mkPlainTV
#endif

mkForeignKeysComposite
    :: MkPersistSettings
    -> UnboundEntityDef
    -> UnboundForeignDef
    -> Q [Dec]
mkForeignKeysComposite mps entDef foreignDef
    | foreignToPrimary (unboundForeignDef foreignDef) = do
        let
            fieldName =
                fieldNameToRecordName mps entDef
            fname =
                fieldName $ constraintToField $ foreignConstraintNameHaskell $ unboundForeignDef foreignDef
            reftableString =
                unpack $ unEntityNameHS $ foreignRefTableHaskell $ unboundForeignDef foreignDef
            reftableKeyName =
                mkName $ reftableString `mappend` "Key"
            tablename =
                mkEntityDefName entDef
            fieldStore =
                mkFieldStore entDef

        recordName <- newName "record_mkForeignKeysComposite"

        let
            mkFldE foreignName  =
                -- using coerce here to convince SqlBackendKey to go away
                VarE 'coerce `AppE`
                (VarE (fieldName foreignName) `AppE` VarE recordName)
            mkFldR ffr =
                let
                    e =
                        mkFldE (ffrSourceField ffr)
                in
                    case ffrTargetField ffr of
                        FieldNameHS "Id" ->
                            VarE 'toBackendKey `AppE`
                                e
                        _ ->
                            e
            foreignFieldNames foreignFieldList =
                case foreignFieldList of
                    FieldListImpliedId names ->
                        names
                    FieldListHasReferences refs ->
                        fmap ffrSourceField refs

            fldsE =
                getForeignNames $ (unboundForeignFields foreignDef)
            getForeignNames = \case
                FieldListImpliedId xs ->
                   fmap mkFldE xs
                FieldListHasReferences xs ->
                    fmap mkFldR xs

            nullErr n =
               error $ "Could not find field definition for: " <> show n
            fNullable =
                setNull
                   $ fmap (\n -> fromMaybe (nullErr n) $ getFieldDef n fieldStore)
                   $ foreignFieldNames
                   $ unboundForeignFields foreignDef
            mkKeyE =
                foldl' AppE (maybeExp fNullable $ ConE reftableKeyName) fldsE
            fn =
                FunD fname [normalClause [VarP recordName] mkKeyE]

            keyTargetTable =
                maybeTyp fNullable $ ConT ''Key `AppT` ConT (mkName reftableString)

        sigTy <- [t| $(conT tablename) -> $(pure keyTargetTable) |]
        pure
            [ SigD fname sigTy
            , fn
            ]

    | otherwise =
        pure []
  where
    constraintToField = FieldNameHS . unConstraintNameHS


maybeExp :: Bool -> Exp -> Exp
maybeExp may exp | may = fmapE `AppE` exp
                 | otherwise = exp

maybeTyp :: Bool -> Type -> Type
maybeTyp may typ | may = ConT ''Maybe `AppT` typ
                 | otherwise = typ

entityToPersistValueHelper :: (PersistEntity record) => record -> PersistValue
entityToPersistValueHelper entity = PersistMap $ zip columnNames fieldsAsPersistValues
    where
        columnNames = fmap (unFieldNameHS . fieldHaskell) (getEntityFields (entityDef (Just entity)))
        fieldsAsPersistValues = fmap toPersistValue $ toPersistFields entity

entityFromPersistValueHelper
    :: (PersistEntity record)
    => [String] -- ^ Column names, as '[String]' to avoid extra calls to "pack" in the generated code
    -> PersistValue
    -> Either Text record
entityFromPersistValueHelper columnNames pv = do
    (persistMap :: [(T.Text, PersistValue)]) <- getPersistMap pv

    let columnMap = HM.fromList persistMap
        lookupPersistValueByColumnName :: String -> PersistValue
        lookupPersistValueByColumnName columnName =
            fromMaybe PersistNull (HM.lookup (pack columnName) columnMap)

    fromPersistValues $ fmap lookupPersistValueByColumnName columnNames

-- | Produce code similar to the following:
--
-- @
--   instance PersistEntity e => PersistField e where
--      toPersistValue = entityToPersistValueHelper
--      fromPersistValue = entityFromPersistValueHelper ["col1", "col2"]
--      sqlType _ = SqlString
-- @
persistFieldFromEntity :: MkPersistSettings -> UnboundEntityDef -> Q [Dec]
persistFieldFromEntity mps entDef = do
    sqlStringConstructor' <- [|SqlString|]
    toPersistValueImplementation <- [|entityToPersistValueHelper|]
    fromPersistValueImplementation <- [|entityFromPersistValueHelper columnNames|]

    return
        [ persistFieldInstanceD (mpsGeneric mps) typ
            [ FunD 'toPersistValue [ normalClause [] toPersistValueImplementation ]
            , FunD 'fromPersistValue
                [ normalClause [] fromPersistValueImplementation ]
            ]
        , persistFieldSqlInstanceD (mpsGeneric mps) typ
            [ sqlTypeFunD sqlStringConstructor'
            ]
        ]
  where
    typ =
        genericDataType mps (entityHaskell (unboundEntityDef entDef)) backendT
    entFields =
        filter isHaskellUnboundField $ getUnboundFieldDefs entDef
    columnNames =
        fmap (unpack . unFieldNameHS . unboundFieldNameHS) entFields

-- | Apply the given list of functions to the same @EntityDef@s.
--
-- This function is useful for cases such as:
--
-- >>> share [mkSave "myDefs", mkPersist sqlSettings] [persistLowerCase|...|]
share :: [[a] -> Q [Dec]] -> [a] -> Q [Dec]
share fs x = mconcat <$> mapM ($ x) fs

-- | Save the @EntityDef@s passed in under the given name.
--
-- This function was deprecated in @persistent-2.13.0.0@. It doesn't properly
-- fix foreign keys. Please refer to 'mkEntityDefList' for a replacement.
mkSave :: String -> [EntityDef] -> Q [Dec]
mkSave name' defs' = do
    let name = mkName name'
    defs <- lift defs'
    return [ SigD name $ ListT `AppT` ConT ''EntityDef
           , FunD name [normalClause [] defs]
           ]

{-# DEPRECATED mkSave "This function is broken. mkEntityDefList is a drop-in replacement that will properly handle foreign keys correctly." #-}

data Dep = Dep
    { depTarget :: EntityNameHS
    , depSourceTable :: EntityNameHS
    , depSourceField :: FieldNameHS
    , depSourceNull  :: IsNullable
    }

{-# DEPRECATED mkDeleteCascade "You can now set update and delete cascade behavior directly on the entity in the quasiquoter. This function and class are deprecated and will be removed in the next major ersion." #-}

-- | Generate a 'DeleteCascade' instance for the given @EntityDef@s.
--
-- This function is deprecated as of 2.13.0.0. You can now set cascade
-- behavior directly in the quasiquoter.
mkDeleteCascade :: MkPersistSettings -> [UnboundEntityDef] -> Q [Dec]
mkDeleteCascade mps defs = do
    let deps = concatMap getDeps defs
    mapM (go deps) defs
  where
    getDeps :: UnboundEntityDef -> [Dep]
    getDeps def =
        concatMap getDeps' $ getUnboundFieldDefs $ fixEntityDef def
      where
        getDeps' :: UnboundFieldDef -> [Dep]
        getDeps' field =
            case guessFieldReference field of
                Just name ->
                    return Dep
                        { depTarget = name
                        , depSourceTable = entityHaskell (unboundEntityDef def)
                        , depSourceField = unboundFieldNameHS field
                        , depSourceNull  = isUnboundFieldNullable field
                        }
                Nothing ->
                    []
    go :: [Dep] -> UnboundEntityDef -> Q Dec
    go allDeps ued = do
        let name = entityHaskell (unboundEntityDef ued)
        let deps = filter (\x -> depTarget x == name) allDeps
        key <- newName "key"
        let del = VarE 'delete
        let dcw = VarE 'deleteCascadeWhere
        just <- [|Just|]
        filt <- [|Filter|]
        eq <- [|Eq|]
        value <- [|FilterValue|]
        let mkStmt :: Dep -> Stmt
            mkStmt dep = NoBindS
                $ dcw `AppE`
                  ListE
                    [ filt `AppE` ConE filtName
                           `AppE` (value `AppE` val (depSourceNull dep))
                           `AppE` eq
                    ]
              where
                filtName = filterConName' mps (depSourceTable dep) (depSourceField dep)
                val (Nullable ByMaybeAttr) = just `AppE` VarE key
                val _                      =             VarE key

        let stmts :: [Stmt]
            stmts = fmap mkStmt deps `mappend`
                    [NoBindS $ del `AppE` VarE key]

        let entityT = genericDataType mps name backendT

        return $
            instanceD
            [ mkClassP ''PersistQuery [backendT]
            , mkEqualP (ConT ''PersistEntityBackend `AppT` entityT) (ConT ''BaseBackend `AppT` backendT)
            ]
            (ConT ''DeleteCascade `AppT` entityT `AppT` backendT)
            [ FunD 'deleteCascade
                [normalClause [VarP key] (mkDoE stmts)]
            ]

-- | Creates a declaration for the @['EntityDef']@ from the @persistent@
-- schema. This is necessary because the Persistent QuasiQuoter is unable
-- to know the correct type of ID fields, and assumes that they are all
-- Int64.
--
-- Provide this in the list you give to 'share', much like @'mkMigrate'@.
--
-- @
-- 'share' ['mkMigrate' "migrateAll", 'mkEntityDefList' "entityDefs"] [...]
-- @
--
-- @since 2.7.1
mkEntityDefList
    :: String
    -- ^ The name that will be given to the 'EntityDef' list.
    -> [UnboundEntityDef]
    -> Q [Dec]
mkEntityDefList entityList entityDefs = do
    let entityListName = mkName entityList
    edefs <- fmap ListE
        . forM entityDefs
        $ \entDef ->
            let entityType = entityDefConT entDef
             in [|entityDef (Proxy :: Proxy $(entityType))|]
    typ <- [t|[EntityDef]|]
    pure
        [ SigD entityListName typ
        , ValD (VarP entityListName) (NormalB edefs) []
        ]

mkUniqueKeys :: UnboundEntityDef -> Q Dec
mkUniqueKeys def | entitySum (unboundEntityDef def) =
    return $ FunD 'persistUniqueKeys [normalClause [WildP] (ListE [])]
mkUniqueKeys def = do
    c <- clause
    return $ FunD 'persistUniqueKeys [c]
  where
    clause = do
        xs <- forM (getUnboundFieldDefs def) $ \fieldDef -> do
            let x = unboundFieldNameHS fieldDef
            x' <- newName $ '_' : unpack (unFieldNameHS x)
            return (x, x')
        let pcs = fmap (go xs) $ entityUniques $ unboundEntityDef def
        let pat = conp
                (mkEntityDefName def)
                (fmap (VarP . snd) xs)
        return $ normalClause [pat] (ListE pcs)

    go :: [(FieldNameHS, Name)] -> UniqueDef -> Exp
    go xs (UniqueDef name _ cols _) =
        foldl' (go' xs) (ConE (mkConstraintName name)) (toList $ fmap fst cols)

    go' :: [(FieldNameHS, Name)] -> Exp -> FieldNameHS -> Exp
    go' xs front col =
        let Just col' = lookup col xs
         in front `AppE` VarE col'

sqlTypeFunD :: Exp -> Dec
sqlTypeFunD st = FunD 'sqlType
                [ normalClause [WildP] st ]

typeInstanceD
    :: Name
    -> Bool -- ^ include PersistStore backend constraint
    -> Type
    -> [Dec]
    -> Dec
typeInstanceD clazz hasBackend typ =
    instanceD ctx (ConT clazz `AppT` typ)
  where
    ctx
        | hasBackend = [mkClassP ''PersistStore [backendT]]
        | otherwise = []

persistFieldInstanceD :: Bool -- ^ include PersistStore backend constraint
                      -> Type -> [Dec] -> Dec
persistFieldInstanceD = typeInstanceD ''PersistField

persistFieldSqlInstanceD :: Bool -- ^ include PersistStore backend constraint
                         -> Type -> [Dec] -> Dec
persistFieldSqlInstanceD = typeInstanceD ''PersistFieldSql

-- | Automatically creates a valid 'PersistField' instance for any datatype
-- that has valid 'Show' and 'Read' instances. Can be very convenient for
-- 'Enum' types.
derivePersistField :: String -> Q [Dec]
derivePersistField s = do
    ss <- [|SqlString|]
    tpv <- [|PersistText . pack . show|]
    fpv <- [|\dt v ->
                case fromPersistValue v of
                    Left e -> Left e
                    Right s' ->
                        case reads $ unpack s' of
                            (x, _):_ -> Right x
                            [] -> Left $ pack "Invalid " ++ pack dt ++ pack ": " ++ s'|]
    return
        [ persistFieldInstanceD False (ConT $ mkName s)
            [ FunD 'toPersistValue
                [ normalClause [] tpv
                ]
            , FunD 'fromPersistValue
                [ normalClause [] (fpv `AppE` LitE (StringL s))
                ]
            ]
        , persistFieldSqlInstanceD False (ConT $ mkName s)
            [ sqlTypeFunD ss
            ]
        ]

-- | Automatically creates a valid 'PersistField' instance for any datatype
-- that has valid 'ToJSON' and 'FromJSON' instances. For a datatype @T@ it
-- generates instances similar to these:
--
-- @
--    instance PersistField T where
--        toPersistValue = PersistByteString . L.toStrict . encode
--        fromPersistValue = (left T.pack) . eitherDecodeStrict' <=< fromPersistValue
--    instance PersistFieldSql T where
--        sqlType _ = SqlString
-- @
derivePersistFieldJSON :: String -> Q [Dec]
derivePersistFieldJSON s = do
    ss <- [|SqlString|]
    tpv <- [|PersistText . toJsonText|]
    fpv <- [|\dt v -> do
                text <- fromPersistValue v
                let bs' = TE.encodeUtf8 text
                case eitherDecodeStrict' bs' of
                    Left e -> Left $ pack "JSON decoding error for " ++ pack dt ++ pack ": " ++ pack e ++ pack ". On Input: " ++ decodeUtf8 bs'
                    Right x -> Right x|]
    return
        [ persistFieldInstanceD False (ConT $ mkName s)
            [ FunD 'toPersistValue
                [ normalClause [] tpv
                ]
            , FunD 'fromPersistValue
                [ normalClause [] (fpv `AppE` LitE (StringL s))
                ]
            ]
        , persistFieldSqlInstanceD False (ConT $ mkName s)
            [ sqlTypeFunD ss
            ]
        ]

-- | The basic function for migrating models, no Template Haskell required.
--
-- It's probably best to use this in concert with 'mkEntityDefList', and then
-- call 'migrateModels' with the result from that function.
--
-- @
-- share [mkPersist sqlSettings, mkEntityDefList "entities"] [persistLowerCase| ... |]
--
-- migrateAll = 'migrateModels' entities
-- @
--
-- The function 'mkMigrate' currently implements exactly this behavior now. If
-- you're splitting up the entity definitions into separate files, then it is
-- better to use the entity definition list and the concatenate all the models
-- together into a big list to call with 'migrateModels'.
--
-- @
-- module Foo where
--
--     share [mkPersist s, mkEntityDefList "fooModels"] ...
--
--
-- module Bar where
--
--     share [mkPersist s, mkEntityDefList "barModels"] ...
--
-- module Migration where
--
--     import Foo
--     import Bar
--
--     migrateAll = migrateModels (fooModels <> barModels)
-- @
--
-- @since 2.13.0.0
migrateModels :: [EntityDef] -> Migration
migrateModels defs=
    forM_ (filter isMigrated defs) $ \def ->
        migrate defs def
  where
    isMigrated def = pack "no-migrate" `notElem` entityAttrs def

-- | Creates a single function to perform all migrations for the entities
-- defined here. One thing to be aware of is dependencies: if you have entities
-- with foreign references, make sure to place those definitions after the
-- entities they reference.
--
-- In @persistent-2.13.0.0@, this was changed to *ignore* the input entity def
-- list, and instead defer to 'mkEntityDefList' to get the correct entities.
-- This avoids problems where the QuasiQuoter is unable to know what the right
-- reference types are. This sets 'mkPersist' to be the "single source of truth"
-- for entity definitions.
mkMigrate :: String -> [UnboundEntityDef] -> Q [Dec]
mkMigrate fun eds = do
    let entityDefListName = ("entityDefListFor" <> fun)
    body <- [| migrateModels $(varE (mkName entityDefListName)) |]
    edList <- mkEntityDefList entityDefListName eds
    pure $ edList <>
        [ SigD (mkName fun) (ConT ''Migration)
        , FunD (mkName fun) [normalClause [] body]
        ]

data EntityFieldTH = EntityFieldTH
    { entityFieldTHCon :: Con
    , entityFieldTHClause :: Clause
    }

-- Ent
--   fieldName FieldType
--
-- forall . typ ~ FieldType => EntFieldName
--
-- EntFieldName = FieldDef ....
--
-- Field Def Accessors Required:
mkField :: MkPersistSettings -> EntityMap -> UnboundEntityDef -> UnboundFieldDef -> Q EntityFieldTH
mkField mps entityMap et fieldDef = do
    let
        con =
            ForallC
                []
                [mkEqualP (VarT $ mkName "typ") fieldT]
                $ NormalC name []
        fieldT =
            maybeIdType mps entityMap fieldDef Nothing Nothing
    bod <- mkLookupEntityField et (unboundFieldNameHS fieldDef)
    let cla = normalClause
                [conp name []]
                bod
    return $ EntityFieldTH con cla
  where
    name = filterConName mps et fieldDef

mkIdField :: MkPersistSettings -> UnboundEntityDef -> Q EntityFieldTH
mkIdField mps ued = do
    let
        entityName =
            getUnboundEntityNameHS ued
        entityIdType
            | mpsGeneric mps =
                ConT ''Key `AppT` (
                    ConT (mkEntityNameHSGenericName entityName)
                    `AppT` backendT
                )
            | otherwise =
                ConT $ mkName $ (T.unpack $ unEntityNameHS entityName) ++ "Id"
        name =
            filterConName' mps entityName (FieldNameHS "Id")
    clause  <-
        fixPrimarySpec mps ued
    pure EntityFieldTH
        { entityFieldTHCon =
            ForallC
                []
                [mkEqualP (VarT $ mkName "typ") entityIdType]
                $ NormalC name []
        , entityFieldTHClause =
            normalClause [conp name []] clause
        }

lookupEntityField
    :: PersistEntity entity
    => Proxy entity
    -> FieldNameHS
    -> FieldDef
lookupEntityField prxy fieldNameHS =
    fromMaybe boom $ List.find ((fieldNameHS ==) . fieldHaskell) $ entityFields $ entityDef prxy
  where
    boom =
        error "Database.Persist.TH.Internal.lookupEntityField: failed to find entity field with database name"

mkLookupEntityField
    :: UnboundEntityDef
    -> FieldNameHS
    -> Q Exp
mkLookupEntityField ued ufd =
    [|
        lookupEntityField
            (Proxy :: Proxy $(conT entityName))
            $(lift ufd)
    |]
  where
    entityName = mkEntityNameHSName (getUnboundEntityNameHS ued)

maybeNullable :: UnboundFieldDef -> Bool
maybeNullable fd = isUnboundFieldNullable fd == Nullable ByMaybeAttr

ftToType :: FieldType -> Type
ftToType = \case
    FTTypeCon Nothing t ->
        ConT $ mkName $ T.unpack t
    -- This type is generated from the Quasi-Quoter.
    -- Adding this special case avoids users needing to import Data.Int
    FTTypeCon (Just "Data.Int") "Int64" ->
        ConT ''Int64
    FTTypeCon (Just m) t ->
        ConT $ mkName $ unpack $ concat [m, ".", t]
    FTTypePromoted t ->
        PromotedT $ mkName $ T.unpack t
    FTApp x y ->
        ftToType x `AppT` ftToType y
    FTList x ->
        ListT `AppT` ftToType x

infixr 5 ++
(++) :: Monoid m => m -> m -> m
(++) = mappend

mkJSON :: MkPersistSettings -> UnboundEntityDef -> Q [Dec]
mkJSON _ def | ("json" `notElem` entityAttrs (unboundEntityDef def)) = return []
mkJSON mps (fixEntityDef -> def) = do
    requireExtensions [[FlexibleInstances]]
    pureE <- [|pure|]
    apE' <- [|(<*>)|]
#if MIN_VERSION_aeson(2,0,0)
    toKeyE <- [|Key.fromString|]
#else
    toKeyE <- [|pack|]
#endif
    dotEqualE <- [|(.=)|]
    dotColonE <- [|(.:)|]
    dotColonQE <- [|(.:?)|]
    objectE <- [|object|]
    withObjectE <- [|withObject|]
    obj <- newName "obj"
    let
        fields =
            getUnboundFieldDefs def

    xs <- mapM fieldToJSONValName fields

    let
        conName =
            mkEntityDefName def
        typ =
            genericDataType mps (entityHaskell (unboundEntityDef def)) backendT
        toJSONI =
            typeInstanceD ''ToJSON (mpsGeneric mps) typ [toJSON']
          where
            toJSON' = FunD 'toJSON $ return $ normalClause
                [conp conName $ fmap VarP xs]
                (objectE `AppE` ListE pairs)
              where
                pairs = zipWith toPair fields xs
                toPair f x = InfixE
                    (Just (toKeyE `AppE` LitE (StringL $ unpack $ unFieldNameHS $ unboundFieldNameHS f)))
                    dotEqualE
                    (Just $ VarE x)
        fromJSONI =
            typeInstanceD ''FromJSON (mpsGeneric mps) typ [parseJSON']
          where
<<<<<<< HEAD
            parseJSON' = FunD 'parseJSON
                [ normalClause [conp 'Object [VarP obj]]
=======
            entNameStrLit =
                StringL $ T.unpack (unEntityNameHS (getUnboundEntityNameHS def))
            parseJSONBody =
                withObjectE `AppE` LitE entNameStrLit `AppE` decoderImpl
            parseJSON' =
                FunD 'parseJSON [ normalClause [] parseJSONBody ]
            decoderImpl =
                LamE [VarP obj]
>>>>>>> eb190571
                    (foldl'
                        (\x y -> InfixE (Just x) apE' (Just y))
                        (pureE `AppE` ConE conName)
                        pulls
                    )
              where
                pulls =
                    fmap toPull fields
                toPull f = InfixE
                    (Just $ VarE obj)
                    (if maybeNullable f then dotColonQE else dotColonE)
                    (Just $ AppE toKeyE $ LitE $ StringL $ unpack $ unFieldNameHS $ unboundFieldNameHS f)

    case mpsEntityJSON mps of
        Nothing ->
            return [toJSONI, fromJSONI]
        Just entityJSON -> do
            entityJSONIs <- if mpsGeneric mps
              then [d|
                instance PersistStore $(pure backendT) => ToJSON (Entity $(pure typ)) where
                    toJSON = $(varE (entityToJSON entityJSON))
                instance PersistStore $(pure backendT) => FromJSON (Entity $(pure typ)) where
                    parseJSON = $(varE (entityFromJSON entityJSON))
                |]
              else [d|
                instance ToJSON (Entity $(pure typ)) where
                    toJSON = $(varE (entityToJSON entityJSON))
                instance FromJSON (Entity $(pure typ)) where
                    parseJSON = $(varE (entityFromJSON entityJSON))
                |]
            return $ toJSONI : fromJSONI : entityJSONIs

mkClassP :: Name -> [Type] -> Pred
mkClassP cla tys = foldl AppT (ConT cla) tys

mkEqualP :: Type -> Type -> Pred
mkEqualP tleft tright = foldl AppT EqualityT [tleft, tright]

notStrict :: Bang
notStrict = Bang NoSourceUnpackedness NoSourceStrictness

isStrict :: Bang
isStrict = Bang NoSourceUnpackedness SourceStrict

instanceD :: Cxt -> Type -> [Dec] -> Dec
instanceD = InstanceD Nothing

-- | Check that all of Persistent's required extensions are enabled, or else fail compilation
--
-- This function should be called before any code that depends on one of the required extensions being enabled.
requirePersistentExtensions :: Q ()
requirePersistentExtensions = requireExtensions requiredExtensions
  where
    requiredExtensions = fmap pure
        [ DerivingStrategies
        , GeneralizedNewtypeDeriving
        , StandaloneDeriving
        , UndecidableInstances
        , MultiParamTypeClasses
        ]

mkSymbolToFieldInstances :: MkPersistSettings -> EntityMap -> UnboundEntityDef -> Q [Dec]
mkSymbolToFieldInstances mps entityMap (fixEntityDef -> ed) = do
    let
        entityHaskellName =
            getEntityHaskellName $ unboundEntityDef ed
        allFields =
            getUnboundFieldDefs ed
        mkEntityFieldConstr fieldHaskellName =
            conE $ filterConName' mps entityHaskellName fieldHaskellName
                :: Q Exp
    regularFields <- forM (toList allFields) $ \fieldDef -> do
        let
            fieldHaskellName =
                unboundFieldNameHS fieldDef

        let fieldNameT :: Q Type
            fieldNameT =
                litT $ strTyLit
                    $ T.unpack $ lowerFirstIfId
                    $ unFieldNameHS fieldHaskellName

            lowerFirstIfId "Id" = "id"
            lowerFirstIfId xs = xs

            fieldTypeT
                | fieldHaskellName == FieldNameHS "Id" =
                    conT ''Key `appT` recordNameT
                | otherwise =
                    pure $ maybeIdType mps entityMap fieldDef Nothing Nothing
            entityFieldConstr =
                mkEntityFieldConstr fieldHaskellName
        mkInstance fieldNameT fieldTypeT entityFieldConstr

    mkey <-
        case unboundPrimarySpec ed of
            NaturalKey _ ->
                pure []
            _ -> do
                let
                    fieldHaskellName =
                        FieldNameHS "Id"
                    entityFieldConstr =
                        mkEntityFieldConstr fieldHaskellName
                    fieldTypeT =
                        conT ''Key `appT` recordNameT
                mkInstance [t|"id"|] fieldTypeT entityFieldConstr

    pure (mkey <> join regularFields)
  where
    nameG =
        mkEntityDefGenericName ed
    recordNameT
        | mpsGeneric mps =
            conT nameG `appT` varT backendName
        | otherwise =
            entityDefConT ed
    mkInstance fieldNameT fieldTypeT entityFieldConstr =
        [d|
            instance SymbolToField $(fieldNameT) $(recordNameT) $(fieldTypeT) where
                symbolToField = $(entityFieldConstr)
            |]

-- | Pass in a list of lists of extensions, where any of the given
-- extensions will satisfy it. For example, you might need either GADTs or
-- ExistentialQuantification, so you'd write:
--
-- > requireExtensions [[GADTs, ExistentialQuantification]]
--
-- But if you need TypeFamilies and MultiParamTypeClasses, then you'd
-- write:
--
-- > requireExtensions [[TypeFamilies], [MultiParamTypeClasses]]
requireExtensions :: [[Extension]] -> Q ()
requireExtensions requiredExtensions = do
  -- isExtEnabled breaks the persistent-template benchmark with the following error:
  -- Template Haskell error: Can't do `isExtEnabled' in the IO monad
  -- You can workaround this by replacing isExtEnabled with (pure . const True)
  unenabledExtensions <- filterM (fmap (not . or) . traverse isExtEnabled) requiredExtensions

  case mapMaybe listToMaybe unenabledExtensions of
    [] -> pure ()
    [extension] -> fail $ mconcat
                     [ "Generating Persistent entities now requires the "
                     , show extension
                     , " language extension. Please enable it by copy/pasting this line to the top of your file:\n\n"
                     , extensionToPragma extension
                     ]
    extensions -> fail $ mconcat
                    [ "Generating Persistent entities now requires the following language extensions:\n\n"
                    , List.intercalate "\n" (fmap show extensions)
                    , "\n\nPlease enable the extensions by copy/pasting these lines into the top of your file:\n\n"
                    , List.intercalate "\n" (fmap extensionToPragma extensions)
                    ]

  where
    extensionToPragma ext = "{-# LANGUAGE " <> show ext <> " #-}"

-- | creates a TH Name for use in the ToJSON instance
fieldToJSONValName :: UnboundFieldDef -> Q Name
fieldToJSONValName =
    newName . T.unpack . unFieldNameHSForJSON . unboundFieldNameHS

-- | This special-cases "type_" and strips out its underscore. When
-- used for JSON serialization and deserialization, it works around
-- <https://github.com/yesodweb/persistent/issues/412>
unFieldNameHSForJSON :: FieldNameHS -> Text
unFieldNameHSForJSON = fixTypeUnderscore . unFieldNameHS
  where
    fixTypeUnderscore = \case
        "type" -> "type_"
        name -> name

entityDefConK :: UnboundEntityDef -> Kind
entityDefConK = conK . mkEntityDefName

entityDefConT :: UnboundEntityDef -> Q Type
entityDefConT = pure . entityDefConK

entityDefConE :: UnboundEntityDef -> Exp
entityDefConE = ConE . mkEntityDefName

-- | creates a TH Name for an entity's field, based on the entity
-- name and the field name, so for example:
--
-- Customer
--   name Text
--
-- This would generate `customerName` as a TH Name
fieldNameToRecordName :: MkPersistSettings -> UnboundEntityDef -> FieldNameHS -> Name
fieldNameToRecordName mps entDef fieldName =
    mkRecordName mps mUnderscore (entityHaskell (unboundEntityDef entDef)) fieldName
  where
    mUnderscore
        | mpsGenerateLenses mps = Just "_"
        | otherwise = Nothing

-- | as above, only takes a `FieldDef`
fieldDefToRecordName :: MkPersistSettings -> UnboundEntityDef -> UnboundFieldDef -> Name
fieldDefToRecordName mps entDef fieldDef =
    fieldNameToRecordName mps entDef (unboundFieldNameHS fieldDef)

-- | creates a TH Name for a lens on an entity's field, based on the entity
-- name and the field name, so as above but for the Lens
--
-- Customer
--   name Text
--
-- Generates a lens `customerName` when `mpsGenerateLenses` is true
-- while `fieldNameToRecordName` generates a prefixed function
-- `_customerName`
mkEntityLensName :: MkPersistSettings -> UnboundEntityDef -> UnboundFieldDef -> Name
mkEntityLensName mps entDef fieldDef =
    mkRecordName mps Nothing (entityHaskell (unboundEntityDef entDef)) (unboundFieldNameHS fieldDef)

mkRecordName :: MkPersistSettings -> Maybe Text -> EntityNameHS -> FieldNameHS -> Name
mkRecordName mps prefix entNameHS fieldNameHS =
    mkName $ T.unpack $ fromMaybe "" prefix <> lowerFirst recName
  where
    recName :: Text
    recName
      | mpsPrefixFields mps = mpsFieldLabelModifier mps entityNameText (upperFirst fieldNameText)
      | otherwise           = fieldNameText

    entityNameText :: Text
    entityNameText =
      unEntityNameHS entNameHS

    fieldNameText :: Text
    fieldNameText =
        unFieldNameHS fieldNameHS

-- | Construct a list of TH Names for the typeclasses of an EntityDef's `entityDerives`
mkEntityDefDeriveNames :: MkPersistSettings -> UnboundEntityDef -> [Name]
mkEntityDefDeriveNames mps entDef =
    let
        entityInstances =
            mkName . T.unpack <$> entityDerives (unboundEntityDef entDef)
        additionalInstances =
            filter (`notElem` entityInstances) $ mpsDeriveInstances mps
     in
        entityInstances <> additionalInstances

-- | Make a TH Name for the EntityDef's Haskell type
mkEntityNameHSName :: EntityNameHS -> Name
mkEntityNameHSName =
    mkName . T.unpack . unEntityNameHS

-- | As above only taking an `EntityDef`
mkEntityDefName :: UnboundEntityDef -> Name
mkEntityDefName =
    mkEntityNameHSName . entityHaskell . unboundEntityDef

-- | Make a TH Name for the EntityDef's Haskell type, when using mpsGeneric
mkEntityDefGenericName :: UnboundEntityDef -> Name
mkEntityDefGenericName =
    mkEntityNameHSGenericName . entityHaskell . unboundEntityDef

mkEntityNameHSGenericName :: EntityNameHS -> Name
mkEntityNameHSGenericName name =
    mkName $ T.unpack (unEntityNameHS name <> "Generic")

-- needs:
--
-- * entityHaskell
--     * field on EntityDef
-- * fieldHaskell
--     * field on FieldDef
--
sumConstrName :: MkPersistSettings -> UnboundEntityDef -> UnboundFieldDef -> Name
sumConstrName mps entDef unboundFieldDef =
    mkName $ T.unpack name
  where
    name
        | mpsPrefixFields mps = modifiedName ++ "Sum"
        | otherwise           = fieldName ++ "Sum"
    fieldNameHS =
        unboundFieldNameHS unboundFieldDef
    modifiedName =
        mpsConstraintLabelModifier mps entityName fieldName
    entityName =
        unEntityNameHS $ getUnboundEntityNameHS entDef
    fieldName =
        upperFirst $ unFieldNameHS fieldNameHS

-- | Turn a ConstraintName into a TH Name
mkConstraintName :: ConstraintNameHS -> Name
mkConstraintName (ConstraintNameHS name) =
    mkName (T.unpack name)

keyIdName :: UnboundEntityDef -> Name
keyIdName = mkName . T.unpack . keyIdText

keyIdText :: UnboundEntityDef -> Text
keyIdText entDef = unEntityNameHS (getUnboundEntityNameHS entDef) `mappend` "Id"

unKeyName :: UnboundEntityDef -> Name
unKeyName entDef = mkName $ T.unpack $ "un" `mappend` keyText entDef

unKeyExp :: UnboundEntityDef -> Exp
unKeyExp = VarE . unKeyName

backendT :: Type
backendT = VarT backendName

backendName :: Name
backendName = mkName "backend"

-- needs:
--
-- * keyText
--     * entityNameHaskell
--  * fields
--      * fieldHaskell
--
-- keyConName :: EntityNameHS -> [FieldHaskell] -> Name
keyConName :: UnboundEntityDef -> Name
keyConName entDef =
    keyConName'
        (getUnboundEntityNameHS entDef)
        (unboundFieldNameHS <$> unboundEntityFields (entDef))


keyConName' :: EntityNameHS -> [FieldNameHS] -> Name
keyConName' entName entFields = mkName $ T.unpack $ resolveConflict $ keyText' entName
  where
    resolveConflict kn = if conflict then kn `mappend` "'" else kn
    conflict = any (== FieldNameHS "key") entFields

-- keyConExp :: EntityNameHS -> [FieldNameHS] -> Exp
keyConExp :: UnboundEntityDef -> Exp
keyConExp ed = ConE $ keyConName ed

keyText :: UnboundEntityDef -> Text
keyText entDef = unEntityNameHS (getUnboundEntityNameHS entDef) ++ "Key"

keyText' :: EntityNameHS -> Text
keyText' entName = unEntityNameHS entName ++ "Key"

keyFieldName :: MkPersistSettings -> UnboundEntityDef -> FieldNameHS -> Name
keyFieldName mps entDef fieldDef
    | pkNewtype mps entDef =
        unKeyName entDef
    | otherwise =
        mkName $ T.unpack $ lowerFirst (keyText entDef) `mappend` unFieldNameHS fieldDef

filterConName
    :: MkPersistSettings
    -> UnboundEntityDef
    -> UnboundFieldDef
    -> Name
filterConName mps (unboundEntityDef -> entity) field =
    filterConName' mps (entityHaskell entity) (unboundFieldNameHS field)

filterConName'
    :: MkPersistSettings
    -> EntityNameHS
    -> FieldNameHS
    -> Name
filterConName' mps entity field = mkName $ T.unpack name
    where
        name
            | field == FieldNameHS "Id" = entityName ++ fieldName
            | mpsPrefixFields mps       = modifiedName
            | otherwise                 = fieldName

        modifiedName = mpsConstraintLabelModifier mps entityName fieldName
        entityName = unEntityNameHS entity
        fieldName = upperFirst $ unFieldNameHS field

-- | Splice in a list of all 'EntityDef' in scope. This is useful when running
-- 'mkPersist' to ensure that all entity definitions are available for setting
-- foreign keys, and for performing migrations with all entities available.
--
-- 'mkPersist' has the type @MkPersistSettings -> [EntityDef] -> DecsQ@. So, to
-- account for entities defined elsewhere, you'll @mappend $(discoverEntities)@.
--
-- For example,
--
-- @
-- share
--   [ mkPersistWith sqlSettings $(discoverEntities)
--   ]
--   [persistLowerCase| ... |]
-- @
--
-- Likewise, to run migrations with all entity instances in scope, you'd write:
--
-- @
-- migrateAll = migrateModels $(discoverEntities)
-- @
--
-- Note that there is some odd behavior with Template Haskell and splicing
-- groups. If you call 'discoverEntities' in the same module that defines
-- 'PersistEntity' instances, you need to ensure they are in different top-level
-- binding groups. You can write @$(pure [])@ at the top level to do this.
--
-- @
-- -- Foo and Bar both export an instance of PersistEntity
-- import Foo
-- import Bar
--
-- -- Since Foo and Bar are both imported, discoverEntities can find them here.
-- mkPersistWith sqlSettings $(discoverEntities) [persistLowerCase|
--   User
--     name Text
--     age  Int
--   |]
--
-- -- onlyFooBar is defined in the same 'top level group' as the above generated
-- -- instance for User, so it isn't present in this list.
-- onlyFooBar :: [EntityDef]
-- onlyFooBar = $(discoverEntities)
--
-- -- We can manually create a new binding group with this, which splices an
-- -- empty list of declarations in.
-- $(pure [])
--
-- -- fooBarUser is able to see the 'User' instance.
-- fooBarUser :: [EntityDef]
-- fooBarUser = $(discoverEntities)
-- @
--
-- @since 2.13.0.0
discoverEntities :: Q Exp
discoverEntities = do
    instances <- reifyInstances ''PersistEntity [VarT (mkName "a")]
    let
        types =
            mapMaybe getDecType instances
        getDecType dec =
            case dec of
                InstanceD _moverlap [] typ _decs ->
                    stripPersistEntity typ
                _ ->
                    Nothing
        stripPersistEntity typ =
            case typ of
                AppT (ConT tyName) t | tyName == ''PersistEntity ->
                    Just t
                _ ->
                    Nothing

    fmap ListE $
        forM types $ \typ -> do
            [e| entityDef (Proxy :: Proxy $(pure typ)) |]

setNull :: NonEmpty UnboundFieldDef -> Bool
setNull (fd :| fds) =
    let
        nullSetting =
            isNull fd
        isNull =
            (NotNullable /=) . isUnboundFieldNullable
    in
        if all ((nullSetting ==) . isNull) fds
        then nullSetting
        else error $
            "foreign key columns must all be nullable or non-nullable"
           ++ show (fmap (unFieldNameHS . unboundFieldNameHS) (fd:fds))<|MERGE_RESOLUTION|>--- conflicted
+++ resolved
@@ -2683,10 +2683,6 @@
         fromJSONI =
             typeInstanceD ''FromJSON (mpsGeneric mps) typ [parseJSON']
           where
-<<<<<<< HEAD
-            parseJSON' = FunD 'parseJSON
-                [ normalClause [conp 'Object [VarP obj]]
-=======
             entNameStrLit =
                 StringL $ T.unpack (unEntityNameHS (getUnboundEntityNameHS def))
             parseJSONBody =
@@ -2695,7 +2691,6 @@
                 FunD 'parseJSON [ normalClause [] parseJSONBody ]
             decoderImpl =
                 LamE [VarP obj]
->>>>>>> eb190571
                     (foldl'
                         (\x y -> InfixE (Just x) apE' (Just y))
                         (pureE `AppE` ConE conName)

--- conflicted
+++ resolved
@@ -1,7 +1,4 @@
-<<<<<<< HEAD
 {-# LANGUAGE AllowAmbiguousTypes #-}
-=======
->>>>>>> af210b46
 {-# LANGUAGE CPP #-}
 {-# LANGUAGE DeriveLift #-}
 {-# LANGUAGE DerivingStrategies #-}
@@ -19,11 +16,6 @@
 {-# LANGUAGE TypeApplications #-}
 {-# LANGUAGE UndecidableInstances #-}
 {-# LANGUAGE ViewPatterns #-}
-<<<<<<< HEAD
-=======
-
--- {-# OPTIONS_GHC -fno-warn-orphans -fno-warn-missing-fields #-}
->>>>>>> af210b46
 
 -- | This module provides the tools for defining your database schema and using
 -- it to generate Haskell data types and migrations.
@@ -112,10 +104,7 @@
 import Instances.TH.Lift ()
     -- Bring `Lift (Map k v)` instance into scope, as well as `Lift Text`
     -- instance on pre-1.2.4 versions of `text`
-<<<<<<< HEAD
 import Data.Foldable (toList)
-=======
->>>>>>> af210b46
 import qualified Data.Set as Set
 import Language.Haskell.TH.Lib
        (appT, conE, conK, conT, litT, strTyLit, varE, varP, varT)
@@ -128,14 +117,11 @@
 import Database.Persist.Quasi
 import Database.Persist.Sql
        (Migration, PersistFieldSql, SqlBackend, migrate, sqlType)
-<<<<<<< HEAD
 
 import Database.Persist.EntityDef.Internal (EntityDef(..))
 import Database.Persist.ImplicitIdDef (autoIncrementingInteger)
 import Database.Persist.ImplicitIdDef.Internal
 import Database.Persist.Types.Base (toEmbedEntityDef)
-=======
->>>>>>> af210b46
 
 -- | Converts a quasi-quoted syntax into a list of entity definitions, to be
 -- used as input to the template haskell generation code (mkPersist).
@@ -241,24 +227,15 @@
             (map (setEmbedField (entityHaskell ent) embedEntityMap))
             ent
 
-<<<<<<< HEAD
-    -- self references are already broken
-    -- look at every emFieldEmbed to see if it refers to an already seen EntityNameHS
-    -- so start with entityHaskell ent and accumulate embeddedHaskell em
-    breakCycleEnt entDef =
-        let entName = getEntityHaskellName entDef
-         in overEntityFields (map (breakCycleField entName)) entDef
-=======
 -- self references are already broken
 -- look at every emFieldEmbed to see if it refers to an already seen EntityNameHS
 -- so start with entityHaskell ent and accumulate embeddedHaskell em
 breakEntDefCycle :: EntityDef -> EntityDef
 breakEntDefCycle entDef =
-    entDef { entityFields = breakCycleField entName <$> entityFields entDef }
+    overEntityFields (map (breakCycleField entName)) entDef
   where
     entName =
         entityHaskell entDef
->>>>>>> af210b46
 
     breakCycleField entName f =
         case fieldReference f of
@@ -415,42 +392,12 @@
             mEmbedded ents y
 
 setEmbedField :: EntityNameHS -> EmbedEntityMap -> FieldDef -> FieldDef
-<<<<<<< HEAD
-setEmbedField entName allEntities field = field
-    { fieldReference =
-        case fieldReference field of
-            NoReference ->
-                case mEmbedded allEntities (fieldType field) of
-                    Left _ ->
-                        case stripId $ fieldType field of
-                            Nothing ->
-                                NoReference
-                            Just name ->
-                                case M.lookup (EntityNameHS name) allEntities of
-                                    Nothing ->
-                                        NoReference
-                                    Just _ ->
-                                        ForeignRef
-                                            (EntityNameHS name)
-                                            -- This can get corrected in mkEntityDefSqlTypeExp
-                                            (FTTypeCon (Just "Data.Int") "Int64")
-                    Right em ->
-                        if embeddedHaskell em /= entName
-                             then EmbedRef em
-                        else if maybeNullable field
-                             then SelfReference
-                        else
-                            case fieldType field of
-                                 FTList _ -> SelfReference
-                                 _ -> error $ unpack $ unEntityNameHS entName <> ": a self reference must be a Maybe"
-            existing ->
-                existing
-  }
-=======
 setEmbedField entName allEntities field =
     case fieldReference field of
-      NoReference -> setFieldReference ref field
-      _ -> field
+      NoReference ->
+          setFieldReference ref field
+      _ ->
+          field
   where
     ref =
         case mEmbedded allEntities (fieldType field) of
@@ -470,7 +417,6 @@
 
 setFieldReference :: ReferenceDef -> FieldDef -> FieldDef
 setFieldReference ref field = field { fieldReference = ref }
->>>>>>> af210b46
 
 mkEntityDefSqlTypeExp :: EmbedEntityMap -> EntityMap -> EntityDef -> EntityDefSqlTypeExp
 mkEntityDefSqlTypeExp emEntities entityMap ent =
@@ -1263,36 +1209,16 @@
     ]
 
 mkEntity :: EntityMap -> MkPersistSettings -> EntityDef -> Q [Dec]
-<<<<<<< HEAD
-mkEntity entityMap mps preEntDef = do
-    entityDefExp <- liftAndFixKeys entityMap preEntDef
-    let
-        entDef = fixEntityDef preEntDef
-        genDataType = genericDataType mps entName backendT
-        entName = entityHaskell entDef
-        name = mkEntityDefName entDef
-        clazz = ConT ''PersistEntity `AppT` genDataType
-
-=======
 mkEntity entityMap mps entDef = do
     fields <- mkFields mps entDef
-    entityDefExp <-
-        if mpsGeneric mps
-           then liftAndFixKeys entityMap entDef
-           else makePersistEntityDefExp mps entityMap entDef
+    entityDefExp <- liftAndFixKeys entityMap entDef
 
     let name = mkEntityDefName entDef
     let clazz = ConT ''PersistEntity `AppT` genDataType
->>>>>>> af210b46
     tpf <- mkToPersistFields mps entDef
     fpv <- mkFromPersistValues mps entDef
     utv <- mkUniqueToValues $ entityUniques entDef
     puk <- mkUniqueKeys entDef
-<<<<<<< HEAD
-    let primaryField = entityId entDef
-    fields <- mapM (mkField mps entDef) $ primaryField : getEntityFieldsDatabase entDef
-=======
->>>>>>> af210b46
     fkc <- mapM (mkForeignKeysComposite mps entDef) $ entityForeigns entDef
 
     toFieldNames <- mkToFieldNames $ entityUniques entDef
@@ -1391,6 +1317,9 @@
         , FunD 'fieldLens lensClauses
         ]
       ] `mappend` lenses) `mappend` keyInstanceDecs
+  where
+    genDataType = genericDataType mps entName backendT
+    entName = entityHaskell entDef
 
 data EntityFieldsTH = EntityFieldsTH
     { entityFieldsTHPrimary :: EntityFieldTH
@@ -1483,13 +1412,8 @@
 mkLenses :: MkPersistSettings -> EntityDef -> Q [Dec]
 mkLenses mps _ | not (mpsGenerateLenses mps) = return []
 mkLenses _ ent | entitySum ent = return []
-<<<<<<< HEAD
 mkLenses mps ent = fmap mconcat $ forM (getEntityFields ent) $ \field -> do
-    let lensName = mkName $ T.unpack $ recNameNoUnderscore mps (entityHaskell ent) (fieldHaskell field)
-=======
-mkLenses mps ent = fmap mconcat $ forM (entityFields ent) $ \field -> do
     let lensName = mkEntityLensName mps ent field
->>>>>>> af210b46
         fieldName = fieldDefToRecordName mps ent field
     needleN <- newName "needle"
     setterN <- newName "setter"
@@ -1929,16 +1853,11 @@
     |]
 
 liftAndFixKey :: EntityMap -> FieldDef -> Q Exp
-<<<<<<< HEAD
-liftAndFixKey entityMap (FieldDef a b c sqlTyp e f fieldRef fc mcomments fg fieldIsImplicitIdColumn)
+liftAndFixKey entityMap fieldDef@(FieldDef a b c sqlTyp e f fieldRef fc mcomments fg fieldIsImplicitIdColumn)
     | not fieldIsImplicitIdColumn =
         [|FieldDef a b c $(sqlTyp') e f (fieldRef') fc mcomments fg fieldIsImplicitIdColumn|]
     | otherwise =
         [|FieldDef a b c sqlTyp e f fieldRef fc mcomments fg fieldIsImplicitIdColumn|]
-=======
-liftAndFixKey entityMap fieldDef@(FieldDef a b c sqlTyp e f fieldRef fc mcomments fg) =
-    [|FieldDef a b c $(sqlTyp') e f fieldRef' fc mcomments fg|]
->>>>>>> af210b46
   where
       (fieldRef', sqlTyp') =
           case extractForeignRef entityMap fieldDef of
@@ -2076,39 +1995,6 @@
 instanceD :: Cxt -> Type -> [Dec] -> Dec
 instanceD = InstanceD Nothing
 
-<<<<<<< HEAD
-=======
--- entityUpdates :: EntityDef -> [(EntityNameHS, FieldType, IsNullable, PersistUpdate)]
--- entityUpdates =
---     concatMap go . entityFields
---   where
---     go FieldDef {..} = map (\a -> (fieldHaskell, fieldType, nullable fieldAttrs, a)) [minBound..maxBound]
-
--- mkToUpdate :: String -> [(String, PersistUpdate)] -> Q Dec
--- mkToUpdate name pairs = do
---     pairs' <- mapM go pairs
---     return $ FunD (mkName name) $ degen pairs'
---   where
---     go (constr, pu) = do
---         pu' <- lift pu
---         return $ normalClause [RecP (mkName constr) []] pu'
-
--- mkToFieldName :: String -> [(String, String)] -> Dec
--- mkToFieldName func pairs =
---         FunD (mkName func) $ degen $ map go pairs
---   where
---     go (constr, name) =
---         normalClause [RecP (mkName constr) []] (LitE $ StringL name)
-
--- mkToValue :: String -> [String] -> Dec
--- mkToValue func = FunD (mkName func) . degen . map go
---   where
---     go constr =
---         let x = mkName "x"
---          in normalClause [ConP (mkName constr) [VarP x]]
---                    (VarE 'toPersistValue `AppE` VarE x)
-
->>>>>>> af210b46
 -- | Check that all of Persistent's required extensions are enabled, or else fail compilation
 --
 -- This function should be called before any code that depends on one of the required extensions being enabled.
@@ -2358,9 +2244,8 @@
             | otherwise                 = fieldName
 
         modifiedName = mpsConstraintLabelModifier mps entityName fieldName
-<<<<<<< HEAD
-        entityName   = unEntityNameHS entity
-        fieldName    = upperFirst $ unFieldNameHS field
+        entityName = unEntityNameHS entity
+        fieldName = upperFirst $ unFieldNameHS field
 
 -- | Splice in a list of all 'EntityDef' in scope. This is useful when running
 -- 'mkPersist' to ensure that all entity definitions are available for setting
@@ -2437,8 +2322,4 @@
 
     fmap ListE $
         forM types $ \typ -> do
-            [e| entityDef (Proxy :: Proxy $(pure typ)) |]
-=======
-        entityName = unEntityNameHS entity
-        fieldName = upperFirst $ unFieldNameHS field
->>>>>>> af210b46
+            [e| entityDef (Proxy :: Proxy $(pure typ)) |]
{-# LANGUAGE BangPatterns #-}
{-# LANGUAGE CPP #-}
{-# LANGUAGE PatternGuards #-}
{-# LANGUAGE RankNTypes #-}
{-# LANGUAGE StandaloneDeriving #-}
{-# LANGUAGE UndecidableInstances #-}
{-# LANGUAGE ViewPatterns #-}

-- | This @Internal@ module may have breaking changes that will not be reflected
-- in major version bumps. Please use "Database.Persist.Quasi" instead. If you
-- need something in this module, please file an issue on GitHub.
--
-- @since 2.13.0.0
module Database.Persist.Quasi.Internal
    ( parse
    , PersistSettings (..)
    , upperCaseSettings
    , lowerCaseSettings
    , toFKNameInfixed
    , nullable
    , Token (..)
    , Line (..)
    , preparse
    , parseLine
    , parseFieldType
    , associateLines
    , LinesWithComments(..)
    , splitExtras
    , takeColsEx
    ) where

import Prelude hiding (lines)

import Control.Applicative (Alternative((<|>)))
import Control.Arrow ((&&&))
import Control.Monad (mplus, msum)
import Data.Char (isLower, isSpace, isUpper, toLower)
import Data.List (find, foldl')
import Data.List.NonEmpty (NonEmpty(..))
import qualified Data.List.NonEmpty as NEL
import qualified Data.Map as M
import Data.Maybe (fromMaybe, listToMaybe, mapMaybe, maybeToList)
import Data.Monoid (mappend)
#if !MIN_VERSION_base(4,11,0)
-- This can be removed when GHC < 8.2.2 isn't supported anymore
import Data.Semigroup ((<>))
#endif
import Data.Text (Text)
import qualified Data.Text as T
import Database.Persist.Types
import Text.Read (readEither)
import Database.Persist.EntityDef.Internal

data ParseState a = PSDone | PSFail String | PSSuccess a Text deriving Show

parseFieldType :: Text -> Either String FieldType
parseFieldType t0 =
    case parseApplyFT t0 of
        PSSuccess ft t'
            | T.all isSpace t' -> Right ft
        PSFail err -> Left $ "PSFail " ++ err
        other -> Left $ show other
  where
    parseApplyFT t =
        case goMany id t of
            PSSuccess (ft:fts) t' -> PSSuccess (foldl' FTApp ft fts) t'
            PSSuccess [] _ -> PSFail "empty"
            PSFail err -> PSFail err
            PSDone -> PSDone

    parseEnclosed :: Char -> (FieldType -> FieldType) -> Text -> ParseState FieldType
    parseEnclosed end ftMod t =
      let (a, b) = T.break (== end) t
      in case parseApplyFT a of
          PSSuccess ft t' -> case (T.dropWhile isSpace t', T.uncons b) of
              ("", Just (c, t'')) | c == end -> PSSuccess (ftMod ft) (t'' `Data.Monoid.mappend` t')
              (x, y) -> PSFail $ show (b, x, y)
          x -> PSFail $ show x

    parse1 t =
        case T.uncons t of
            Nothing -> PSDone
            Just (c, t')
                | isSpace c -> parse1 $ T.dropWhile isSpace t'
                | c == '(' -> parseEnclosed ')' id t'
                | c == '[' -> parseEnclosed ']' FTList t'
                | isUpper c ->
                    let (a, b) = T.break (\x -> isSpace x || x `elem` ("()[]"::String)) t
                     in PSSuccess (getCon a) b
                | otherwise -> PSFail $ show (c, t')
    getCon t =
        case T.breakOnEnd "." t of
            (_, "") -> FTTypeCon Nothing t
            ("", _) -> FTTypeCon Nothing t
            (a, b) -> FTTypeCon (Just $ T.init a) b
    goMany front t =
        case parse1 t of
            PSSuccess x t' -> goMany (front . (x:)) t'
            PSFail err -> PSFail err
            PSDone -> PSSuccess (front []) t
            -- _ ->

data PersistSettings = PersistSettings
    { psToDBName :: !(Text -> Text)
<<<<<<< HEAD
    , psToFKName :: !(EntityNameHS -> ConstraintNameHS -> Text)
    -- ^ A function for generating the constraint name, with access to
    -- the entity and constraint names. Default value: @mappend@
    --
    -- @since 2.13.0.0
=======
    -- ^ Modify the Haskell-style name into a database-style name.
>>>>>>> 04a6ba29
    , psStrictFields :: !Bool
    -- ^ Whether fields are by default strict. Default value: @True@.
    --
    -- @since 1.2
    , psIdName :: !Text
    -- ^ The name of the id column. Default value: @id@
    -- The name of the id column can also be changed on a per-model basis
    -- <https://github.com/yesodweb/persistent/wiki/Persistent-entity-syntax>
    --
    -- @since 2.0
    }

defaultPersistSettings, upperCaseSettings, lowerCaseSettings :: PersistSettings
defaultPersistSettings = PersistSettings
    { psToDBName = id
    , psToFKName = \(EntityNameHS entName) (ConstraintNameHS conName) -> entName <> conName
    , psStrictFields = True
    , psIdName       = "id"
    }

upperCaseSettings = defaultPersistSettings

lowerCaseSettings = defaultPersistSettings
    { psToDBName =
        let go c
                | isUpper c = T.pack ['_', toLower c]
                | otherwise = T.singleton c
         in T.dropWhile (== '_') . T.concatMap go
    }

toFKNameInfixed :: Text -> EntityNameHS -> ConstraintNameHS -> Text
toFKNameInfixed inf (EntityNameHS entName) (ConstraintNameHS conName) =
    entName <> inf <> conName

-- | Parses a quasi-quoted syntax into a list of entity definitions.
parse :: PersistSettings -> Text -> [EntityDef]
parse ps = maybe [] (parseLines ps) . preparse

preparse :: Text -> Maybe (NonEmpty Line)
preparse txt = do
    lns <- NEL.nonEmpty (T.lines txt)
    NEL.nonEmpty $ mapMaybe parseLine (NEL.toList lns)

parseLine :: Text -> Maybe Line
parseLine txt = do
    Line (parseIndentationAmount txt) <$> NEL.nonEmpty (tokenize txt)

-- | A token used by the parser.
data Token = Token Text    -- ^ @Token tok@ is token @tok@ already unquoted.
           | DocComment Text -- ^ @DocComment@ is a documentation comment, unmodified.
  deriving (Show, Eq)

tokenText :: Token -> Text
tokenText tok =
    case tok of
        Token t -> t
        DocComment t -> "-- | " <> t

parseIndentationAmount :: Text -> Int
parseIndentationAmount txt =
    let (spaces, _) = T.span isSpace txt
     in T.length spaces

-- | Tokenize a string.
tokenize :: Text -> [Token]
tokenize t
    | T.null t = []
    | Just txt <- T.stripPrefix "-- | " t = [DocComment txt]
    | "--" `T.isPrefixOf` t = [] -- Comment until the end of the line.
    | "#" `T.isPrefixOf` t = [] -- Also comment to the end of the line, needed for a CPP bug (#110)
    | T.head t == '"' = quotes (T.tail t) id
    | T.head t == '(' = parens 1 (T.tail t) id
    | isSpace (T.head t) =
        tokenize (T.dropWhile isSpace t)

    -- support mid-token quotes and parens
    | Just (beforeEquals, afterEquals) <- findMidToken t
    , not (T.any isSpace beforeEquals)
    , Token next : rest <- tokenize afterEquals =
        Token (T.concat [beforeEquals, "=", next]) : rest

    | otherwise =
        let (token, rest) = T.break isSpace t
         in Token token : tokenize rest
  where
    findMidToken t' =
        case T.break (== '=') t' of
            (x, T.drop 1 -> y)
                | "\"" `T.isPrefixOf` y || "(" `T.isPrefixOf` y -> Just (x, y)
            _ -> Nothing

    quotes t' front
        | T.null t' = error $ T.unpack $ T.concat $
            "Unterminated quoted string starting with " : front []
        | T.head t' == '"' = Token (T.concat $ front []) : tokenize (T.tail t')
        | T.head t' == '\\' && T.length t' > 1 =
            quotes (T.drop 2 t') (front . (T.take 1 (T.drop 1 t'):))
        | otherwise =
            let (x, y) = T.break (`elem` ['\\','\"']) t'
             in quotes y (front . (x:))
    parens count t' front
        | T.null t' = error $ T.unpack $ T.concat $
            "Unterminated parens string starting with " : front []
        | T.head t' == ')' =
            if count == (1 :: Int)
                then Token (T.concat $ front []) : tokenize (T.tail t')
                else parens (count - 1) (T.tail t') (front . (")":))
        | T.head t' == '(' =
            parens (count + 1) (T.tail t') (front . ("(":))
        | T.head t' == '\\' && T.length t' > 1 =
            parens count (T.drop 2 t') (front . (T.take 1 (T.drop 1 t'):))
        | otherwise =
            let (x, y) = T.break (`elem` ['\\','(',')']) t'
             in parens count y (front . (x:))

-- | A line of parsed tokens
data Line = Line
    { lineIndent   :: Int
    , tokens       :: NonEmpty Token
    } deriving (Eq, Show)

lineText :: Line -> NonEmpty Text
lineText = fmap tokenText . tokens

lowestIndent :: NonEmpty Line -> Int
lowestIndent = minimum . fmap lineIndent

-- | Divide lines into blocks and make entity definitions.
parseLines :: PersistSettings -> NonEmpty Line -> [EntityDef]
parseLines ps =
    fixForeignKeysAll . fmap mk . associateLines
  where
    mk :: LinesWithComments -> UnboundEntityDef
    mk lwc =
        let entityLine :| fieldLines = lwcLines lwc
         in setComments (lwcComments lwc) $ mkEntityDef ps entityLine fieldLines

isDocComment :: Token -> Maybe Text
isDocComment tok =
    case tok of
        DocComment txt -> Just txt
        _ -> Nothing

data LinesWithComments = LinesWithComments
    { lwcLines :: NonEmpty Line
    , lwcComments :: [Text]
    } deriving (Eq, Show)

-- TODO: drop this and use <> when 8.2 isn't supported anymore so the
-- monoid/semigroup nonsense isn't annoying
appendLwc :: LinesWithComments -> LinesWithComments -> LinesWithComments
appendLwc a b =
    LinesWithComments (foldr NEL.cons (lwcLines b) (lwcLines a)) (lwcComments a `mappend` lwcComments b)

newLine :: Line -> LinesWithComments
newLine l = LinesWithComments (pure l) []

firstLine :: LinesWithComments -> Line
firstLine = NEL.head . lwcLines

consLine :: Line -> LinesWithComments -> LinesWithComments
consLine l lwc = lwc { lwcLines = NEL.cons l (lwcLines lwc) }

consComment :: Text -> LinesWithComments -> LinesWithComments
consComment l lwc = lwc { lwcComments = l : lwcComments lwc }

associateLines :: NonEmpty Line -> [LinesWithComments]
associateLines lines =
    foldr combine [] $
    foldr toLinesWithComments [] lines
  where
    toLinesWithComments :: Line -> [LinesWithComments] -> [LinesWithComments]
    toLinesWithComments line linesWithComments =
        case linesWithComments of
            [] ->
                [newLine line]
            (lwc : lwcs) ->
                case isDocComment (NEL.head (tokens line)) of
                    Just comment
                        | lineIndent line == lowestIndent lines ->
                        consComment comment lwc : lwcs
                    _ ->
                        if lineIndent line <= lineIndent (firstLine lwc)
                            && lineIndent (firstLine lwc) /= lowestIndent lines
                        then
                            consLine line lwc : lwcs
                        else
                            newLine line : lwc : lwcs

    combine :: LinesWithComments -> [LinesWithComments] -> [LinesWithComments]
    combine lwc [] =
        [lwc]
    combine lwc (lwc' : lwcs) =
        let minIndent = minimumIndentOf lwc
            otherIndent = minimumIndentOf lwc'
         in
            if minIndent < otherIndent then
                appendLwc lwc lwc' : lwcs
            else
                lwc : lwc' : lwcs


    minimumIndentOf = lowestIndent . lwcLines

setComments :: [Text] -> UnboundEntityDef -> UnboundEntityDef
setComments [] = id
setComments comments =
    overUnboundEntityDef (\ed -> ed { entityComments = Just (T.unlines comments) })

fixForeignKeysAll :: [UnboundEntityDef] -> [EntityDef]
fixForeignKeysAll unEnts = map fixForeignKeys unEnts
  where
    ents = map unboundEntityDef unEnts
    entLookup = M.fromList $ map (\e -> (entityHaskell e, e)) ents

    fixForeignKeys :: UnboundEntityDef -> EntityDef
    fixForeignKeys (UnboundEntityDef foreigns ent) =
      ent { entityForeigns = map (fixForeignKey ent) foreigns }

    -- check the count and the sqltypes match and update the foreignFields with
    -- the names of the referenced columns
    fixForeignKey :: EntityDef -> UnboundForeignDef -> ForeignDef
    fixForeignKey ent (UnboundForeignDef foreignFieldTexts parentFieldTexts fdef) =
        let
            errorNoPrimaryKeyFound =
                error $ "no primary key found fdef="++show fdef++ " ent="++show ent
            fdefs =
                fromMaybe errorNoPrimaryKeyFound mfdefs
            pentError =
                error $ "could not find table " ++ show (foreignRefTableHaskell fdef)
                ++ " fdef=" ++ show fdef ++ " allnames="
                ++ show (map (unEntityNameHS . entityHaskell . unboundEntityDef) unEnts)
                ++ "\n\nents=" ++ show ents
            pent =
                fromMaybe pentError $ M.lookup (foreignRefTableHaskell fdef) entLookup
            mfdefs =
                case parentFieldTexts of
                    [] -> entitiesPrimary pent
                    _  -> Just $ map (getFieldDef pent . FieldNameHS) parentFieldTexts
        in
             if length foreignFieldTexts /= length fdefs
             then
                 lengthError fdefs
             else
                 let
                     fds_ffs =
                         zipWith toForeignFields
                             foreignFieldTexts
                             fdefs
                     dbname =
                         unEntityNameDB (entityDB pent)
                     oldDbName =
                         unEntityNameDB (foreignRefTableDBName fdef)
                  in
                      fdef
                          { foreignFields = map snd fds_ffs
                          , foreignNullable = setNull $ map fst fds_ffs
                          , foreignRefTableDBName =
                              EntityNameDB dbname
                          , foreignConstraintNameDBName =
                              ConstraintNameDB
                              . T.replace oldDbName dbname . unConstraintNameDB
                              $ foreignConstraintNameDBName fdef
                          }
      where
        setNull :: [FieldDef] -> Bool
        setNull [] =
            error "setNull: impossible!"
        setNull (fd:fds) =
            let
                nullSetting = isNull fd
            in
                if all ((nullSetting ==) . isNull) fds
                then nullSetting
                else error $
                    "foreign key columns must all be nullable or non-nullable"
                   ++ show (map (unFieldNameHS . fieldHaskell) (fd:fds))

        isNull =
            (NotNullable /=) . nullable . fieldAttrs

        toForeignFields
            :: Text
            -> FieldDef
            -> (FieldDef, (ForeignFieldDef, ForeignFieldDef))
        toForeignFields fieldText parentFieldDef =
           case checkTypes fieldDef parentFieldDef of
               Just err ->
                   error err
               Nothing ->
                   (fieldDef, ((haskellField, fieldDB fieldDef), (parentFieldHaskellName, parentFieldNameDB)))
          where
            fieldDef = getFieldDef ent haskellField
            haskellField = FieldNameHS fieldText
            parentFieldHaskellName = fieldHaskell parentFieldDef
            parentFieldNameDB = fieldDB parentFieldDef
            checkTypes foreignField parentField =
                if fieldType foreignField == fieldType parentField
                then Nothing
                else Just $ "fieldType mismatch: " ++ show (fieldType foreignField) ++ ", " ++ show (fieldType parentField)

        getFieldDef :: EntityDef -> FieldNameHS -> FieldDef
        getFieldDef entity t = go (keyAndEntityFields entity)
          where
            go [] = error $ "foreign key constraint for: " ++ show (unEntityNameHS $ entityHaskell entity)
                       ++ " unknown column: " ++ show t
            go (f:fs)
                | fieldHaskell f == t = f
                | otherwise = go fs

        lengthError pdef = error $ "found " ++ show (length foreignFieldTexts) ++ " fkeys and " ++ show (length pdef) ++ " pkeys: fdef=" ++ show fdef ++ " pdef=" ++ show pdef


data UnboundEntityDef
    = UnboundEntityDef
    { _unboundForeignDefs :: [UnboundForeignDef]
    , unboundEntityDef :: EntityDef
    }

overUnboundEntityDef
    :: (EntityDef -> EntityDef) -> UnboundEntityDef -> UnboundEntityDef
overUnboundEntityDef f ubed =
    ubed { unboundEntityDef = f (unboundEntityDef ubed) }

-- | Construct an entity definition.
mkEntityDef
    :: PersistSettings
<<<<<<< HEAD
    -> Line -- ^ opening entity line
    -> [Line] -- ^ remaining indented lines
    -> UnboundEntityDef
mkEntityDef ps entityLine fieldLines =
  UnboundEntityDef foreigns $
    EntityDef
        { entityHaskell = entNameHS
        , entityDB = EntityNameDB $ getDbName ps (unEntityNameHS entNameHS) entAttribs
        -- idField is the user-specified Id
        -- otherwise useAutoIdField
        -- but, adjust it if the user specified a Primary
        , entityId = setComposite primaryComposite $ fromMaybe autoIdField idField
        , entityAttrs = entAttribs
        , entityFields = cols
        , entityUniques = uniqs
        , entityForeigns = []
        , entityDerives = concat $ mapMaybe takeDerives textAttribs
        , entityExtra = extras
        , entitySum = isSum
        , entityComments = Nothing
        }
=======
    -> Text -- ^ name
    -> [Attr] -- ^ entity attributes
    -> [Line] -- ^ indented lines
    -> UnboundEntityDef
mkEntityDef ps name entattribs lines =
    UnboundEntityDef foreigns $
        EntityDef
            { entityHaskell = entName
            , entityDB = EntityNameDB $ getDbName ps name' entattribs
            -- idField is the user-specified Id
            -- otherwise useAutoIdField
            -- but, adjust it if the user specified a Primary
            , entityId = setComposite primaryComposite $ fromMaybe autoIdField idField
            , entityAttrs = entattribs
            , entityFields = cols
            , entityUniques = uniqs
            , entityForeigns = []
            , entityDerives = concat $ mapMaybe takeDerives textAttribs
            , entityExtra = extras
            , entitySum = isSum
            , entityComments = Nothing
            }
>>>>>>> 04a6ba29
  where
    (entityName :| entAttribs) =
        lineText entityLine

    (isSum, entNameHS) =
        case T.uncons entityName of
            Just ('+', x) -> (True, EntityNameHS x)
            _ -> (False, EntityNameHS entityName)

    (attribs, extras) =
        splitExtras fieldLines

    textAttribs :: [[Text]]
    textAttribs =
        fmap tokenText <$> attribs

<<<<<<< HEAD
    attribPrefix = flip lookupKeyVal entAttribs
    idName | Just _ <- attribPrefix "id" = error "id= is deprecated, ad a field named 'Id' and use sql="
           | otherwise = Nothing

=======
>>>>>>> 04a6ba29
    (idField, primaryComposite, uniqs, foreigns) = foldl' (\(mid, mp, us, fs) attr ->
        let (i, p, u, f) = takeConstraint ps entNameHS cols attr
            squish xs m = xs `mappend` maybeToList m
        in (just1 mid i, just1 mp p, squish us u, squish fs f)) (Nothing, Nothing, [],[]) textAttribs

    cols :: [FieldDef]
    cols = reverse . fst . foldr k ([], []) $ reverse attribs

    k x (!acc, !comments) =
        case listToMaybe x of
            Just (DocComment comment) ->
                (acc, comment : comments)
            _ ->
                case (setFieldComments comments <$> takeColsEx ps (tokenText <$> x)) of
                  Just sm ->
                      (maybeSetSelfReference sm : acc, [])
                  Nothing ->
                      (acc, [])

<<<<<<< HEAD
    autoIdField = mkAutoIdField ps entNameHS (FieldNameDB `fmap` idName) idSqlType
=======
    maybeSetSelfReference field = go (fieldType field)
      where
        go ft =
            case ft of
                FTTypeCon Nothing x
                    | x == name ->
                        field
                            { fieldReference =
                                SelfReference
                            }
                    | otherwise ->
                        field
                FTTypeCon _ _ ->
                    field
                FTList ft' ->
                    go ft'
                _ ->
                    field
    autoIdField = mkAutoIdField ps entName idSqlType
>>>>>>> 04a6ba29
    idSqlType = maybe SqlInt64 (const $ SqlOther "Primary Key") primaryComposite

    setComposite Nothing fd = fd
    setComposite (Just c) fd = fd
        { fieldReference = CompositeRef c
        }

setFieldComments :: [Text] -> FieldDef -> FieldDef
setFieldComments xs fld =
    case xs of
        [] -> fld
        _ -> fld { fieldComments = Just (T.unlines xs) }

just1 :: (Show x) => Maybe x -> Maybe x -> Maybe x
just1 (Just x) (Just y) = error $ "expected only one of: "
  `mappend` show x `mappend` " " `mappend` show y
just1 x y = x `mplus` y

mkAutoIdField :: PersistSettings -> EntityNameHS -> SqlType -> FieldDef
mkAutoIdField ps entName idSqlType =
    FieldDef
        { fieldHaskell = FieldNameHS "Id"
        -- this should be modeled as a Maybe
        -- but that sucks for non-ID field
        -- TODO: use a sumtype FieldDef | IdFieldDef
<<<<<<< HEAD
        , fieldDB = fromMaybe (FieldNameDB $ psIdName ps) idName
        , fieldType = FTTypeCon Nothing $ keyConName entName
=======
        , fieldDB = FieldNameDB $ psIdName ps
        , fieldType = FTTypeCon Nothing $ keyConName $ unEntityNameHS entName
>>>>>>> 04a6ba29
        , fieldSqlType = idSqlType
        -- the primary field is actually a reference to the entity
        , fieldReference = ForeignRef entName defaultReferenceTypeCon
        , fieldAttrs = []
        , fieldStrict = True
        , fieldComments = Nothing
        , fieldCascade = noCascade
        , fieldGenerated = Nothing
        , fieldIsImplicitIdColumn = True
        }

defaultReferenceTypeCon :: FieldType
defaultReferenceTypeCon = FTTypeCon (Just "Data.Int") "Int64"

keyConName :: EntityNameHS -> Text
keyConName entName = unEntityNameHS entName `mappend` "Id"

splitExtras
    :: [Line]
    -> ( [[Token]]
       , M.Map Text [ExtraLine]
       )
splitExtras lns =
    case lns of
        [] -> ([], M.empty)
        (line : rest) ->
            case NEL.toList (tokens line) of
                [Token name]
                  | isCapitalizedText name ->
                    let indent = lineIndent line
                        (children, rest') = span ((> indent) . lineIndent) rest
                        (x, y) = splitExtras rest'
                     in (x, M.insert name (NEL.toList . lineText <$> children) y)
                ts ->
                    let (x, y) = splitExtras rest
                     in (ts:x, y)

isCapitalizedText :: Text -> Bool
isCapitalizedText t =
    not (T.null t) && isUpper (T.head t)

takeColsEx :: PersistSettings -> [Text] -> Maybe FieldDef
takeColsEx =
    takeCols
        (\ft perr -> error $ "Invalid field type " ++ show ft ++ " " ++ perr)

takeCols
    :: (Text -> String -> Maybe FieldDef)
    -> PersistSettings
    -> [Text]
    -> Maybe FieldDef
takeCols _ _ ("deriving":_) = Nothing
takeCols onErr ps (n':typ:rest')
    | not (T.null n) && isLower (T.head n) =
        case parseFieldType typ of
            Left err -> onErr typ err
            Right ft -> Just FieldDef
                { fieldHaskell = FieldNameHS n
                , fieldDB = FieldNameDB $ getDbName ps n attrs_
                , fieldType = ft
                , fieldSqlType = SqlOther $ "SqlType unset for " `mappend` n
                , fieldAttrs = fieldAttrs_
                , fieldStrict = fromMaybe (psStrictFields ps) mstrict
                , fieldReference = NoReference
                , fieldComments = Nothing
                , fieldCascade = cascade_
                , fieldGenerated = generated_
                , fieldIsImplicitIdColumn = False
                }
  where
    fieldAttrs_ = parseFieldAttrs attrs_
    generated_ = parseGenerated attrs_
    (cascade_, attrs_) = parseCascade rest'
    (mstrict, n)
        | Just x <- T.stripPrefix "!" n' = (Just True, x)
        | Just x <- T.stripPrefix "~" n' = (Just False, x)
        | otherwise = (Nothing, n')

takeCols _ _ _ = Nothing

parseGenerated :: [Text] -> Maybe Text
parseGenerated = foldl' (\acc x -> acc <|> T.stripPrefix "generated=" x) Nothing

getDbName :: PersistSettings -> Text -> [Text] -> Text
getDbName ps n [] = psToDBName ps n
getDbName ps n (a:as) = fromMaybe (getDbName ps n as) $ T.stripPrefix "sql=" a

takeConstraint
    :: PersistSettings
    -> EntityNameHS
    -> [FieldDef]
    -> [Text]
    -> (Maybe FieldDef, Maybe CompositeDef, Maybe UniqueDef, Maybe UnboundForeignDef)
takeConstraint ps entityName defs (n:rest) | isCapitalizedText n = takeConstraint'
  where
    takeConstraint'
          | n == "Unique"  = (Nothing, Nothing, Just $ takeUniq ps (unEntityNameHS entityName) defs rest, Nothing)
          | n == "Foreign" = (Nothing, Nothing, Nothing, Just $ takeForeign ps entityName defs rest)
          | n == "Primary" = (Nothing, Just $ takeComposite defs rest, Nothing, Nothing)
          | n == "Id"      = (Just $ takeId ps entityName (n:rest), Nothing, Nothing, Nothing)
          | otherwise      = (Nothing, Nothing, Just $ takeUniq ps "" defs (n:rest), Nothing) -- retain compatibility with original unique constraint
takeConstraint _ _ _ _ = (Nothing, Nothing, Nothing, Nothing)

-- TODO: this is hacky (the double takeCols, the setFieldDef stuff, and setIdName.
-- need to re-work takeCols function
takeId :: PersistSettings -> EntityNameHS -> [Text] -> FieldDef
takeId ps entityName (n:rest) =
    setFieldDef
    $ fromMaybe (error "takeId: impossible!")
    $ takeCols (\_ _ -> addDefaultIdType) ps (field:rest) -- `mappend` setIdName)
  where
    field = case T.uncons n of
        Nothing -> error "takeId: empty field"
        Just (f, ield) -> toLower f `T.cons` ield
    addDefaultIdType = takeColsEx ps (field : keyCon : rest ) -- `mappend` setIdName)
    setFieldDef fd = fd
        { fieldReference =
            ForeignRef entityName $
                if fieldType fd == FTTypeCon Nothing keyCon
                then defaultReferenceTypeCon
                else fieldType fd
        }
    keyCon = keyConName entityName
    -- this will be ignored if there is already an existing sql=
    -- TODO: I think there is a ! ignore syntax that would screw this up
    -- setIdName = ["sql=" `mappend` psIdName ps]
takeId _ (EntityNameHS tableName) _ = error $ "empty Id field for " `mappend` show tableName


takeComposite
    :: [FieldDef]
    -> [Text]
    -> CompositeDef
takeComposite fields pkcols =
    CompositeDef (map (getDef fields) pkcols) attrs
  where
    (_, attrs) = break ("!" `T.isPrefixOf`) pkcols
    getDef [] t = error $ "Unknown column in primary key constraint: " ++ show t
    getDef (d:ds) t
        | fieldHaskell d == FieldNameHS t =
            if nullable (fieldAttrs d) /= NotNullable
                then error $ "primary key column cannot be nullable: " ++ show t ++ show fields
                else d
        | otherwise = getDef ds t

-- Unique UppercaseConstraintName list of lowercasefields terminated
-- by ! or sql= such that a unique constraint can look like:
-- `UniqueTestNull fieldA fieldB sql=ConstraintNameInDatabase !force`
-- Here using sql= sets the name of the constraint.
takeUniq :: PersistSettings
         -> Text
         -> [FieldDef]
         -> [Text]
         -> UniqueDef
takeUniq ps tableName defs (n : rest)
    | isCapitalizedText n
        = UniqueDef
            (ConstraintNameHS n)
            dbName
            (map (FieldNameHS &&& getDBName defs) fields)
            attrs
  where
    isAttr a =
      "!" `T.isPrefixOf` a
    isSqlName a =
      "sql=" `T.isPrefixOf` a
    isNonField a =
       isAttr a || isSqlName a
    (fields, nonFields) =
      break isNonField rest

    attrs = filter isAttr nonFields

    usualDbName =
      ConstraintNameDB $ psToDBName ps (tableName `T.append` n)
    sqlName :: Maybe ConstraintNameDB
    sqlName =
      case find isSqlName nonFields of
        Nothing ->
          Nothing
        (Just t) ->
          case drop 1 $ T.splitOn "=" t of
            (x : _) -> Just (ConstraintNameDB x)
            _ -> Nothing
    dbName = fromMaybe usualDbName sqlName
    getDBName [] t =
      error $ "Unknown column in unique constraint: " ++ show t
              ++ " " ++ show defs ++ show n ++ " " ++ show attrs
    getDBName (d:ds) t
        | fieldHaskell d == FieldNameHS t = fieldDB d
        | otherwise = getDBName ds t

takeUniq _ tableName _ xs =
  error $ "invalid unique constraint on table["
          ++ show tableName
          ++ "] expecting an uppercase constraint name xs="
          ++ show xs

data UnboundForeignDef
    = UnboundForeignDef
    { _unboundForeignFields :: [Text]
    -- ^ fields in the source entity
    , _unboundParentFields :: [Text]
    -- ^ fields in target entity
    , _unboundForeignDef :: ForeignDef
    -- ^ The 'ForeignDef' which needs information filled in.
    }

takeForeign
    :: PersistSettings
    -> EntityNameHS
    -> [FieldDef]
    -> [Text]
    -> UnboundForeignDef
takeForeign ps entityName _defs = takeRefTable
  where
    errorPrefix :: String
    errorPrefix = "invalid foreign key constraint on table[" ++ show (unEntityNameHS entityName) ++ "] "

    takeRefTable :: [Text] -> UnboundForeignDef
    takeRefTable [] =
        error $ errorPrefix ++ " expecting foreign table name"
    takeRefTable (refTableName:restLine) =
        go restLine Nothing Nothing
      where
        go :: [Text] -> Maybe CascadeAction -> Maybe CascadeAction -> UnboundForeignDef
<<<<<<< HEAD
        go (n:rest) onDelete onUpdate | not (T.null n) && isLower (T.head n)
            = UnboundForeignDef fFields pFields $ ForeignDef
                { foreignRefTableHaskell =
                    EntityNameHS refTableName
                , foreignRefTableDBName =
                    EntityNameDB $ psToDBName ps refTableName
                , foreignConstraintNameHaskell =
                    constraintName
                , foreignConstraintNameDBName =
                    toFKConstraintNameDB ps entityName constraintName
                , foreignFieldCascade = FieldCascade
                    { fcOnDelete = onDelete
                    , fcOnUpdate = onUpdate
=======
        go (constraintName:rest) onDelete onUpdate
            | not (T.null constraintName) && isLower (T.head constraintName) =
                UnboundForeignDef
                    { _unboundForeignFields =
                        foreignFields
                    , _unboundParentFields =
                        parentFields
                    , _unboundForeignDef =
                        ForeignDef
                            { foreignRefTableHaskell =
                                EntityNameHS refTableName
                            , foreignRefTableDBName =
                                EntityNameDB $ psToDBName ps refTableName
                            , foreignConstraintNameHaskell =
                                ConstraintNameHS constraintName
                            , foreignConstraintNameDBName =
                                ConstraintNameDB $ psToDBName ps (tableName `T.append` constraintName)
                            , foreignFieldCascade = FieldCascade
                                { fcOnDelete = onDelete
                                , fcOnUpdate = onUpdate
                                }
                            , foreignFields =
                                []
                            , foreignAttrs =
                                attrs
                            , foreignNullable =
                                False
                            , foreignToPrimary =
                                null parentFields
                            }
>>>>>>> 04a6ba29
                    }
          where
<<<<<<< HEAD
            constraintName =
                ConstraintNameHS n
            (fields,attrs) = break ("!" `T.isPrefixOf`) rest
            (fFields, pFields) = case break (== "References") fields of
                (ffs, []) -> (ffs, [])
                (ffs, _ : pfs) -> case (length ffs, length pfs) of
                    (flen, plen) | flen == plen -> (ffs, pfs)
                    (flen, plen) -> error $ errorPrefix ++ concat
                        [ "Found ", show flen, " foreign fields but "
                        , show plen, " parent fields" ]
=======
            (fields, attrs) =
                break ("!" `T.isPrefixOf`) rest
            (foreignFields, parentFields) =
                case break (== "References") fields of
                    (ffs, []) ->
                        (ffs, [])
                    (ffs, _ : pfs) ->
                        case (length ffs, length pfs) of
                            (flen, plen)
                                | flen == plen ->
                                    (ffs, pfs)
                            (flen, plen) ->
                                error $ errorPrefix ++ concat
                                    [ "Found " , show flen
                                    , " foreign fields but "
                                    , show plen, " parent fields"
                                    ]
>>>>>>> 04a6ba29

        go ((parseCascadeAction CascadeDelete -> Just cascadingAction) : rest) onDelete' onUpdate =
            case onDelete' of
                Nothing ->
                    go rest (Just cascadingAction) onUpdate
                Just _ ->
                    error $ errorPrefix ++ "found more than one OnDelete actions"

        go ((parseCascadeAction CascadeUpdate -> Just cascadingAction) : rest) onDelete onUpdate' =
            case onUpdate' of
                Nothing ->
                    go rest onDelete (Just cascadingAction)
                Just _ ->
                    error $ errorPrefix ++ "found more than one OnUpdate actions"

        go xs _ _ = error $ errorPrefix ++ "expecting a lower case constraint name or a cascading action xs=" ++ show xs

toFKConstraintNameDB :: PersistSettings -> EntityNameHS -> ConstraintNameHS -> ConstraintNameDB
toFKConstraintNameDB ps entityName constraintName =
    ConstraintNameDB $ psToDBName ps (psToFKName ps entityName constraintName)

data CascadePrefix = CascadeUpdate | CascadeDelete

parseCascade :: [Text] -> (FieldCascade, [Text])
parseCascade allTokens =
    go [] Nothing Nothing allTokens
  where
    go acc mupd mdel tokens_ =
        case tokens_ of
            [] ->
                ( FieldCascade
                    { fcOnDelete = mdel
                    , fcOnUpdate = mupd
                    }
                , acc
                )
            this : rest ->
                case parseCascadeAction CascadeUpdate this of
                    Just cascUpd ->
                        case mupd of
                            Nothing ->
                                go acc (Just cascUpd) mdel rest
                            Just _ ->
                                nope "found more than one OnUpdate action"
                    Nothing ->
                        case parseCascadeAction CascadeDelete this of
                            Just cascDel ->
                                case mdel of
                                    Nothing ->
                                        go acc mupd (Just cascDel) rest
                                    Just _ ->
                                        nope "found more than one OnDelete action: "
                            Nothing ->
                                go (this : acc) mupd mdel rest
    nope msg =
        error $ msg <> ", tokens: " <> show allTokens

parseCascadeAction
    :: CascadePrefix
    -> Text
    -> Maybe CascadeAction
parseCascadeAction prfx text = do
    cascadeStr <- T.stripPrefix ("On" <> toPrefix prfx) text
    case readEither (T.unpack cascadeStr) of
        Right a ->
            Just a
        Left _ ->
            Nothing
  where
    toPrefix cp =
        case cp of
            CascadeUpdate -> "Update"
            CascadeDelete -> "Delete"

takeDerives :: [Text] -> Maybe [Text]
takeDerives ("deriving":rest) = Just rest
takeDerives _ = Nothing

nullable :: [FieldAttr] -> IsNullable
nullable s
    | FieldAttrMaybe    `elem` s = Nullable ByMaybeAttr
    | FieldAttrNullable `elem` s = Nullable ByNullableAttr
    | otherwise = NotNullable<|MERGE_RESOLUTION|>--- conflicted
+++ resolved
@@ -47,9 +47,9 @@
 #endif
 import Data.Text (Text)
 import qualified Data.Text as T
+import Database.Persist.EntityDef.Internal
 import Database.Persist.Types
 import Text.Read (readEither)
-import Database.Persist.EntityDef.Internal
 
 data ParseState a = PSDone | PSFail String | PSSuccess a Text deriving Show
 
@@ -102,15 +102,12 @@
 
 data PersistSettings = PersistSettings
     { psToDBName :: !(Text -> Text)
-<<<<<<< HEAD
+    -- ^ Modify the Haskell-style name into a database-style name.
     , psToFKName :: !(EntityNameHS -> ConstraintNameHS -> Text)
     -- ^ A function for generating the constraint name, with access to
     -- the entity and constraint names. Default value: @mappend@
     --
     -- @since 2.13.0.0
-=======
-    -- ^ Modify the Haskell-style name into a database-style name.
->>>>>>> 04a6ba29
     , psStrictFields :: !Bool
     -- ^ Whether fields are by default strict. Default value: @True@.
     --
@@ -438,43 +435,19 @@
 -- | Construct an entity definition.
 mkEntityDef
     :: PersistSettings
-<<<<<<< HEAD
     -> Line -- ^ opening entity line
     -> [Line] -- ^ remaining indented lines
     -> UnboundEntityDef
 mkEntityDef ps entityLine fieldLines =
-  UnboundEntityDef foreigns $
-    EntityDef
-        { entityHaskell = entNameHS
-        , entityDB = EntityNameDB $ getDbName ps (unEntityNameHS entNameHS) entAttribs
-        -- idField is the user-specified Id
-        -- otherwise useAutoIdField
-        -- but, adjust it if the user specified a Primary
-        , entityId = setComposite primaryComposite $ fromMaybe autoIdField idField
-        , entityAttrs = entAttribs
-        , entityFields = cols
-        , entityUniques = uniqs
-        , entityForeigns = []
-        , entityDerives = concat $ mapMaybe takeDerives textAttribs
-        , entityExtra = extras
-        , entitySum = isSum
-        , entityComments = Nothing
-        }
-=======
-    -> Text -- ^ name
-    -> [Attr] -- ^ entity attributes
-    -> [Line] -- ^ indented lines
-    -> UnboundEntityDef
-mkEntityDef ps name entattribs lines =
     UnboundEntityDef foreigns $
         EntityDef
-            { entityHaskell = entName
-            , entityDB = EntityNameDB $ getDbName ps name' entattribs
+            { entityHaskell = entNameHS
+            , entityDB = EntityNameDB $ getDbName ps (unEntityNameHS entNameHS) entAttribs
             -- idField is the user-specified Id
             -- otherwise useAutoIdField
             -- but, adjust it if the user specified a Primary
             , entityId = setComposite primaryComposite $ fromMaybe autoIdField idField
-            , entityAttrs = entattribs
+            , entityAttrs = entAttribs
             , entityFields = cols
             , entityUniques = uniqs
             , entityForeigns = []
@@ -483,7 +456,6 @@
             , entitySum = isSum
             , entityComments = Nothing
             }
->>>>>>> 04a6ba29
   where
     (entityName :| entAttribs) =
         lineText entityLine
@@ -500,13 +472,6 @@
     textAttribs =
         fmap tokenText <$> attribs
 
-<<<<<<< HEAD
-    attribPrefix = flip lookupKeyVal entAttribs
-    idName | Just _ <- attribPrefix "id" = error "id= is deprecated, ad a field named 'Id' and use sql="
-           | otherwise = Nothing
-
-=======
->>>>>>> 04a6ba29
     (idField, primaryComposite, uniqs, foreigns) = foldl' (\(mid, mp, us, fs) attr ->
         let (i, p, u, f) = takeConstraint ps entNameHS cols attr
             squish xs m = xs `mappend` maybeToList m
@@ -526,15 +491,12 @@
                   Nothing ->
                       (acc, [])
 
-<<<<<<< HEAD
-    autoIdField = mkAutoIdField ps entNameHS (FieldNameDB `fmap` idName) idSqlType
-=======
     maybeSetSelfReference field = go (fieldType field)
       where
         go ft =
             case ft of
                 FTTypeCon Nothing x
-                    | x == name ->
+                    | x == unEntityNameHS entNameHS ->
                         field
                             { fieldReference =
                                 SelfReference
@@ -547,8 +509,7 @@
                     go ft'
                 _ ->
                     field
-    autoIdField = mkAutoIdField ps entName idSqlType
->>>>>>> 04a6ba29
+    autoIdField = mkAutoIdField ps entNameHS idSqlType
     idSqlType = maybe SqlInt64 (const $ SqlOther "Primary Key") primaryComposite
 
     setComposite Nothing fd = fd
@@ -574,13 +535,8 @@
         -- this should be modeled as a Maybe
         -- but that sucks for non-ID field
         -- TODO: use a sumtype FieldDef | IdFieldDef
-<<<<<<< HEAD
-        , fieldDB = fromMaybe (FieldNameDB $ psIdName ps) idName
+        , fieldDB = FieldNameDB $ psIdName ps
         , fieldType = FTTypeCon Nothing $ keyConName entName
-=======
-        , fieldDB = FieldNameDB $ psIdName ps
-        , fieldType = FTTypeCon Nothing $ keyConName $ unEntityNameHS entName
->>>>>>> 04a6ba29
         , fieldSqlType = idSqlType
         -- the primary field is actually a reference to the entity
         , fieldReference = ForeignRef entName defaultReferenceTypeCon
@@ -807,23 +763,8 @@
         go restLine Nothing Nothing
       where
         go :: [Text] -> Maybe CascadeAction -> Maybe CascadeAction -> UnboundForeignDef
-<<<<<<< HEAD
-        go (n:rest) onDelete onUpdate | not (T.null n) && isLower (T.head n)
-            = UnboundForeignDef fFields pFields $ ForeignDef
-                { foreignRefTableHaskell =
-                    EntityNameHS refTableName
-                , foreignRefTableDBName =
-                    EntityNameDB $ psToDBName ps refTableName
-                , foreignConstraintNameHaskell =
-                    constraintName
-                , foreignConstraintNameDBName =
-                    toFKConstraintNameDB ps entityName constraintName
-                , foreignFieldCascade = FieldCascade
-                    { fcOnDelete = onDelete
-                    , fcOnUpdate = onUpdate
-=======
-        go (constraintName:rest) onDelete onUpdate
-            | not (T.null constraintName) && isLower (T.head constraintName) =
+        go (constraintNameText:rest) onDelete onUpdate
+            | not (T.null constraintNameText) && isLower (T.head constraintNameText) =
                 UnboundForeignDef
                     { _unboundForeignFields =
                         foreignFields
@@ -836,9 +777,9 @@
                             , foreignRefTableDBName =
                                 EntityNameDB $ psToDBName ps refTableName
                             , foreignConstraintNameHaskell =
-                                ConstraintNameHS constraintName
+                                constraintName
                             , foreignConstraintNameDBName =
-                                ConstraintNameDB $ psToDBName ps (tableName `T.append` constraintName)
+                                toFKConstraintNameDB ps entityName constraintName
                             , foreignFieldCascade = FieldCascade
                                 { fcOnDelete = onDelete
                                 , fcOnUpdate = onUpdate
@@ -852,21 +793,11 @@
                             , foreignToPrimary =
                                 null parentFields
                             }
->>>>>>> 04a6ba29
                     }
           where
-<<<<<<< HEAD
             constraintName =
-                ConstraintNameHS n
-            (fields,attrs) = break ("!" `T.isPrefixOf`) rest
-            (fFields, pFields) = case break (== "References") fields of
-                (ffs, []) -> (ffs, [])
-                (ffs, _ : pfs) -> case (length ffs, length pfs) of
-                    (flen, plen) | flen == plen -> (ffs, pfs)
-                    (flen, plen) -> error $ errorPrefix ++ concat
-                        [ "Found ", show flen, " foreign fields but "
-                        , show plen, " parent fields" ]
-=======
+                ConstraintNameHS constraintNameText
+
             (fields, attrs) =
                 break ("!" `T.isPrefixOf`) rest
             (foreignFields, parentFields) =
@@ -884,7 +815,6 @@
                                     , " foreign fields but "
                                     , show plen, " parent fields"
                                     ]
->>>>>>> 04a6ba29
 
         go ((parseCascadeAction CascadeDelete -> Just cascadingAction) : rest) onDelete' onUpdate =
             case onDelete' of

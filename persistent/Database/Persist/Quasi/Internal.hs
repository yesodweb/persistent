{-# LANGUAGE BangPatterns #-}
{-# LANGUAGE DeriveLift #-}
{-# LANGUAGE PatternGuards #-}
{-# LANGUAGE RankNTypes #-}
{-# LANGUAGE RecordWildCards #-}
{-# LANGUAGE StandaloneDeriving #-}
{-# LANGUAGE StrictData #-}
{-# LANGUAGE UndecidableInstances #-}
{-# LANGUAGE ViewPatterns #-}

-- | This @Internal@ module may have breaking changes that will not be reflected
-- in major version bumps. Please use "Database.Persist.Quasi" instead. If you
-- need something in this module, please file an issue on GitHub.
--
-- @since 2.13.0.0
module Database.Persist.Quasi.Internal
    ( parse
    , PersistSettings (..)
    , upperCaseSettings
    , lowerCaseSettings
    , toFKNameInfixed
    , Token (..)
    , Line (..)
    , preparse
    , parseLine
    , parseFieldType
    , associateLines
    , LinesWithComments(..)
    , parseEntityFields
    , takeColsEx
    -- * UnboundEntityDef
    , UnboundEntityDef(..)
    , getUnboundEntityNameHS
    , unbindEntityDef
    , getUnboundFieldDefs
    , UnboundForeignDef(..)
    , getSqlNameOr
    , UnboundFieldDef(..)
    , UnboundCompositeDef(..)
    , UnboundIdDef(..)
    , unbindFieldDef
    , isUnboundFieldNullable
    , unboundIdDefToFieldDef
    , PrimarySpec(..)
    , mkAutoIdField'
    , UnboundForeignFieldList(..)
    , ForeignFieldReference(..)
    , mkKeyConType
    , isHaskellUnboundField
    , FieldTypeLit(..)
    ) where

import Prelude hiding (lines)

import Control.Applicative (Alternative((<|>)))
<<<<<<< HEAD
import Control.Monad (guard, mplus)
import Data.Char (isDigit, isLower, isSpace, isUpper, toLower)
=======
import Data.Char (isLower, isSpace, isUpper, toLower)
>>>>>>> aeaa4f61
import Data.List (find, foldl')
import Data.List.NonEmpty (NonEmpty(..))
import qualified Data.List.NonEmpty as NEL
import qualified Data.Map as M
import Data.Maybe (fromMaybe, listToMaybe, mapMaybe)
import Data.Monoid (mappend)
import Data.Text (Text)
import qualified Data.Text as T
import Database.Persist.EntityDef.Internal
import Database.Persist.Types
import Database.Persist.Types.Base
import Language.Haskell.TH.Syntax (Lift)
import qualified Text.Read as R

data ParseState a = PSDone | PSFail String | PSSuccess a Text deriving Show

parseFieldType :: Text -> Either String FieldType
parseFieldType t0 =
    case parseApplyFT t0 of
        PSSuccess ft t'
            | T.all isSpace t' -> Right ft
        PSFail err -> Left $ "PSFail " ++ err
        other -> Left $ show other
  where
    parseApplyFT :: Text -> ParseState FieldType
    parseApplyFT t =
        case goMany id t of
            PSSuccess (ft:fts) t' -> PSSuccess (foldl' FTApp ft fts) t'
            PSSuccess [] _ -> PSFail "empty"
            PSFail err -> PSFail err
            PSDone -> PSDone

    parseEnclosed :: Char -> (FieldType -> FieldType) -> Text -> ParseState FieldType
    parseEnclosed end ftMod t =
      let (a, b) = T.break (== end) t
      in case parseApplyFT a of
          PSSuccess ft t' -> case (T.dropWhile isSpace t', T.uncons b) of
              ("", Just (c, t'')) | c == end -> PSSuccess (ftMod ft) (t'' `Data.Monoid.mappend` t')
              (x, y) -> PSFail $ show (b, x, y)
          x -> PSFail $ show x

    parse1 :: Text -> ParseState FieldType
    parse1 t = fromMaybe (PSFail (show t)) $ do
        case T.uncons t of
            Nothing -> pure PSDone
            Just (x, xs) ->
                parseSpace x xs
                <|> parseParenEnclosed x xs
                <|> parseList x xs
                <|> parseNumericLit x xs
                <|> parseTextLit x xs
                <|> parseTypeCon x xs

    parseSpace :: Char -> Text -> Maybe (ParseState FieldType)
    parseSpace c t = do
        guard (isSpace c)
        pure $ parse1 (T.dropWhile isSpace t)

    parseParenEnclosed c t = do
        guard (c == '(')
        pure $ parseEnclosed ')' id t

    parseList c t = do
        guard (c == '[')
        pure $ parseEnclosed ']' FTList t

    parseTextLit :: Char -> Text -> Maybe (ParseState FieldType)
    parseTextLit c t = do
        guard (c == '"')
        let (a, b) = T.break (== '"') t
            lit = FTLit (TextTypeLit a)
        pure $ PSSuccess lit (T.drop 1 b)

    parseNumericLit :: Char -> Text -> Maybe (ParseState FieldType)
    parseNumericLit c t = do
        guard (isDigit c && T.all isDigit t)
        let (a, b) = breakAtNextSpace t
        lit <- FTLit . IntTypeLit <$> readMaybe (T.cons c a)
        pure $ PSSuccess lit b

    parseTypeCon c t = do
        guard (isUpper c || c == '\'')
        let (a, b) = breakAtNextSpace t
        pure $ PSSuccess (parseFieldTypePiece c a) b

    goMany :: ([FieldType] -> a) -> Text -> ParseState a
    goMany front t =
        case parse1 t of
            PSSuccess x t' -> goMany (front . (x:)) t'
            PSFail err -> PSFail err
            PSDone -> PSSuccess (front []) t

breakAtNextSpace :: Text -> (Text, Text)
breakAtNextSpace =
    T.break isSpace

parseFieldTypePiece :: Char -> Text -> FieldType
parseFieldTypePiece fstChar rest =
    case fstChar of
        '\'' ->
            FTTypePromoted rest
        _ ->
            let t = T.cons fstChar rest
             in case T.breakOnEnd "." t of
                (_, "") -> FTTypeCon Nothing t
                ("", _) -> FTTypeCon Nothing t
                (a, b) -> FTTypeCon (Just $ T.init a) b

data PersistSettings = PersistSettings
    { psToDBName :: !(Text -> Text)
    -- ^ Modify the Haskell-style name into a database-style name.
    , psToFKName :: !(EntityNameHS -> ConstraintNameHS -> Text)
    -- ^ A function for generating the constraint name, with access to
    -- the entity and constraint names. Default value: @mappend@
    --
    -- @since 2.13.0.0
    , psStrictFields :: !Bool
    -- ^ Whether fields are by default strict. Default value: @True@.
    --
    -- @since 1.2
    , psIdName :: !Text
    -- ^ The name of the id column. Default value: @id@
    -- The name of the id column can also be changed on a per-model basis
    -- <https://github.com/yesodweb/persistent/wiki/Persistent-entity-syntax>
    --
    -- @since 2.0
    }

defaultPersistSettings, upperCaseSettings, lowerCaseSettings :: PersistSettings
defaultPersistSettings = PersistSettings
    { psToDBName = id
    , psToFKName = \(EntityNameHS entName) (ConstraintNameHS conName) -> entName <> conName
    , psStrictFields = True
    , psIdName       = "id"
    }

upperCaseSettings = defaultPersistSettings

lowerCaseSettings = defaultPersistSettings
    { psToDBName =
        let go c
                | isUpper c = T.pack ['_', toLower c]
                | otherwise = T.singleton c
         in T.dropWhile (== '_') . T.concatMap go
    }

toFKNameInfixed :: Text -> EntityNameHS -> ConstraintNameHS -> Text
toFKNameInfixed inf (EntityNameHS entName) (ConstraintNameHS conName) =
    entName <> inf <> conName

-- | Parses a quasi-quoted syntax into a list of entity definitions.
parse :: PersistSettings -> Text -> [UnboundEntityDef]
parse ps = maybe [] (parseLines ps) . preparse

preparse :: Text -> Maybe (NonEmpty Line)
preparse txt = do
    lns <- NEL.nonEmpty (T.lines txt)
    NEL.nonEmpty $ mapMaybe parseLine (NEL.toList lns)

parseLine :: Text -> Maybe Line
parseLine txt = do
    Line (parseIndentationAmount txt) <$> NEL.nonEmpty (tokenize txt)

-- | A token used by the parser.
data Token = Token Text    -- ^ @Token tok@ is token @tok@ already unquoted.
           | DocComment Text -- ^ @DocComment@ is a documentation comment, unmodified.
  deriving (Show, Eq)

tokenText :: Token -> Text
tokenText tok =
    case tok of
        Token t -> t
        DocComment t -> "-- | " <> t

parseIndentationAmount :: Text -> Int
parseIndentationAmount txt =
    let (spaces, _) = T.span isSpace txt
     in T.length spaces

-- | Tokenize a string.
tokenize :: Text -> [Token]
tokenize t
    | T.null t = []
    | Just txt <- T.stripPrefix "-- | " t = [DocComment txt]
    | "--" `T.isPrefixOf` t = [] -- Comment until the end of the line.
    | "#" `T.isPrefixOf` t = [] -- Also comment to the end of the line, needed for a CPP bug (#110)
    | T.head t == '"' = quotes (T.tail t) id
    | T.head t == '(' = parens 1 (T.tail t) id
    | isSpace (T.head t) =
        tokenize (T.dropWhile isSpace t)

    -- support mid-token quotes and parens
    | Just (beforeEquals, afterEquals) <- findMidToken t
    , not (T.any isSpace beforeEquals)
    , Token next : rest <- tokenize afterEquals =
        Token (T.concat [beforeEquals, "=", next]) : rest

    | otherwise =
        let (token, rest) = T.break isSpace t
         in Token token : tokenize rest
  where
    findMidToken :: Text -> Maybe (Text, Text)
    findMidToken t' =
        case T.break (== '=') t' of
            (x, T.drop 1 -> y)
                | "\"" `T.isPrefixOf` y || "(" `T.isPrefixOf` y -> Just (x, y)
            _ -> Nothing

    quotes :: Text -> ([Text] -> [Text]) -> [Token]
    quotes t' front
        | T.null t' = error $ T.unpack $ T.concat $
            "Unterminated quoted string starting with " : front []
        | T.head t' == '"' = Token (T.concat $ front []) : tokenize (T.tail t')
        | T.head t' == '\\' && T.length t' > 1 =
            quotes (T.drop 2 t') (front . (T.take 1 (T.drop 1 t'):))
        | otherwise =
            let (x, y) = T.break (`elem` ['\\','\"']) t'
             in quotes y (front . (x:))

    parens :: Int -> Text -> ([Text] -> [Text]) -> [Token]
    parens count t' front
        | T.null t' = error $ T.unpack $ T.concat $
            "Unterminated parens string starting with " : front []
        | T.head t' == ')' =
            if count == (1 :: Int)
                then Token (T.concat $ front []) : tokenize (T.tail t')
                else parens (count - 1) (T.tail t') (front . (")":))
        | T.head t' == '(' =
            parens (count + 1) (T.tail t') (front . ("(":))
        | T.head t' == '\\' && T.length t' > 1 =
            parens count (T.drop 2 t') (front . (T.take 1 (T.drop 1 t'):))
        | otherwise =
            let (x, y) = T.break (`elem` ['\\','(',')']) t'
             in parens count y (front . (x:))

-- | A line of parsed tokens
data Line = Line
    { lineIndent   :: Int
    , tokens       :: NonEmpty Token
    } deriving (Eq, Show)

lineText :: Line -> NonEmpty Text
lineText = fmap tokenText . tokens

lowestIndent :: NonEmpty Line -> Int
lowestIndent = minimum . fmap lineIndent

-- | Divide lines into blocks and make entity definitions.
parseLines :: PersistSettings -> NonEmpty Line -> [UnboundEntityDef]
parseLines ps = do
    fmap (mkUnboundEntityDef ps . toParsedEntityDef) . associateLines

data ParsedEntityDef = ParsedEntityDef
    { parsedEntityDefComments :: [Text]
    , parsedEntityDefEntityName :: EntityNameHS
    , parsedEntityDefIsSum :: Bool
    , parsedEntityDefEntityAttributes :: [Attr]
    , parsedEntityDefFieldAttributes :: [[Token]]
    , parsedEntityDefExtras :: M.Map Text [ExtraLine]
    }

entityNamesFromParsedDef :: PersistSettings -> ParsedEntityDef -> (EntityNameHS, EntityNameDB)
entityNamesFromParsedDef ps parsedEntDef = (entNameHS, entNameDB)
  where
    entNameHS =
        parsedEntityDefEntityName parsedEntDef

    entNameDB =
        EntityNameDB $ getDbName ps (unEntityNameHS entNameHS) (parsedEntityDefEntityAttributes parsedEntDef)

toParsedEntityDef :: LinesWithComments -> ParsedEntityDef
toParsedEntityDef lwc = ParsedEntityDef
    { parsedEntityDefComments = lwcComments lwc
    , parsedEntityDefEntityName = entNameHS
    , parsedEntityDefIsSum = isSum
    , parsedEntityDefEntityAttributes = entAttribs
    , parsedEntityDefFieldAttributes = attribs
    , parsedEntityDefExtras = extras
    }
  where
    entityLine :| fieldLines =
        lwcLines lwc

    (entityName :| entAttribs) =
        lineText entityLine

    (isSum, entNameHS) =
        case T.uncons entityName of
            Just ('+', x) -> (True, EntityNameHS x)
            _ -> (False, EntityNameHS entityName)

    (attribs, extras) =
        parseEntityFields fieldLines

isDocComment :: Token -> Maybe Text
isDocComment tok =
    case tok of
        DocComment txt -> Just txt
        _ -> Nothing

data LinesWithComments = LinesWithComments
    { lwcLines :: NonEmpty Line
    , lwcComments :: [Text]
    } deriving (Eq, Show)

instance Semigroup LinesWithComments where
    a <> b =
        LinesWithComments
            { lwcLines =
                foldr NEL.cons (lwcLines b) (lwcLines a)
            , lwcComments =
                lwcComments a `mappend` lwcComments b
            }

appendLwc :: LinesWithComments -> LinesWithComments -> LinesWithComments
appendLwc = (<>)

newLine :: Line -> LinesWithComments
newLine l = LinesWithComments (pure l) []

firstLine :: LinesWithComments -> Line
firstLine = NEL.head . lwcLines

consLine :: Line -> LinesWithComments -> LinesWithComments
consLine l lwc = lwc { lwcLines = NEL.cons l (lwcLines lwc) }

consComment :: Text -> LinesWithComments -> LinesWithComments
consComment l lwc = lwc { lwcComments = l : lwcComments lwc }

associateLines :: NonEmpty Line -> [LinesWithComments]
associateLines lines =
    foldr combine [] $
    foldr toLinesWithComments [] lines
  where
    toLinesWithComments :: Line -> [LinesWithComments] -> [LinesWithComments]
    toLinesWithComments line linesWithComments =
        case linesWithComments of
            [] ->
                [newLine line]
            (lwc : lwcs) ->
                case isDocComment (NEL.head (tokens line)) of
                    Just comment
                        | lineIndent line == lowestIndent lines ->
                        consComment comment lwc : lwcs
                    _ ->
                        if lineIndent line <= lineIndent (firstLine lwc)
                            && lineIndent (firstLine lwc) /= lowestIndent lines
                        then
                            consLine line lwc : lwcs
                        else
                            newLine line : lwc : lwcs

    combine :: LinesWithComments -> [LinesWithComments] -> [LinesWithComments]
    combine lwc [] =
        [lwc]
    combine lwc (lwc' : lwcs) =
        let minIndent = minimumIndentOf lwc
            otherIndent = minimumIndentOf lwc'
         in
            if minIndent < otherIndent then
                appendLwc lwc lwc' : lwcs
            else
                lwc : lwc' : lwcs

    minimumIndentOf :: LinesWithComments -> Int
    minimumIndentOf = lowestIndent . lwcLines

-- | An 'EntityDef' produced by the QuasiQuoter. It contains information that
-- the QuasiQuoter is capable of knowing about the entities. It is inherently
-- unfinished, though - there are many other @Unbound@ datatypes that also
-- contain partial information.
--
-- The 'unboundEntityDef' is not complete or reliable - to know which fields are
-- safe to use, consult the parsing code.
--
-- This type was completely internal until 2.13.0.0, when it was exposed as part
-- of the "Database.Persist.Quasi.Internal" module.
--
-- TODO: refactor this so we can expose it for consumers.
--
-- @since 2.13.0.0
data UnboundEntityDef
    = UnboundEntityDef
    { unboundForeignDefs :: [UnboundForeignDef]
    -- ^ A list of foreign definitions on the parsed entity.
    --
    -- @since 2.13.0.0
    , unboundPrimarySpec :: PrimarySpec
    -- ^ The specification for the primary key of the unbound entity.
    --
    -- @since 2.13.0.0
    , unboundEntityDef :: EntityDef
    -- ^ The incomplete and partial 'EntityDef' that we're defining. We re-use
    -- the type here to prevent duplication, but several of the fields are unset
    -- and left to defaults.
    --
    -- @since 2.13.0.0
    , unboundEntityFields :: [UnboundFieldDef]
    -- ^ The list of fields for the entity. We're not capable of knowing
    -- information like "is this a reference?" or "what's the underlying type of
    -- the field?" yet, so we defer those to the Template Haskell execution.
    --
    -- @since 2.13.0.0
    }
    deriving (Eq, Ord, Show, Lift)

-- | Convert an 'EntityDef' into an 'UnboundEntityDef'. This "forgets"
-- information about the 'EntityDef', but it is all kept present on the
-- 'unboundEntityDef' field if necessary.
--
-- @since 2.13.0.0
unbindEntityDef :: EntityDef -> UnboundEntityDef
unbindEntityDef ed =
    UnboundEntityDef
        { unboundForeignDefs =
            map unbindForeignDef (entityForeigns ed)
        , unboundPrimarySpec =
            case entityId ed of
                EntityIdField fd ->
                    SurrogateKey (unbindIdDef (entityHaskell ed) fd)
                EntityIdNaturalKey cd ->
                    NaturalKey (unbindCompositeDef cd)
        , unboundEntityDef =
            ed
        , unboundEntityFields =
            map unbindFieldDef (entityFields ed)
        }

-- | Returns the @['UnboundFieldDef']@ for an 'UnboundEntityDef'. This returns
-- all fields defined on the entity.
--
-- @since 2.13.0.0
getUnboundFieldDefs :: UnboundEntityDef -> [UnboundFieldDef]
getUnboundFieldDefs = unboundEntityFields

-- | This function forgets information about the 'CompositeDef' so that it can
-- be remembered through Template Haskell.
--
-- @since 2.13.0.0
unbindCompositeDef :: CompositeDef -> UnboundCompositeDef
unbindCompositeDef cd =
    UnboundCompositeDef
        { unboundCompositeCols =
            NEL.toList $ fmap fieldHaskell (compositeFields cd)
        , unboundCompositeAttrs =
            compositeAttrs cd
        }

-- | A representation of a database column, with everything that can be known at
-- parse time.
--
-- @since 2.13.0.0
data UnboundFieldDef
    = UnboundFieldDef
    { unboundFieldNameHS :: FieldNameHS
    -- ^  The Haskell name of the field. This is parsed directly from the
    -- definition, and is used to generate the Haskell record field and the
    -- 'EntityField' definition.
    --
    -- @since 2.13.0.0
    , unboundFieldNameDB :: FieldNameDB
    -- ^ The database name of the field. By default, this is determined by the
    -- 'PersistSettings' record at parse time. You can customize this with
    -- a @sql=@ attribute:
    --
    -- @
    --     name Text  sql=foo_name
    -- @
    --
    -- @since 2.13.0.0
    , unboundFieldAttrs :: [FieldAttr]
    -- ^ The attributes present on the field. For rules on parsing and utility,
    -- see the comments on the datatype.
    --
    -- @since 2.13.0.0
    , unboundFieldStrict :: Bool
    -- ^ Whether or not the field should be strict in the generated Haskell
    -- code.
    --
    -- @since 2.13.0.0
    , unboundFieldType :: FieldType
    -- ^ The type of the field, as far as is known at parse time.
    --
    -- The TemplateHaskell code will reconstruct a 'Type' out of this, but the
    -- names will be imported as-is.
    --
    -- @since 2.13.0.0
    , unboundFieldCascade :: FieldCascade
    -- ^ We parse if there's a 'FieldCascade' on the field. If the field is not
    -- a reference, this information is ignored.
    --
    -- @
    -- Post
    --    user UserId OnDeleteCascade
    -- @
    --
    -- @since 2.13.0.0
    , unboundFieldGenerated :: Maybe Text
    -- ^ Contains an expression to generate the column. If this is present, then
    -- the column will not be written to the database, but generated by the
    -- expression every time.
    --
    -- @
    -- Item
    --     subtotal Int
    --     taxRate  Rational
    --     total    Int      generated="subtotal * tax_rate"
    -- @
    --
    -- @since 2.13.0.0
    , unboundFieldComments :: Maybe Text
    -- ^ Any comments present on the field. Documentation comments use
    -- a Haskell-like syntax, and must be present before the field in question.
    --
    -- @
    -- Post
    --     -- | This is the blog post title.
    --     title Text
    --     -- | You can have multi-line comments.
    --     -- | But each line must have the pipe character.
    --     author UserId
    -- @
    --
    -- @since 2.13.0.0
    }
    deriving (Eq, Ord, Show, Lift)

-- | Forget innformation about a 'FieldDef' so it can beused as an
-- 'UnboundFieldDef'.
--
-- @since 2.13.0.0
unbindFieldDef :: FieldDef -> UnboundFieldDef
unbindFieldDef fd = UnboundFieldDef
    { unboundFieldNameHS =
        fieldHaskell fd
    , unboundFieldNameDB =
        fieldDB fd
    , unboundFieldAttrs =
        fieldAttrs fd
    , unboundFieldType =
        fieldType fd
    , unboundFieldStrict =
        fieldStrict fd
    , unboundFieldCascade =
        fieldCascade fd
    , unboundFieldComments =
        fieldComments fd
    , unboundFieldGenerated =
        fieldGenerated fd
    }

isUnboundFieldNullable :: UnboundFieldDef -> IsNullable
isUnboundFieldNullable =
    fieldAttrsContainsNullable . unboundFieldAttrs

-- | The specification for how an entity's primary key should be formed.
--
-- Persistent requires that every table have a primary key. By default, an
-- implied ID is assigned, based on the 'mpsImplicitIdDef' field on
-- 'MkPersistSettings'. Because we can't access that type at parse-time, we
-- defer that decision until later.
--
-- @since 2.13.0.0
data PrimarySpec
    = NaturalKey UnboundCompositeDef
    -- ^ A 'NaturalKey' contains columns that are defined on the datatype
    -- itself. This is defined using the @Primary@ keyword and given a non-empty
    -- list of columns.
    --
    -- @
    -- User
    --     name    Text
    --     email   Text
    --
    --     Primary name email
    -- @
    --
    -- A natural key may also contain only a single column. A natural key with
    -- multiple columns is called a 'composite key'.
    --
    -- @since 2.13.0.0
    | SurrogateKey UnboundIdDef
    -- ^ A surrogate key is not part of the domain model for a database table.
    -- You can specify a custom surro
    --
    -- You can specify a custom surrogate key using the @Id@ syntax.
    --
    -- @
    -- User
    --     Id    Text
    --     name  Text
    -- @
    --
    -- Note that you must provide a @default=@ expression when using this in
    -- order to use 'insert' or related functions. The 'insertKey' function can
    -- be used instead, as it allows you to specify a key directly. Fixing this
    -- issue is tracked in #1247 on GitHub.
    --
    -- @since 2.13.0.0
    | DefaultKey FieldNameDB
    -- ^ The default key for the entity using the settings in
    -- 'MkPersistSettings'.
    --
    -- This is implicit - a table without an @Id@ or @Primary@ declaration will
    -- have a 'DefaultKey'.
    --
    -- @since 2.13.0.0
    deriving (Eq, Ord, Show, Lift)

-- | Construct an entity definition.
mkUnboundEntityDef
    :: PersistSettings
    -> ParsedEntityDef -- ^ parsed entity definition
    -> UnboundEntityDef
mkUnboundEntityDef ps parsedEntDef =
    UnboundEntityDef
        { unboundForeignDefs =
            entityConstraintDefsForeignsList entityConstraintDefs
        , unboundPrimarySpec =
            case (idField, primaryComposite) of
                (Just {}, Just {}) ->
                    error "Specified both an ID field and a Primary field"
                (Just a, Nothing) ->
                    if unboundIdType a == Just (mkKeyConType (unboundIdEntityName a))
                    then
                        DefaultKey (FieldNameDB $ psIdName ps)
                    else
                        SurrogateKey a
                (Nothing, Just a) ->
                    NaturalKey a
                (Nothing, Nothing) ->
                    DefaultKey (FieldNameDB $ psIdName ps)
        , unboundEntityFields =
            cols
        , unboundEntityDef =
            EntityDef
                { entityHaskell = entNameHS
                , entityDB = entNameDB
                -- idField is the user-specified Id
                -- otherwise useAutoIdField
                -- but, adjust it if the user specified a Primary
                , entityId =
                    EntityIdField $
                    maybe autoIdField (unboundIdDefToFieldDef (defaultIdName ps) entNameHS) idField
                , entityAttrs =
                    parsedEntityDefEntityAttributes parsedEntDef
                , entityFields =
                    []
                , entityUniques = entityConstraintDefsUniquesList entityConstraintDefs
                , entityForeigns = []
                , entityDerives = concat $ mapMaybe takeDerives textAttribs
                , entityExtra = parsedEntityDefExtras parsedEntDef
                , entitySum = parsedEntityDefIsSum parsedEntDef
                , entityComments =
                    case parsedEntityDefComments parsedEntDef of
                        [] -> Nothing
                        comments -> Just (T.unlines comments)
                }
        }
  where
    (entNameHS, entNameDB) =
        entityNamesFromParsedDef ps parsedEntDef

    attribs =
        parsedEntityDefFieldAttributes parsedEntDef

    textAttribs :: [[Text]]
    textAttribs =
        fmap tokenText <$> attribs

    entityConstraintDefs =
        foldMap (maybe mempty (takeConstraint ps entNameHS cols) . NEL.nonEmpty) textAttribs

    idField =
        case entityConstraintDefsIdField entityConstraintDefs of
            SetMoreThanOnce -> error "expected only one Id declaration per entity"
            SetOnce a -> Just a
            NotSet -> Nothing

    primaryComposite =
        case entityConstraintDefsPrimaryComposite entityConstraintDefs of
            SetMoreThanOnce -> error "expected only one Primary declaration per entity"
            SetOnce a -> Just a
            NotSet -> Nothing

    cols :: [UnboundFieldDef]
    cols = reverse . fst . foldr (associateComments ps) ([], []) $ reverse attribs

    autoIdField :: FieldDef
    autoIdField =
        mkAutoIdField ps entNameHS idSqlType

    idSqlType :: SqlType
    idSqlType =
        maybe SqlInt64 (const $ SqlOther "Primary Key") primaryComposite

defaultIdName :: PersistSettings -> FieldNameDB
defaultIdName = FieldNameDB . psIdName

-- | Convert an 'UnboundIdDef' into a 'FieldDef' suitable for use in the
-- 'EntityIdField' constructor.
--
-- @since 2.13.0.0
unboundIdDefToFieldDef
    :: FieldNameDB
    -> EntityNameHS
    -> UnboundIdDef
    -> FieldDef
unboundIdDefToFieldDef dbField entNameHS uid =
    FieldDef
        { fieldHaskell =
            FieldNameHS "Id"
        , fieldDB =
            getSqlNameOr dbField (unboundIdAttrs uid)
        , fieldType =
            fromMaybe (mkKeyConType entNameHS) $ unboundIdType uid
        , fieldSqlType =
            SqlOther "SqlType unset for Id"
        , fieldStrict =
            False
        , fieldReference =
            ForeignRef entNameHS
        , fieldAttrs =
            unboundIdAttrs uid
        , fieldComments =
            Nothing
        , fieldCascade = unboundIdCascade uid
        , fieldGenerated = Nothing
        , fieldIsImplicitIdColumn = True
        }

-- | Convert an 'EntityNameHS' into 'FieldType' that will get parsed into the ID
-- type for the entity.
--
-- @
-- >>> mkKeyConType (EntityNameHS "Hello)
-- FTTypeCon Nothing "HelloId"
-- @
--
-- @since 2.13.0.0
mkKeyConType :: EntityNameHS -> FieldType
mkKeyConType entNameHs =
    FTTypeCon Nothing (keyConName entNameHs)

-- | Assuming that the provided 'FieldDef' is an ID field, this converts it into
-- an 'UnboundIdDef'.
--
-- @since 2.13.0.0
unbindIdDef :: EntityNameHS -> FieldDef -> UnboundIdDef
unbindIdDef entityName fd =
    UnboundIdDef
        { unboundIdEntityName =
            entityName
        , unboundIdDBName =
            fieldDB fd
        , unboundIdAttrs =
            fieldAttrs fd
        , unboundIdCascade =
            fieldCascade fd
        , unboundIdType =
            Just $ fieldType fd
        }

associateComments
    :: PersistSettings
    -> [Token]
    -> ([UnboundFieldDef], [Text])
    -> ([UnboundFieldDef], [Text])
associateComments ps x (!acc, !comments) =
    case listToMaybe x of
        Just (DocComment comment) ->
            (acc, comment : comments)
        _ ->
            case (setFieldComments (reverse comments) <$> takeColsEx ps (tokenText <$> x)) of
              Just sm ->
                  (sm : acc, [])
              Nothing ->
                  (acc, [])

setFieldComments :: [Text] -> UnboundFieldDef -> UnboundFieldDef
setFieldComments xs fld =
    case xs of
        [] -> fld
        _ -> fld { unboundFieldComments = Just (T.unlines xs) }

mkAutoIdField :: PersistSettings -> EntityNameHS -> SqlType -> FieldDef
mkAutoIdField ps =
    mkAutoIdField' (FieldNameDB $ psIdName ps)

-- | Creates a default ID field.
--
-- @since 2.13.0.0
mkAutoIdField' :: FieldNameDB -> EntityNameHS -> SqlType -> FieldDef
mkAutoIdField' dbName entName idSqlType =
    FieldDef
        { fieldHaskell = FieldNameHS "Id"
        , fieldDB = dbName
        , fieldType = FTTypeCon Nothing $ keyConName entName
        , fieldSqlType = idSqlType
        , fieldReference =
            NoReference
        , fieldAttrs = []
        , fieldStrict = True
        , fieldComments = Nothing
        , fieldCascade = noCascade
        , fieldGenerated = Nothing
        , fieldIsImplicitIdColumn = True
        }

keyConName :: EntityNameHS -> Text
keyConName entName = unEntityNameHS entName `mappend` "Id"

parseEntityFields
    :: [Line]
    -> ([[Token]], M.Map Text [ExtraLine])
parseEntityFields lns =
    case lns of
        [] -> ([], M.empty)
        (line : rest) ->
            case NEL.toList (tokens line) of
                [Token name]
                  | isCapitalizedText name ->
                    let (children, rest') = span ((> lineIndent line) . lineIndent) rest
                        (x, y) = parseEntityFields rest'
                     in (x, M.insert name (NEL.toList . lineText <$> children) y)
                ts ->
                    let (x, y) = parseEntityFields rest
                     in (ts:x, y)

isCapitalizedText :: Text -> Bool
isCapitalizedText t =
    not (T.null t) && isUpper (T.head t)

takeColsEx :: PersistSettings -> [Text] -> Maybe UnboundFieldDef
takeColsEx =
    takeCols
        (\ft perr -> error $ "Invalid field type " ++ show ft ++ " " ++ perr)

takeCols
    :: (Text -> String -> Maybe UnboundFieldDef)
    -> PersistSettings
    -> [Text]
    -> Maybe UnboundFieldDef
takeCols _ _ ("deriving":_) = Nothing
takeCols onErr ps (n':typ:rest')
    | not (T.null n) && isLower (T.head n) =
        case parseFieldType typ of
            Left err -> onErr typ err
            Right ft -> Just UnboundFieldDef
                { unboundFieldNameHS =
                    FieldNameHS n
                , unboundFieldNameDB =
                    getDbName' ps n fieldAttrs_
                , unboundFieldType =
                    ft
                , unboundFieldAttrs =
                    fieldAttrs_
                , unboundFieldStrict =
                    fromMaybe (psStrictFields ps) mstrict
                , unboundFieldComments =
                    Nothing
                , unboundFieldCascade =
                    cascade_
                , unboundFieldGenerated =
                    generated_
                }
  where
    fieldAttrs_ = parseFieldAttrs attrs_
    generated_ = parseGenerated attrs_
    (cascade_, attrs_) = parseCascade rest'
    (mstrict, n)
        | Just x <- T.stripPrefix "!" n' = (Just True, x)
        | Just x <- T.stripPrefix "~" n' = (Just False, x)
        | otherwise = (Nothing, n')

takeCols _ _ _ = Nothing

parseGenerated :: [Text] -> Maybe Text
parseGenerated = foldl' (\acc x -> acc <|> T.stripPrefix "generated=" x) Nothing

getDbName :: PersistSettings -> Text -> [Text] -> Text
getDbName ps n =
    fromMaybe (psToDBName ps n) . listToMaybe . mapMaybe (T.stripPrefix "sql=")

getDbName' :: PersistSettings -> Text -> [FieldAttr] -> FieldNameDB
getDbName' ps n =
    getSqlNameOr (FieldNameDB $ psToDBName ps n)

getSqlNameOr
    :: FieldNameDB
    -> [FieldAttr]
    -> FieldNameDB
getSqlNameOr def =
    maybe def FieldNameDB . findAttrSql
  where
    findAttrSql =
        listToMaybe . mapMaybe isAttrSql
    isAttrSql attr =
        case attr of
            FieldAttrSql t ->
                Just t
            _ ->
                Nothing

data SetOnceAtMost a
  = NotSet
  | SetOnce a
  | SetMoreThanOnce

instance Semigroup (SetOnceAtMost a) where
    a <> b =
        case (a, b) of
            (_, NotSet) -> a
            (NotSet, _) -> b
            (SetOnce _, SetOnce _) -> SetMoreThanOnce
            _ -> a

instance Monoid (SetOnceAtMost a) where
    mempty =
        NotSet

data EntityConstraintDefs = EntityConstraintDefs
    { entityConstraintDefsIdField :: SetOnceAtMost UnboundIdDef
    , entityConstraintDefsPrimaryComposite :: SetOnceAtMost UnboundCompositeDef
    , entityConstraintDefsUniques :: Maybe (NonEmpty UniqueDef)
    , entityConstraintDefsForeigns :: Maybe (NonEmpty UnboundForeignDef)
    }

instance Semigroup EntityConstraintDefs where
    a <> b =
        EntityConstraintDefs
            { entityConstraintDefsIdField = entityConstraintDefsIdField a <> entityConstraintDefsIdField b
            , entityConstraintDefsPrimaryComposite = entityConstraintDefsPrimaryComposite a <> entityConstraintDefsPrimaryComposite b
            , entityConstraintDefsUniques = entityConstraintDefsUniques a <> entityConstraintDefsUniques b
            , entityConstraintDefsForeigns = entityConstraintDefsForeigns a <> entityConstraintDefsForeigns b
            }

instance Monoid EntityConstraintDefs where
    mempty =
        EntityConstraintDefs mempty mempty Nothing Nothing

entityConstraintDefsUniquesList :: EntityConstraintDefs -> [UniqueDef]
entityConstraintDefsUniquesList = foldMap NEL.toList . entityConstraintDefsUniques

entityConstraintDefsForeignsList :: EntityConstraintDefs -> [UnboundForeignDef]
entityConstraintDefsForeignsList = foldMap NEL.toList . entityConstraintDefsForeigns

takeConstraint
    :: PersistSettings
    -> EntityNameHS
    -> [UnboundFieldDef]
    -> NonEmpty Text
    -> EntityConstraintDefs
takeConstraint ps entityName defs (n :| rest) =
    case n of
        "Unique" ->
            mempty
                { entityConstraintDefsUniques =
                    pure <$> takeUniq ps (unEntityNameHS entityName) defs rest
                }
        "Foreign" ->
            mempty
                { entityConstraintDefsForeigns =
                    Just $ pure (takeForeign ps entityName rest)
                }
        "Primary" ->
            mempty
                { entityConstraintDefsPrimaryComposite =
                    SetOnce (takeComposite (unboundFieldNameHS <$> defs) rest)
                }
        "Id" ->
            mempty
                { entityConstraintDefsIdField =
                    SetOnce (takeId ps entityName rest)
                }
        _ | isCapitalizedText n ->
            mempty
                { entityConstraintDefsUniques =
                    pure <$> takeUniq ps "" defs (n : rest)
                }
        _ ->
            mempty

-- | This type represents an @Id@ declaration in the QuasiQuoted syntax.
--
-- > Id
--
-- This uses the implied settings, and is equivalent to omitting the @Id@
-- statement entirely.
--
-- > Id Text
--
-- This will set the field type of the ID to be 'Text'.
--
-- > Id Text sql=foo_id
--
-- This will set the field type of the Id to be 'Text' and the SQL DB name to be @foo_id@.
--
-- > Id FooId
--
-- This results in a shared primary key - the @FooId@ refers to a @Foo@ table.
--
-- > Id FooId OnDelete Cascade
--
-- You can set a cascade behavior on an ID column.
--
-- @since 2.13.0.0
data UnboundIdDef = UnboundIdDef
    { unboundIdEntityName :: EntityNameHS
    , unboundIdDBName :: !FieldNameDB
    , unboundIdAttrs :: [FieldAttr]
    , unboundIdCascade :: FieldCascade
    , unboundIdType :: Maybe FieldType
    }
    deriving (Eq, Ord, Show, Lift)

-- TODO: this is hacky (the double takeCols, the setFieldDef stuff, and setIdName.
-- need to re-work takeCols function
takeId :: PersistSettings -> EntityNameHS -> [Text] -> UnboundIdDef
takeId ps entityName texts =
    UnboundIdDef
        { unboundIdDBName =
            FieldNameDB $ psIdName ps
        , unboundIdEntityName =
            entityName
        , unboundIdCascade =
            cascade_
        , unboundIdAttrs =
            parseFieldAttrs attrs_
        , unboundIdType =
            typ
        }
  where
    typ =
        case texts of
            [] ->
                Nothing
            (t : _) ->
                case parseFieldType t of
                    Left _ ->
                        Nothing
                    Right ft ->
                        Just ft
    (cascade_, attrs_) = parseCascade texts

-- | A definition for a composite primary key.
--
-- @since.2.13.0.0
data UnboundCompositeDef = UnboundCompositeDef
    { unboundCompositeCols :: [FieldNameHS]
    -- ^ The field names for the primary key.
    --
    -- @since 2.13.0.0
    , unboundCompositeAttrs :: [Attr]
    -- ^ A list of attributes defined on the primary key. This is anything that
    -- occurs after a @!@ character.
    --
    -- @since 2.13.0.0
    }
    deriving (Eq, Ord, Show, Lift)

takeComposite
    :: [FieldNameHS]
    -> [Text]
    -> UnboundCompositeDef
takeComposite fields pkcols =
    UnboundCompositeDef
        { unboundCompositeCols =
            map (getDef fields) cols
        , unboundCompositeAttrs =
            attrs
        }
  where
    (cols, attrs) = break ("!" `T.isPrefixOf`) pkcols
    getDef [] t = error $ "Unknown column in primary key constraint: " ++ show t
    getDef (d:ds) t
        | d == FieldNameHS t =
            -- TODO: check for nullability in later step
            -- if nullable (fieldAttrs d) /= NotNullable
            --     then error $ "primary key column cannot be nullable: " ++ show t ++ show fields
            d
        | otherwise =
            getDef ds t

-- Unique UppercaseConstraintName list of lowercasefields terminated
-- by ! or sql= such that a unique constraint can look like:
-- `UniqueTestNull fieldA fieldB sql=ConstraintNameInDatabase !force`
-- Here using sql= sets the name of the constraint.
takeUniq
    :: PersistSettings
    -> Text
    -> [UnboundFieldDef]
    -> [Text]
    -> Maybe UniqueDef
takeUniq ps tableName defs (n : rest)
    | isCapitalizedText n = do
        fields <- mfields
        pure UniqueDef
            { uniqueHaskell =
                ConstraintNameHS n
            , uniqueDBName =
                dbName
            , uniqueFields =
                fmap (\a -> (FieldNameHS a, getDBName defs a)) fields
            , uniqueAttrs =
                attrs
            }
  where
    isAttr a =
      "!" `T.isPrefixOf` a
    isSqlName a =
      "sql=" `T.isPrefixOf` a
    isNonField a =
       isAttr a || isSqlName a
    (fieldsList, nonFields) =
        break isNonField rest
    mfields =
        NEL.nonEmpty fieldsList

    attrs = filter isAttr nonFields

    usualDbName =
      ConstraintNameDB $ psToDBName ps (tableName `T.append` n)
    sqlName :: Maybe ConstraintNameDB
    sqlName =
      case find isSqlName nonFields of
        Nothing ->
          Nothing
        (Just t) ->
          case drop 1 $ T.splitOn "=" t of
            (x : _) -> Just (ConstraintNameDB x)
            _ -> Nothing
    dbName = fromMaybe usualDbName sqlName

    getDBName [] t =
      error $ "Unknown column in unique constraint: " ++ show t
              ++ " " ++ show defs ++ show n ++ " " ++ show attrs
    getDBName (d:ds) t
        | unboundFieldNameHS d == FieldNameHS t =
            unboundFieldNameDB d
        | otherwise =
            getDBName ds t

takeUniq _ tableName _ xs =
  error $ "invalid unique constraint on table["
          ++ show tableName
          ++ "] expecting an uppercase constraint name xs="
          ++ show xs

-- | Define an explicit foreign key reference.
--
-- @
-- User
--     name Text
--     email Text
--
--     Primary name email
--
-- Dog
--     ownerName Text
--     ownerEmail Text
--
--     Foreign User fk_dog_user ownerName ownerEmail
-- @
--
-- @since 2.13.0.0
data UnboundForeignDef
    = UnboundForeignDef
    { unboundForeignFields :: UnboundForeignFieldList
    -- ^ Fields in the source entity.
    --
    -- @since 2.13.0.0
    , unboundForeignDef :: ForeignDef
    -- ^ The 'ForeignDef' which needs information filled in.
    --
    -- This value is unreliable. See the parsing code to see what data is filled
    -- in here.
    --
    -- @since 2.13.0.0
    }
    deriving (Eq, Ord, Show, Lift)

-- | A list of fields present on the foreign reference.
data UnboundForeignFieldList
    = FieldListImpliedId (NonEmpty FieldNameHS)
    -- ^ If no @References@ keyword is supplied, then it is assumed that you are
    -- referring to the @Primary@ key or @Id@ of the target entity.
    --
    -- @since 2.13.0.0
    | FieldListHasReferences (NonEmpty ForeignFieldReference)
    -- ^ You can specify the exact columns you're referring to here, if they
    -- aren't part of a primary key. Most databases expect a unique index on the
    -- columns you refer to, but Persistent doesnt' check that.
    --
    -- @
    -- User
    --     Id           UUID default="uuid_generate_v1mc()"
    --     name         Text
    --
    --     UniqueName name
    --
    -- Dog
    --     ownerName    Text
    --
    --     Foreign User fk_dog_user ownerName References name
    -- @
    --
    -- @since 2.13.0.0
    deriving (Eq, Ord, Show, Lift)

-- | A pairing of the 'FieldNameHS' for the source table to the 'FieldNameHS'
-- for the target table.
--
-- @since 2.13.0.0
data ForeignFieldReference =
    ForeignFieldReference
    { ffrSourceField :: FieldNameHS
    -- ^ The column on the source table.
    --
    -- @since 2.13.0.0
    , ffrTargetField :: FieldNameHS
    -- ^ The column on the target table.
    --
    -- @since 2.13.0.0
    }
    deriving (Eq, Ord, Show, Lift)

unbindForeignDef :: ForeignDef -> UnboundForeignDef
unbindForeignDef fd =
    UnboundForeignDef
        { unboundForeignFields =
            FieldListHasReferences $ NEL.fromList $ fmap mk (foreignFields fd)
        , unboundForeignDef =
            fd
        }
  where
    mk ((fH, _), (pH, _))  =
        ForeignFieldReference
            { ffrSourceField = fH
            , ffrTargetField = pH
            }

mkUnboundForeignFieldList
    :: [Text]
    -> [Text]
    -> Either String UnboundForeignFieldList
mkUnboundForeignFieldList (fmap FieldNameHS -> source) (fmap FieldNameHS -> target) =
    case NEL.nonEmpty source of
        Nothing ->
            Left "No fields on foreign reference."
        Just sources ->
            case NEL.nonEmpty target of
                Nothing ->
                    Right $ FieldListImpliedId sources
                Just targets ->
                    if length targets /= length sources
                    then
                        Left "Target and source length differe on foreign reference."
                    else
                        Right
                        $ FieldListHasReferences
                        $ NEL.zipWith ForeignFieldReference sources targets

takeForeign
    :: PersistSettings
    -> EntityNameHS
    -> [Text]
    -> UnboundForeignDef
takeForeign ps entityName = takeRefTable
  where
    errorPrefix :: String
    errorPrefix = "invalid foreign key constraint on table[" ++ show (unEntityNameHS entityName) ++ "] "

    takeRefTable :: [Text] -> UnboundForeignDef
    takeRefTable [] =
        error $ errorPrefix ++ " expecting foreign table name"
    takeRefTable (refTableName:restLine) =
        go restLine Nothing Nothing
      where
        go :: [Text] -> Maybe CascadeAction -> Maybe CascadeAction -> UnboundForeignDef
        go (constraintNameText:rest) onDelete onUpdate
            | not (T.null constraintNameText) && isLower (T.head constraintNameText) =
                UnboundForeignDef
                    { unboundForeignFields =
                        either error id $ mkUnboundForeignFieldList foreignFields parentFields
                    , unboundForeignDef =
                        ForeignDef
                            { foreignRefTableHaskell =
                                EntityNameHS refTableName
                            , foreignRefTableDBName =
                                EntityNameDB $ psToDBName ps refTableName
                            , foreignConstraintNameHaskell =
                                constraintName
                            , foreignConstraintNameDBName =
                                toFKConstraintNameDB ps entityName constraintName
                            , foreignFieldCascade =
                                FieldCascade
                                    { fcOnDelete = onDelete
                                    , fcOnUpdate = onUpdate
                                    }
                            , foreignAttrs =
                                attrs
                            , foreignFields =
                                []
                            , foreignNullable =
                                False
                            , foreignToPrimary =
                                null parentFields
                            }
                    }
          where
            constraintName =
                ConstraintNameHS constraintNameText

            (fields, attrs) =
                break ("!" `T.isPrefixOf`) rest
            (foreignFields, parentFields) =
                case break (== "References") fields of
                    (ffs, []) ->
                        (ffs, [])
                    (ffs, _ : pfs) ->
                        case (length ffs, length pfs) of
                            (flen, plen)
                                | flen == plen ->
                                    (ffs, pfs)
                            (flen, plen) ->
                                error $ errorPrefix ++ concat
                                    [ "Found " , show flen
                                    , " foreign fields but "
                                    , show plen, " parent fields"
                                    ]

        go ((parseCascadeAction CascadeDelete -> Just cascadingAction) : rest) onDelete' onUpdate =
            case onDelete' of
                Nothing ->
                    go rest (Just cascadingAction) onUpdate
                Just _ ->
                    error $ errorPrefix ++ "found more than one OnDelete actions"

        go ((parseCascadeAction CascadeUpdate -> Just cascadingAction) : rest) onDelete onUpdate' =
            case onUpdate' of
                Nothing ->
                    go rest onDelete (Just cascadingAction)
                Just _ ->
                    error $ errorPrefix ++ "found more than one OnUpdate actions"

        go xs _ _ = error $ errorPrefix ++ "expecting a lower case constraint name or a cascading action xs=" ++ show xs

toFKConstraintNameDB :: PersistSettings -> EntityNameHS -> ConstraintNameHS -> ConstraintNameDB
toFKConstraintNameDB ps entityName constraintName =
    ConstraintNameDB $ psToDBName ps (psToFKName ps entityName constraintName)

data CascadePrefix = CascadeUpdate | CascadeDelete

parseCascade :: [Text] -> (FieldCascade, [Text])
parseCascade allTokens =
    go [] Nothing Nothing allTokens
  where
    go acc mupd mdel tokens_ =
        case tokens_ of
            [] ->
                ( FieldCascade
                    { fcOnDelete = mdel
                    , fcOnUpdate = mupd
                    }
                , acc
                )
            this : rest ->
                case parseCascadeAction CascadeUpdate this of
                    Just cascUpd ->
                        case mupd of
                            Nothing ->
                                go acc (Just cascUpd) mdel rest
                            Just _ ->
                                nope "found more than one OnUpdate action"
                    Nothing ->
                        case parseCascadeAction CascadeDelete this of
                            Just cascDel ->
                                case mdel of
                                    Nothing ->
                                        go acc mupd (Just cascDel) rest
                                    Just _ ->
                                        nope "found more than one OnDelete action: "
                            Nothing ->
                                go (this : acc) mupd mdel rest
    nope msg =
        error $ msg <> ", tokens: " <> show allTokens

parseCascadeAction
    :: CascadePrefix
    -> Text
    -> Maybe CascadeAction
parseCascadeAction prfx text = do
    cascadeStr <- T.stripPrefix ("On" <> toPrefix prfx) text
    readMaybe cascadeStr
  where
    toPrefix cp =
        case cp of
            CascadeUpdate -> "Update"
            CascadeDelete -> "Delete"

takeDerives :: [Text] -> Maybe [Text]
takeDerives ("deriving":rest) = Just rest
takeDerives _ = Nothing

-- | Returns 'True' if the 'UnboundFieldDef' does not have a 'MigrationOnly' or
-- 'SafeToRemove' flag from the QuasiQuoter.
--
-- @since 2.13.0.0
isHaskellUnboundField :: UnboundFieldDef -> Bool
isHaskellUnboundField fd =
    FieldAttrMigrationOnly `notElem` unboundFieldAttrs fd &&
    FieldAttrSafeToRemove `notElem` unboundFieldAttrs fd

-- |  Return the 'EntityNameHS' for an 'UnboundEntityDef'.
--
-- @since 2.13.0.0
getUnboundEntityNameHS :: UnboundEntityDef -> EntityNameHS
getUnboundEntityNameHS = entityHaskell . unboundEntityDef

readMaybe :: Read a => Text -> Maybe a
readMaybe = R.readMaybe . T.unpack<|MERGE_RESOLUTION|>--- conflicted
+++ resolved
@@ -53,12 +53,8 @@
 import Prelude hiding (lines)
 
 import Control.Applicative (Alternative((<|>)))
-<<<<<<< HEAD
 import Control.Monad (guard, mplus)
 import Data.Char (isDigit, isLower, isSpace, isUpper, toLower)
-=======
-import Data.Char (isLower, isSpace, isUpper, toLower)
->>>>>>> aeaa4f61
 import Data.List (find, foldl')
 import Data.List.NonEmpty (NonEmpty(..))
 import qualified Data.List.NonEmpty as NEL

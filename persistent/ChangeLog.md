# Changelog for persistent

## 2.13.0.0 (unreleased)

* [#1244](https://github.com/yesodweb/persistent/pull/1244)
    * Implement config for customising the FK name
* [#1252](https://github.com/yesodweb/persistent/pull/1252)
    * `mkMigrate` now defers to `mkEntityDefList` and `migrateModels` instead of
      fixing the foreign key references itself.
    * `mkSave` was deprecated - the function did not fix foreign key references.
      Please use `mkEntityDefList` instead.
    * `EntityDef` will now include fields marked `MigrationOnly` and
      `SafeToRemove`. Beforehand, those were filtered out, and `mkMigrate`
      applied. The function `getEntityFields` wll only return fields defined on
      the Haskell type - for all columns, see `getEntityFieldsDatabase`.
* [#1225](https://github.com/yesodweb/persistent/pull/1225)
    * The fields and constructor for `SqlBackend` are no longer exported by
      default. They are available from an internal module,
      `Database.Persist.Sql.Types.Internal`. Breaking changes from `Internal`
      modules are not reflected in the major version. This will allow us to
      release new functionality without breaking your code. It's recommended to
      switch to using the smart constructor functions and setter functions that
      are now exported from `Database.Persist.Sql` instead.
    * A new API is available for constructing and using a `SqlBackend`, provided
      in `Database.Persist.SqlBackend`. Instead of using the `SqlBackend`
      directly, use `mkSqlBackend` and the datatype `MkSqlBackendArgs`. The
      `MkSqlBackendArgs` record has the same field names as the `SqlBackend`, so
      the translation is easy:
      ```diff
- SqlBackend
+ mkSqlBackend MkSqlBackendArgs
    { connInsertSql = ...
    , connCommit = ...
    , connEscapeFieldName = ...
    , connEscapeTableName = ...
    , etc
    }
      ```
      Some fields were omitted in `MkSqlBackendArgs`. These fields are
      *optional* - they provide enhanced or backend-specific functionality. For
      these, use the setter functions like `setConnUpsertSql`.
    * Previously hidden modules are now exposed under the `Internal` namespace.
    * The `connLimitOffset` function used to have a `Bool` parameter. This
      parameter is unused and has been removed.
* [#1234](https://github.com/yesodweb/persistent/pull/1234)
    * You can now customize the default implied ID column. See the documentation
      in `Database.Persist.ImplicitIdDef` for more details.
    * Moved the various `Name` types into `Database.Persist.Names`
    * Removed the `hasCompositeKey` function. See `hasCompositePrimaryKey` and
      `hasNaturalKey` as replacements.
    * The `EntityDef` constructor and field labels are not exported by default.
      Get those from `Database.Persist.EntityDef.Internal`, but you should
      migrate to the getters/setters in `Database.Persist.EntityDef` as you can.
    * Added the `Database.Persist.FieldDef` and
      `Database.Persist.FieldDef.Internal` modules.
    * The `PersistSettings` type was made abstract. Please migrate to the
      getters/setters defined in that `Database.Persist.Quasi`, or use
      `Database.Persist.Quasi.Internal` if you don't mind the possibility of
      breaking changes.
    * Add the `runSqlCommand` function for running arbitrary SQL during
      migrations.
    * Add `migrateModels` function for a TH-free migration facility.
* [#1253](https://github.com/yesodweb/persistent/pull/1253)
    * Add `discoverEntities` to discover instances of the class and return their
      entity definitions.
* [#1250](https://github.com/yesodweb/persistent/pull/1250)
    * The `mpsGeneric` function has been deprecated. If you need this
      functionality, please comment with your needs on the GitHub issue tracker.
      We may un-deprecate it, or we may provide a new and better means of
      facilitating a solution to your problem.
* [#1255](https://github.com/yesodweb/persistent/pull/1255)
    * `mkPersist` now checks to see if an instance already exists for
<<<<<<< HEAD
      `PersistEntity` for the inputs. This allows you to pass `EntityDef`s into
      `mkPersist` which have been previously defined, which allows the foreign
      field information to be generated more reliably across modules.

## 2.12.1.2

* [#1258](https://github.com/yesodweb/persistent/pull/1258)
    * Support promoted types in Quasi Quoter
=======
      `PersistEntity` for the inputs.
>>>>>>> bac761a7
* [#1243](https://github.com/yesodweb/persistent/pull/1243)
    * Assorted cleanup of TH module
* [#1242](https://github.com/yesodweb/persistent/pull/1242)
    * Refactor setEmbedField to use do notation
* [#1237](https://github.com/yesodweb/persistent/pull/1237)
    * Remove nonEmptyOrFail function from recent tests
* [#1256](https://github.com/yesodweb/persistent/pull/1256)
    * The QuasiQuoter has been refactored and improved.
    * You can now use `mkPersistWith` to pass in a list of pre-existing
      `EntityDef` to improve foreign key detection and splitting up models
      across multiple modules.
    * The `entityId` field now returns an `EntityIdDef`, which specifies what
      the ID field actually is. This is a move to better support natural keys.
    * Several types that had lists have been refactored to use nonempty lists to
      better capture the semantics.
    * `mkDeleteCascade` is deprecated. Please use the Cascade behavior directly
      on fields.
    * You can use `Key Foo` and `FooId` interchangeably in fields.
    * Support for GHC < 8.4 dropped.

## 2.12.1.1

* [#1231](https://github.com/yesodweb/persistent/pull/1231)
    * Simplify Line type in Quasi module, always use NonEmpty
* [#1229](https://github.com/yesodweb/persistent/pull/1229)
    * The `#id` labels are now generated for entities.

## 2.12.1.0

* [#1218](https://github.com/yesodweb/persistent/pull/1218)
    * Refactoring name generating functions in TH
* [#1226](https://github.com/yesodweb/persistent/pull/1226)
    * Expose the `filterClause` and `filterClauseWithValues` functions to support
      the `upsertWhere` functionality in `persistent-postgresql`.

## 2.12.0.2

* [#1123](https://github.com/yesodweb/persistent/pull/1223)
    * Fix JSON encoding for `PersistValue`

## 2.12.0.1

* Refactoring token parsing in quasi module [#1206](https://github.com/yesodweb/persistent/pull/1206)
* Removing duplication from TH output [#1202](https://github.com/yesodweb/persistent/pull/1202)
* Refactor [] to NonEmpty in Quasi module [#1193](https://github.com/yesodweb/persistent/pull/1193)
* [#1162](https://github.com/yesodweb/persistent/pull/1162)
  * Replace `askLogFunc` with `askLoggerIO`
* Decomposed `HaskellName` into `ConstraintNameHS`, `EntityNameHS`, `FieldNameHS`. Decomposed `DBName` into `ConstraintNameDB`, `EntityNameDB`, `FieldNameDB` respectively. [#1174](https://github.com/yesodweb/persistent/pull/1174)
* Use `resourcet-pool` to break out some `Data.Pool` logic [#1163](https://github.com/yesodweb/persistent/pull/1163)
* [#1178](https://github.com/yesodweb/persistent/pull/1178)
  * Added 'withBaseBackend', 'withCompatible' to ease use of base/compatible backend queries in external code.
* Added GHC 8.2.2 and GHC 8.4.4 back into the CI and `persistent` builds on 8.2.2 again [#1181](https://github.com/yesodweb/persistent/issues/1181)
* [#1179](https://github.com/yesodweb/persistent/pull/1179)
  * Added `Compatible`, a newtype for marking a backend as compatible with another. Use it with `DerivingVia` to derive simple instances based on backend compatibility.
  * Added `makeCompatibleInstances` and `makeCompatibleKeyInstances`, TemplateHaskell invocations for auto-generating standalone derivations using `Compatible` and `DerivingVia`.
* [#1207](https://github.com/yesodweb/persistent/pull/1207)
    * @codygman discovered a bug in [issue #1199](https://github.com/yesodweb/persistent/issues/1199) where postgres connections were being returned to the `Pool SqlBackend` in an inconsistent state.
      @parsonsmatt debugged the issue and determined that it had something to do with asynchronous exceptions.
      Declaring it to be "out of his pay grade," he ripped the `poolToAcquire` function out and replaced it with `Data.Pool.withResource`, which doesn't exhibit the bug.
      Fortunately, this doesn't affect the public API, and can be a mere bug release.
    * Removed the functions `unsafeAcquireSqlConnFromPool`, `acquireASqlConnFromPool`, and `acquireSqlConnFromPoolWithIsolation`.
      For a replacement, see `runSqlPoolNoTransaction` and `runSqlPoolWithHooks`.
* Renaming values in persistent-template [#1203](https://github.com/yesodweb/persistent/pull/1203)
* [#1214](https://github.com/yesodweb/persistent/pull/1214):
    * Absorbed the `persistent-template` package. `persistent-template` will receive a 2.12 release with a warning and a deprecation notice.
    * Remove the `nooverlap` flag. It wasn't being used anymore.
* [#1205](https://github.com/yesodweb/persistent/pull/1205)
    * Introduce the `PersistLiteral_` constructor, replacing the `PersistLiteral`, `PersistLiteralEscaped`, and `PersistDbSpecific`.
    * The old constructors are now pattern synonyms. They don't actually differentiate between the various escaping strategies when consuming them! If you pattern match on multiple of `PersistDbSpecific`, `PersistLiteral`, or `PersistLiteralEscaped` , then you should use the `PersistLiteral_` constructor to differentiate between them.

## 2.11.0.2
* Fix a bug where an empty entity definition would break parsing of `EntityDef`s. [#1176](https://github.com/yesodweb/persistent/issues/1176)

## 2.11.0.1

* Docs/Bugs fixes [#1153](https://github.com/yesodweb/persistent/pull/1153)
  * Fix documentation on `FieldDef.fieldAttrs`.
  * Postgresql backend: Add a space in cascade clause of generated SQL.

## 2.11.0.0

* Foreign Key improvements [#1121](https://github.com/yesodweb/persistent/pull/1121)
  * It is now supported to refer to a table with an auto generated Primary Kay
  * It is now supported to refer to non-primary fields, using the keyword `References`
  * It is now supported to have cascade options for simple/single-field Foreign Keys
* Introduces a breaking change to the internal function `mkColumns`, which can now be passed a record of functions to override its default behavior. [#996](https://github.com/yesodweb/persistent/pull/996)
* Added explicit `forall` notation to make most API functions play nice when using `TypeApplications`. (e.g. instead of `selectList @_ @_ @User [] []`, you can now write `selectList @User [] []`) [#1006](https://github.com/yesodweb/persistent/pull/1006)
* [#1060](https://github.com/yesodweb/persistent/pull/1060)
  * The QuasiQuoter now supports `OnDelete` and `OnUpdate` cascade options.
* [#1044](https://github.com/yesodweb/persistent/pull/1044)
  * Field and constraint labels generated by TH can now be customized.
  * mpsPrefixFields is deprecated in favor of using these customisation functions.
* [#1032](https://github.com/yesodweb/persistent/pull/1032)
  * Instance for `Natural` is removed. See `OverflowNatural` for a
    replacement and rationale on why.
* [#1063](https://github.com/yesodweb/persistent/pull/1063)
  * A new class member `keyFromRecordM` allows you to construct a `Key
    record` from a `record` if it was defined with `Primary`.
* [#1036](https://github.com/yesodweb/persistent/pull/1036)
  * The method `entityIdFromJSON` that is used to parse entities now correctly works for entities that define a custom `Primary` key.
* [#856](https://github.com/yesodweb/persistent/pull/856)
  * Modify `upsertBy` to use backend-specific implementation (if any).
* [#1066](https://github.com/yesodweb/persistent/pull/1066)
  * You can set a column's `sql=id` for a non `Id` column.
* Fix a bug where unsafe migration error messages were being shown using `Show` prior to printing, resulting in less helpful output. [#1080](https://github.com/yesodweb/persistent/pull/1080)
* [#1087](https://github.com/yesodweb/persistent/pull/1087)
  * `RawSql` now has tuple instances up to GHC's max tuple size (62)
* [#1076](https://github.com/yesodweb/persistent/pull/1076)
  * `Loc` is now imported from `monad-logger` as opposed to `template-haskell`. Removes `template-haskell` as an explicit dependency.
* [#1114](https://github.com/yesodweb/persistent/pull/1114)
  * Remove unnecessary deriving of `Typeable`.
* [#1128](https://github.com/yesodweb/persistent/pull/1128)
  * Remove `Monad` constraint on `entityDef`
* [#1127](https://github.com/yesodweb/persistent/pull/1127)
  * Remove deriving of `Show` for uniques. Users that need a `Show` instance can put a standalone deriving instance:

    ```haskell
    deriving stock instance Show (Unique User)
    ```

* [#1131](https://github.com/yesodweb/persistent/pull/1131)
  * Add an `exists` function to the `PersistQueryRead` type class.
* [#1117](https://github.com/yesodweb/persistent/issues/1117)
  * Allow parsing UTCTimes from sqlite with the format "%F %T%Q" as well, instead of only "%FT%T%Q".
* [#1140](https://github.com/yesodweb/persistent/pull/1140)
  * A new function `checkUniqueUpdateable` allows you to check uniqueness
    constraints on an entity update without having to update it.
* [#1142](https://github.com/yesodweb/persistent/pull/1142)
    * Deprecate `hasCompositeKey` in favor of `hasCustomPrimaryKey` and `hasCompositePrimaryKey` functions.
* [#1098](https://github.com/yesodweb/persistent/pull/1098)
  * Add support for configuring the number of stripes and idle timeout for connection pools
    * For functions that do not specify an idle timeout, the default has been bumped to 600 seconds.
      * This change is based off the experience of two production codebases. See [#775](https://github.com/yesodweb/persistent/issues/775)
    * Add a new type `ConnectionPoolConfig` to configure the number of connections in a pool, their idle timeout, and stripe size.
    * Add `defaultConnectionPoolConfig` to create a `ConnectionPoolConfig`
    * Add `createSqlPoolWithConfig` and `withSqlPoolWithConfig`, which take this new data type
* [#1122](https://github.com/yesodweb/persistent/pull/1122), [#1152](https://github.com/yesodweb/persistent/pull/1152)
  * Adds a new constructor, `PersistLiteral ByteString` to `PersistValue` to support unescaped SQL literals.
    * Obviously, this is highly unsafe, and you should never use it with user input.
  * Adds a new field, `cGenerated :: Maybe Text` to `Column` for backend-specific support of generated columns.
    * Express generated fields in the Persistent DSL

    ```haskell
    GeneratedColumnExample
        fieldOne Text Maybe
        fieldTwo Text Maybe
        fieldThree Text Maybe generated=COALESCE(field_one,field_two)
    ```

    * Support for MySQL >= 5.7. (No version checking is performed! Using this feature with older versions of MySQL will cause runtime SQL exceptions!)
    * Support for Postgresql >= 12. (No version checking is performed! Using this feature with older versions of Postgresql will cause runtime SQL exceptions!)
    * Support for SQLite >= 3.31 (same caveat applies; support added in #1152 )
* [#1151](https://github.com/yesodweb/persistent/pull/1151)
  * Allow `OverloadedLabels` to be used with the `EntityField` type.

## 2.10.5.2

* [#1041](https://github.com/yesodweb/persistent/pull/1041)
  * Explicit foreign keys can now reference tables with custom sql name
  * Add qualified names to the stock classes list.

## 2.10.5.1

* [#1024](https://github.com/yesodweb/persistent/pull/1024)
    * Add the ability to do documentation comments in entity definition syntax. Unfortunately, TemplateHaskell cannot add documentation comments, so this can't be used to add Haddocks to entities.
    * Add Haddock explainers for some of the supported entity syntax in `Database.Persist.Quasi`

## 2.10.5

* Add the `EntityWithPrefix` type to allow users to specify a custom prefix for raw SQL queries. [#1018](https://github.com/yesodweb/persistent/pull/1018)
* Added Acquire based API to `Database.Persist.Sql` for working with
  connections/pools in monads which aren't MonadUnliftIO. [#984](https://github.com/yesodweb/persistent/pull/984)

## 2.10.4

* Log exceptions when closing a connection fails. See point 1 in [yesod #1635](https://github.com/yesodweb/yesod/issues/1635#issuecomment-547300856). [#978](https://github.com/yesodweb/persistent/pull/978)

## 2.10.3

* Added support for GHC 8.8 about MonadFail changes [#976](https://github.com/yesodweb/persistent/pull/976)

## 2.10.2

* Added `runMigrationQuiet` and `runMigrationUnsafeQuiet` to `Database.Persist.Sql.Migration` as safer alternatives to `runMigrationSilent`. [#971](https://github.com/yesodweb/persistent/pull/971)
  This functions as workaround/fix for: [#966](https://github.com/yesodweb/persistent/issues/966), [#948](https://github.com/yesodweb/persistent/issues/948), [#640](https://github.com/yesodweb/persistent/issues/640), and [#474](https://github.com/yesodweb/persistent/issues/474)
* Added RawSql instances for 9, 10, 11 and 12-column results. [#961](https://github.com/yesodweb/persistent/pull/961)

## 2.10.1

* Added `constraint=` attribute to allow users to specify foreign reference constraint names.

## 2.10.0

* Added two type classes `OnlyOneUniqueKey` and `AtLeastOneUniqueKey`. These classes are used as constraints on functions that expect a certain amount of unique keys. They are defined automatically as part of the `persistent-template`'s generation. [#885](https://github.com/yesodweb/persistent/pull/885)
* Add the `entityComments` field to the `EntityDef` datatype, and `fieldComments` fields to the `FieldDef` datatype. The QuasiQuoter does not currently know how to add documentation comments to these types, but it can be expanded later. [#865](https://github.com/yesodweb/persistent/pull/865)
* Expose the `SqlReadT` and `SqlWriteT` constructors. [#887](https://github.com/yesodweb/persistent/pull/887)
* Remove deprecated `Connection` type synonym. Please use `SqlBackend` instead. [#894](https://github.com/yesodweb/persistent/pull/894)
* Remove deprecated `SqlPersist` type synonym. Please use `SqlPersistT` instead. [#894](https://github.com/yesodweb/persistent/pull/894)
* Alter the type of `connUpsertSql` to take a list of unique definitions. This paves the way for more efficient upsert implementations. [#895](https://github.com/yesodweb/persistent/pull/895)

## 2.9.2

* Add documentation for the `Migration` type and some helpers. [#860](https://github.com/yesodweb/persistent/pull/860)

## 2.9.1

* Fix [#847](https://github.com/yesodweb/persistent/issues/847): SQL error with `putMany` on Sqlite when Entity has no unique index.

## 2.9.0

* Added support for SQL isolation levels to via SqlBackend. [#812]
* Move `Database.Persist.Sql.Raw.QQ` to a separate `persistent-qq` package [#827](https://github.com/yesodweb/persistent/issues/827)
* Fix [832](https://github.com/yesodweb/persistent/issues/832): `repsertMany` now matches `mapM_ (uncurry repsert)` and is atomic for supported sql back-ends.

## 2.8.2

* Added support for `sql=` to the unique constraints quasi-quoter so that users can specify the database names of the constraints.

## 2.8.1

* DRY-ed up and exposed several util functions in `Database.Persist.Sql.Util`.
	* Upstream-ed `updatePersistValue`, `mkUpdateText`, and `commaSeparated` from `Database.Persist.MySQL`.
	* De-duplicated `updatePersistValue` from various `Database.Persist.Sql.Orphan.*` modules.
* Batching enhancements to reduce db round-trips.
	* Added `getMany` and `repsertMany` for batched `get` and `repsert`.
	* Added `putMany` with a default/slow implementation. SqlBackend's that support native UPSERT should override this for batching enhancements.
	* Updated `insertEntityMany` to replace slow looped usage with batched execution.
* See [#770](https://github.com/yesodweb/persistent/pull/770)

## 2.8.0

* Switch from `MonadBaseControl` to `MonadUnliftIO`
* Reapplies [#723](https://github.com/yesodweb/persistent/pull/723), which was reverted in version 2.7.3.

## 2.7.3.1

 * Improve error messages when failing to parse database results into Persistent records. [#741](https://github.com/yesodweb/persistent/pull/741)
 * A handful of `fromPersistField` implementations called `error` instead of returning a `Left Text`. All of the implementations were changed to return `Left`. [#741](https://github.com/yesodweb/persistent/pull/741)
 * Improve error message when a SQL insert fails with a custom primary key [#757](https://github.com/yesodweb/persistent/pull/757)

## 2.7.3

* Reverts [#723](https://github.com/yesodweb/persistent/pull/723), which generalized functions using the `BackendCompatible` class. These changes were an accidental breaking change.
* Recommend the `PersistDbSpecific` docs if someone gets an error about converting from `PersistDbSpecific`

## 2.7.2 [DEPRECATED ON HACKAGE]

* Many of the functions have been generalized using the `BackendCompatible` class. [#723](https://github.com/yesodweb/persistent/pull/723)
	* This change was an accidental breaking change and was reverted in 2.7.3.
	* These change will be released in a future version of Persistent with a major version bump.
* Add raw sql quasi quoters [#717](https://github.com/yesodweb/persistent/pull/717)

## 2.7.1

* Added an `insertUniqueEntity` function [#718](https://github.com/yesodweb/persistent/pull/718)
* Added `BackendCompatible` class [#701](https://github.com/yesodweb/persistent/pull/701)

## 2.7.0

* Fix upsert behavior [#613](https://github.com/yesodweb/persistent/issues/613)
* Atomic upsert query fixed for arithmatic operations [#662](https://github.com/yesodweb/persistent/issues/662)
* Haddock and test coverage improved for upsert

## 2.6.1

* Fix edge case for `\<-. [Nothing]`
* Introduce `connMaxParams`
* Add 'getJustEntity' and 'insertRecord' convenience function
* Minor Haddock improvment

## 2.6

* Add `connUpsertSql` type for providing backend-specific upsert sql support.

## 2.5

* read/write typeclass split
* add insertOrGet convenience function to PersistUnique

## 2.2.4.1

* Documentation updates [#515](https://github.com/yesodweb/persistent/pull/515)

## 2.2.4

* Workaround for side-exiting transformers in `runSqlConn` [#516](https://github.com/yesodweb/persistent/issues/516)

## 2.2.3

* PersistField instance for Natural
* better oracle support in odbc

## 2.2.2

* Add liftSqlPersistMPool function
* support http-api-data for url serialization

## 2.2.1

* Migration failure message with context
* Fix insertKey for composite keys

## 2.2

* Add a `RawSql` instance for `Key`. This allows selecting primary keys using functions like `rawSql`. [#407](https://github.com/yesodweb/persistent/pull/407)
* SqlBackend support for an optimized `insertMany`

## 2.1.6

Important! If persistent-template is not upgraded to 2.1.3.3
you might need to make sure `Int64` is in scope for your model declarations.

* add showMigration function
* explicitly use Int64 for foreign key references

## 2.1.5

Add `dbIdColumnsEsc` to Sql.Utils.
Used in persistent-postgresql 2.1.5.2

## 2.1.4

* Fix getBy with a primary key. #342

## 2.1.3

* Break self-referencing cycles in the entity declarations

## 2.1.2

* Error with `Double`s without a decimal part [#378](https://github.com/yesodweb/persistent/issues/378)
* `runSqlPool` does not perform timeout checks.

## 2.1.1.6

* One extra feature for #939: use `logDebugN` instead

## 2.1.1.5

* Better SQL logging [Yesod issue #939](https://github.com/yesodweb/yesod/issues/939)

## 2.1.1.3

Parse UTCTime in 8601 format [#339](https://github.com/yesodweb/persistent/issues/339)

## 2.1.1.1

Support for monad-control 1.0<|MERGE_RESOLUTION|>--- conflicted
+++ resolved
@@ -70,18 +70,12 @@
       facilitating a solution to your problem.
 * [#1255](https://github.com/yesodweb/persistent/pull/1255)
     * `mkPersist` now checks to see if an instance already exists for
-<<<<<<< HEAD
-      `PersistEntity` for the inputs. This allows you to pass `EntityDef`s into
-      `mkPersist` which have been previously defined, which allows the foreign
-      field information to be generated more reliably across modules.
+      `PersistEntity` for the inputs.
 
 ## 2.12.1.2
 
 * [#1258](https://github.com/yesodweb/persistent/pull/1258)
     * Support promoted types in Quasi Quoter
-=======
-      `PersistEntity` for the inputs.
->>>>>>> bac761a7
 * [#1243](https://github.com/yesodweb/persistent/pull/1243)
     * Assorted cleanup of TH module
 * [#1242](https://github.com/yesodweb/persistent/pull/1242)

--- conflicted
+++ resolved
@@ -1,16 +1,11 @@
 # Changelog for persistent
 
-<<<<<<< HEAD
-## 2.12.1.1
+## 2.12.1.1 (unreleased)
 
 * [#1231](https://github.com/yesodweb/persistent/pull/1231)
     * Simplify Line type in Quasi module, always use NonEmpty 
-=======
-## 2.12.1.1 (unreleased)
-
 * [#1229](https://github.com/yesodweb/persistent/pull/1229)
     * The `#id` labels are now generated for entities.
->>>>>>> 813fe422
 
 ## 2.12.1.0
 

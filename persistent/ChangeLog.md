--- conflicted
+++ resolved
@@ -1,11 +1,11 @@
+## 2.8.3
+
+* add `repsertBy`
+* See [#804](https://github.com/yesodweb/persistent/pull/804)
+
 ## 2.8.2
 
-<<<<<<< HEAD
-* add `repsertBy`
-* See [#804](https://github.com/yesodweb/persistent/pull/804)
-=======
 * Added support for `sql=` to the unique constraints quasi-quoter so that users can specify the database names of the constraints.
->>>>>>> c90c5bcf
 
 ## 2.8.1
 

# Changelog for persistent

<<<<<<< HEAD
# 2.14.0.0 (unreleased)

* [#1383](https://github.com/yesodweb/persistent/pull/1383)
    * Primary keys have a `NonEmpty` of fields, not a `[]` of fields.
    * A `Primary` key on an entity now creates a `Unique` constructror for that
      record, with the name `#{entityName}PrimaryKey`. This also affects the
      generation of `AtLeastOneUniqueKey` and `OnlyOneUniqueKey` instances, so
      you may need to change behavior on these classes.
=======

## 2.14.0.0 (unreleased)

* [#1381](https://github.com/yesodweb/persistent/pull/1381)
    * `Entity` is given a `HasField` instance that uses the database field
      names. This is primarily done to support `OverloadedRecordDot` in GHC 9.2
      and above.
    * A consequence of this is that the `Entity` constructor has been renamed to
      `Entity'`. A pattern synonym is provided that should work in almost all
      cases. You may incur a `MonadFail m` constraint if you are pattern
      matching directly on the constructor in a `do` result.
>>>>>>> 6c8afab7
* [#1364](https://github.com/yesodweb/persistent/pull/1346)
    * The type `SomePersistField` was removed in favor of using `PersistValue`
      directly.
* [#1386](https://github.com/yesodweb/persistent/pull/1386)
    * The module `Database.Persist.Class.DeleteCascade` was deleted since you
      can put cascade behavior directly on your database models.
    * Removed `mkSave` from `Database.Persist.TH`. Use `mkEntityDefList`
      instead.
    * Remove the `CompositeDef` constructor from `ReferenceDef` which was not
      used internally anymore.
* [#1385](https://github.com/yesodweb/persistent/pull/1385)
    * The support for entity-level sum types is deprecated. It adds a
      considerable amount of complexity to the code, and the pattern is not
      particularly good for actually supporting sum types in most databases.
* [#1384](https://github.com/yesodweb/persistent/pull/1384)
    * Add `tabulateEntityA` to the `PersistEntity` class, allowing you to
      construct an `Entity a` by providing a function `EntityField a t -> f t`.
      Note that this doesn't make sense for sum entities, and the implementation
      `error`s.
    * Add `tabulateEntity` as a pure version of that.

## 2.13.3.5

* [#1374](https://github.com/yesodweb/persistent/pull/1374)
    * Increasing test coverage for errors thrown when parsing entity definitions

## 2.13.3.4

* [#1379](https://github.com/yesodweb/persistent/pull/1379)
    * `mkPersist` now generates code that compiles under `NoFieldSelectors` and `DuplicateRecordFields` even if field labels are not prefixed
* [#1376](https://github.com/yesodweb/persistent/pull/1376)
    * Add coverage for parsing nested parens/lists in field types
* [#1370](https://github.com/yesodweb/persistent/pull/1370)
    * Add spec to assert Persistent.TH is the only import required when defining entities

## 2.13.3.3

* [#1369](https://github.com/yesodweb/persistent/pull/1369)
    * Fix `withObject` needing to be imported

## 2.13.3.2

* [#1315](https://github.com/yesodweb/persistent/pull/1315)
    * Refactor entity constraint parsing in Quasi module

## 2.13.3.1

* [#1367](https://github.com/yesodweb/persistent/pull/1367),
  [#1366](https://github.com/yesodweb/persistent/pull/1367),
  [#1338](https://github.com/yesodweb/persistent/pull/1338),
  [#1335](https://github.com/yesodweb/persistent/pull/1335)
    * Support GHC 9.2
* [#1356](https://github.com/yesodweb/persistent/pull/1356)
    * Improve parse errors in generated FromJSON instances

## 2.13.3.0

* [#1341](https://github.com/yesodweb/persistent/pull/1341)
    * Add `SqlBackendHooks` to allow for instrumentation of queries.
* [#1327](https://github.com/yesodweb/persistent/pull/1327)
    * Update `SqlBackend` to use new `StatementCache` interface
      instead of `IORef (Map Text Statement)`

## 2.13.2.2

* [#1351](https://github.com/yesodweb/persistent/pull/1351/)
    * `aeson-2.0` support

## 2.13.2.1

* [#1329](https://github.com/yesodweb/persistent/pull/1329)
    * Prevent discovery of constrained `PersistEntity` instances in
      `discoverEntities` (since the discovered instances won't work without
      constraints anyway).

## 2.13.2.0

* [#1314](https://github.com/yesodweb/persistent/pull/1314)
    * Fix typos and minor documentation issues in Database.Persist and
      Database.Persist.Quasi.
* [#1317](https://github.com/yesodweb/persistent/pull/1317)
    * Expose `orderClause` from the Persistent internals, which allows users
      to produce well-formatted `ORDER BY` clauses.

* [#1319](https://github.com/yesodweb/persistent/pull/1319)
    * Add a `Num` instance for `OverflowNatural`

## 2.13.1.2

* [#1308](https://github.com/yesodweb/persistent/pull/1308)
    * Consolidate the documentation for the Persistent quasiquoter in
      Database.Persist.Quasi.
* [#1312](https://github.com/yesodweb/persistent/pull/1312)
    * Reorganize documentation and link to more modules.
    * Expose `Database.Persist.Sql.Migration`

## 2.13.1.1

* [#1294](https://github.com/yesodweb/persistent/pull/1294)
    * Fix an issue where documentation comments on fields are in reverse line
      order.

## 2.13.1.0

* [#1264](https://github.com/yesodweb/persistent/pull/1264)
    * Support declaring Maybe before the type in model definitions

## 2.13.0.4

* [#1277](https://github.com/yesodweb/persistent/pull/1277)
    * Corrected the documentation of `addMigration` to match the actual
      behaviour - this will not change the behaviour of your code.

## 2.13.0.3

* [#1287](https://github.com/yesodweb/persistent/pull/1287)
    * Fix the duplicate entity check for transitive dependencies.
    * Fixes an issue where generating code would refer to the `ModelName` when
      making a reference to another table when the explicit code only refers to
      `ModelNameId`.

## 2.13.0.2

* [#1265](https://github.com/yesodweb/persistent/pull/1265)
    * Support GHC 9

## 2.13.0.1

* [#1268](https://github.com/yesodweb/persistent/pull/1268)
    * Show `keyFromValues` error

## 2.13.0.0

* [#1244](https://github.com/yesodweb/persistent/pull/1244)
    * Implement config for customising the FK name
* [#1252](https://github.com/yesodweb/persistent/pull/1252)
    * `mkMigrate` now defers to `mkEntityDefList` and `migrateModels` instead of
      fixing the foreign key references itself.
    * `mkSave` was deprecated - the function did not fix foreign key references.
      Please use `mkEntityDefList` instead.
    * `EntityDef` will now include fields marked `MigrationOnly` and
      `SafeToRemove`. Beforehand, those were filtered out, and `mkMigrate`
      applied. The function `getEntityFields` will only return fields defined on
      the Haskell type - for all columns, see `getEntityFieldsDatabase`.
* [#1225](https://github.com/yesodweb/persistent/pull/1225)
    * The fields and constructor for `SqlBackend` are no longer exported by
      default. They are available from an internal module,
      `Database.Persist.Sql.Types.Internal`. Breaking changes from `Internal`
      modules are not reflected in the major version. This will allow us to
      release new functionality without breaking your code. It's recommended to
      switch to using the smart constructor functions and setter functions that
      are now exported from `Database.Persist.Sql` instead.
    * A new API is available for constructing and using a `SqlBackend`, provided
      in `Database.Persist.SqlBackend`. Instead of using the `SqlBackend`
      directly, use `mkSqlBackend` and the datatype `MkSqlBackendArgs`. The
      `MkSqlBackendArgs` record has the same field names as the `SqlBackend`, so
      the translation is easy:

        ```diff
        - SqlBackend
        + mkSqlBackend MkSqlBackendArgs
            { connInsertSql = ...
            , connCommit = ...
            , connEscapeFieldName = ...
            , connEscapeTableName = ...
            , etc
            }
        ```

      Some fields were omitted in `MkSqlBackendArgs`. These fields are
      *optional* - they provide enhanced or backend-specific functionality. For
      these, use the setter functions like `setConnUpsertSql`.
    * Previously hidden modules are now exposed under the `Internal` namespace.
    * The `connLimitOffset` function used to have a `Bool` parameter. This
      parameter is unused and has been removed.
* [#1234](https://github.com/yesodweb/persistent/pull/1234)
    * You can now customize the default implied ID column. See the documentation
      in `Database.Persist.ImplicitIdDef` for more details.
    * Moved the various `Name` types into `Database.Persist.Names`
    * Removed the `hasCompositeKey` function. See `hasCompositePrimaryKey` and
      `hasNaturalKey` as replacements.
    * The `EntityDef` constructor and field labels are not exported by default.
      Get those from `Database.Persist.EntityDef.Internal`, but you should
      migrate to the getters/setters in `Database.Persist.EntityDef` as you can.
    * Added the `Database.Persist.FieldDef` and
      `Database.Persist.FieldDef.Internal` modules.
    * The `PersistSettings` type was made abstract. Please migrate to the
      getters/setters defined in that `Database.Persist.Quasi`, or use
      `Database.Persist.Quasi.Internal` if you don't mind the possibility of
      breaking changes.
    * Add the `runSqlCommand` function for running arbitrary SQL during
      migrations.
    * Add `migrateModels` function for a TH-free migration facility.
* [#1253](https://github.com/yesodweb/persistent/pull/1253)
    * Add `discoverEntities` to discover instances of the class and return their
      entity definitions.
* [#1250](https://github.com/yesodweb/persistent/pull/1250)
    * The `mpsGeneric` function has been deprecated. If you need this
      functionality, please comment with your needs on the GitHub issue tracker.
      We may un-deprecate it, or we may provide a new and better means of
      facilitating a solution to your problem.
* [#1255](https://github.com/yesodweb/persistent/pull/1255)
    * `mkPersist` now checks to see if an instance already exists for
      `PersistEntity` for the inputs.
* [#1256](https://github.com/yesodweb/persistent/pull/1256)
    * The QuasiQuoter has been refactored and improved.
    * You can now use `mkPersistWith` to pass in a list of pre-existing
      `EntityDef` to improve foreign key detection and splitting up models
      across multiple modules.
    * The `entityId` field now returns an `EntityIdDef`, which specifies what
      the ID field actually is. This is a move to better support natural keys.
    * Several types that had lists have been refactored to use nonempty lists to
      better capture the semantics.
    * `mkDeleteCascade` is deprecated. Please use the Cascade behavior directly
      on fields.
    * You can use `Key Foo` and `FooId` interchangeably in fields.
    * Support for GHC < 8.4 dropped.

## 2.12.1.2

* [#1258](https://github.com/yesodweb/persistent/pull/1258)
    * Support promoted types in Quasi Quoter
* [#1243](https://github.com/yesodweb/persistent/pull/1243)
    * Assorted cleanup of TH module
* [#1242](https://github.com/yesodweb/persistent/pull/1242)
    * Refactor setEmbedField to use do notation
* [#1237](https://github.com/yesodweb/persistent/pull/1237)
    * Remove nonEmptyOrFail function from recent tests

## 2.12.1.1

* [#1231](https://github.com/yesodweb/persistent/pull/1231)
    * Simplify Line type in Quasi module, always use NonEmpty
* [#1229](https://github.com/yesodweb/persistent/pull/1229)
    * The `#id` labels are now generated for entities.

## 2.12.1.0

* [#1218](https://github.com/yesodweb/persistent/pull/1218)
    * Refactoring name generating functions in TH
* [#1226](https://github.com/yesodweb/persistent/pull/1226)
    * Expose the `filterClause` and `filterClauseWithValues` functions to support
      the `upsertWhere` functionality in `persistent-postgresql`.

## 2.12.0.2

* [#1123](https://github.com/yesodweb/persistent/pull/1223)
    * Fix JSON encoding for `PersistValue`

## 2.12.0.1

* Refactoring token parsing in quasi module [#1206](https://github.com/yesodweb/persistent/pull/1206)
* Removing duplication from TH output [#1202](https://github.com/yesodweb/persistent/pull/1202)
* Refactor [] to NonEmpty in Quasi module [#1193](https://github.com/yesodweb/persistent/pull/1193)
* [#1162](https://github.com/yesodweb/persistent/pull/1162)
  * Replace `askLogFunc` with `askLoggerIO`
* Decomposed `HaskellName` into `ConstraintNameHS`, `EntityNameHS`, `FieldNameHS`. Decomposed `DBName` into `ConstraintNameDB`, `EntityNameDB`, `FieldNameDB` respectively. [#1174](https://github.com/yesodweb/persistent/pull/1174)
* Use `resourcet-pool` to break out some `Data.Pool` logic [#1163](https://github.com/yesodweb/persistent/pull/1163)
* [#1178](https://github.com/yesodweb/persistent/pull/1178)
  * Added 'withBaseBackend', 'withCompatible' to ease use of base/compatible backend queries in external code.
* Added GHC 8.2.2 and GHC 8.4.4 back into the CI and `persistent` builds on 8.2.2 again [#1181](https://github.com/yesodweb/persistent/issues/1181)
* [#1179](https://github.com/yesodweb/persistent/pull/1179)
  * Added `Compatible`, a newtype for marking a backend as compatible with another. Use it with `DerivingVia` to derive simple instances based on backend compatibility.
  * Added `makeCompatibleInstances` and `makeCompatibleKeyInstances`, TemplateHaskell invocations for auto-generating standalone derivations using `Compatible` and `DerivingVia`.
* [#1207](https://github.com/yesodweb/persistent/pull/1207)
    * @codygman discovered a bug in [issue #1199](https://github.com/yesodweb/persistent/issues/1199) where postgres connections were being returned to the `Pool SqlBackend` in an inconsistent state.
      @parsonsmatt debugged the issue and determined that it had something to do with asynchronous exceptions.
      Declaring it to be "out of his pay grade," he ripped the `poolToAcquire` function out and replaced it with `Data.Pool.withResource`, which doesn't exhibit the bug.
      Fortunately, this doesn't affect the public API, and can be a mere bug release.
    * Removed the functions `unsafeAcquireSqlConnFromPool`, `acquireASqlConnFromPool`, and `acquireSqlConnFromPoolWithIsolation`.
      For a replacement, see `runSqlPoolNoTransaction` and `runSqlPoolWithHooks`.
* Renaming values in persistent-template [#1203](https://github.com/yesodweb/persistent/pull/1203)
* [#1214](https://github.com/yesodweb/persistent/pull/1214):
    * Absorbed the `persistent-template` package. `persistent-template` will receive a 2.12 release with a warning and a deprecation notice.
    * Remove the `nooverlap` flag. It wasn't being used anymore.
* [#1205](https://github.com/yesodweb/persistent/pull/1205)
    * Introduce the `PersistLiteral_` constructor, replacing the `PersistLiteral`, `PersistLiteralEscaped`, and `PersistDbSpecific`.
    * The old constructors are now pattern synonyms. They don't actually differentiate between the various escaping strategies when consuming them! If you pattern match on multiple of `PersistDbSpecific`, `PersistLiteral`, or `PersistLiteralEscaped` , then you should use the `PersistLiteral_` constructor to differentiate between them.

## 2.11.0.2
* Fix a bug where an empty entity definition would break parsing of `EntityDef`s. [#1176](https://github.com/yesodweb/persistent/issues/1176)

## 2.11.0.1

* Docs/Bugs fixes [#1153](https://github.com/yesodweb/persistent/pull/1153)
  * Fix documentation on `FieldDef.fieldAttrs`.
  * Postgresql backend: Add a space in cascade clause of generated SQL.

## 2.11.0.0

* Foreign Key improvements [#1121](https://github.com/yesodweb/persistent/pull/1121)
  * It is now supported to refer to a table with an auto generated Primary Kay
  * It is now supported to refer to non-primary fields, using the keyword `References`
  * It is now supported to have cascade options for simple/single-field Foreign Keys
* Introduces a breaking change to the internal function `mkColumns`, which can now be passed a record of functions to override its default behavior. [#996](https://github.com/yesodweb/persistent/pull/996)
* Added explicit `forall` notation to make most API functions play nice when using `TypeApplications`. (e.g. instead of `selectList @_ @_ @User [] []`, you can now write `selectList @User [] []`) [#1006](https://github.com/yesodweb/persistent/pull/1006)
* [#1060](https://github.com/yesodweb/persistent/pull/1060)
  * The QuasiQuoter now supports `OnDelete` and `OnUpdate` cascade options.
* [#1044](https://github.com/yesodweb/persistent/pull/1044)
  * Field and constraint labels generated by TH can now be customized.
  * mpsPrefixFields is deprecated in favor of using these customisation functions.
* [#1032](https://github.com/yesodweb/persistent/pull/1032)
  * Instance for `Natural` is removed. See `OverflowNatural` for a
    replacement and rationale on why.
* [#1063](https://github.com/yesodweb/persistent/pull/1063)
  * A new class member `keyFromRecordM` allows you to construct a `Key
    record` from a `record` if it was defined with `Primary`.
* [#1036](https://github.com/yesodweb/persistent/pull/1036)
  * The method `entityIdFromJSON` that is used to parse entities now correctly works for entities that define a custom `Primary` key.
* [#856](https://github.com/yesodweb/persistent/pull/856)
  * Modify `upsertBy` to use backend-specific implementation (if any).
* [#1066](https://github.com/yesodweb/persistent/pull/1066)
  * You can set a column's `sql=id` for a non `Id` column.
* Fix a bug where unsafe migration error messages were being shown using `Show` prior to printing, resulting in less helpful output. [#1080](https://github.com/yesodweb/persistent/pull/1080)
* [#1087](https://github.com/yesodweb/persistent/pull/1087)
  * `RawSql` now has tuple instances up to GHC's max tuple size (62)
* [#1076](https://github.com/yesodweb/persistent/pull/1076)
  * `Loc` is now imported from `monad-logger` as opposed to `template-haskell`. Removes `template-haskell` as an explicit dependency.
* [#1114](https://github.com/yesodweb/persistent/pull/1114)
  * Remove unnecessary deriving of `Typeable`.
* [#1128](https://github.com/yesodweb/persistent/pull/1128)
  * Remove `Monad` constraint on `entityDef`
* [#1127](https://github.com/yesodweb/persistent/pull/1127)
  * Remove deriving of `Show` for uniques. Users that need a `Show` instance can put a standalone deriving instance:

    ```haskell
    deriving stock instance Show (Unique User)
    ```

* [#1131](https://github.com/yesodweb/persistent/pull/1131)
  * Add an `exists` function to the `PersistQueryRead` type class.
* [#1117](https://github.com/yesodweb/persistent/issues/1117)
  * Allow parsing UTCTimes from sqlite with the format "%F %T%Q" as well, instead of only "%FT%T%Q".
* [#1140](https://github.com/yesodweb/persistent/pull/1140)
  * A new function `checkUniqueUpdateable` allows you to check uniqueness
    constraints on an entity update without having to update it.
* [#1142](https://github.com/yesodweb/persistent/pull/1142)
    * Deprecate `hasCompositeKey` in favor of `hasCustomPrimaryKey` and `hasCompositePrimaryKey` functions.
* [#1098](https://github.com/yesodweb/persistent/pull/1098)
  * Add support for configuring the number of stripes and idle timeout for connection pools
    * For functions that do not specify an idle timeout, the default has been bumped to 600 seconds.
      * This change is based off the experience of two production codebases. See [#775](https://github.com/yesodweb/persistent/issues/775)
    * Add a new type `ConnectionPoolConfig` to configure the number of connections in a pool, their idle timeout, and stripe size.
    * Add `defaultConnectionPoolConfig` to create a `ConnectionPoolConfig`
    * Add `createSqlPoolWithConfig` and `withSqlPoolWithConfig`, which take this new data type
* [#1122](https://github.com/yesodweb/persistent/pull/1122), [#1152](https://github.com/yesodweb/persistent/pull/1152)
  * Adds a new constructor, `PersistLiteral ByteString` to `PersistValue` to support unescaped SQL literals.
    * Obviously, this is highly unsafe, and you should never use it with user input.
  * Adds a new field, `cGenerated :: Maybe Text` to `Column` for backend-specific support of generated columns.
    * Express generated fields in the Persistent DSL

    ```haskell
    GeneratedColumnExample
        fieldOne Text Maybe
        fieldTwo Text Maybe
        fieldThree Text Maybe generated=COALESCE(field_one,field_two)
    ```

    * Support for MySQL >= 5.7. (No version checking is performed! Using this feature with older versions of MySQL will cause runtime SQL exceptions!)
    * Support for Postgresql >= 12. (No version checking is performed! Using this feature with older versions of Postgresql will cause runtime SQL exceptions!)
    * Support for SQLite >= 3.31 (same caveat applies; support added in #1152 )
* [#1151](https://github.com/yesodweb/persistent/pull/1151)
  * Allow `OverloadedLabels` to be used with the `EntityField` type.

## 2.10.5.2

* [#1041](https://github.com/yesodweb/persistent/pull/1041)
  * Explicit foreign keys can now reference tables with custom sql name
  * Add qualified names to the stock classes list.

## 2.10.5.1

* [#1024](https://github.com/yesodweb/persistent/pull/1024)
    * Add the ability to do documentation comments in entity definition syntax. Unfortunately, TemplateHaskell cannot add documentation comments, so this can't be used to add Haddocks to entities.
    * Add Haddock explainers for some of the supported entity syntax in `Database.Persist.Quasi`

## 2.10.5

* Add the `EntityWithPrefix` type to allow users to specify a custom prefix for raw SQL queries. [#1018](https://github.com/yesodweb/persistent/pull/1018)
* Added Acquire based API to `Database.Persist.Sql` for working with
  connections/pools in monads which aren't MonadUnliftIO. [#984](https://github.com/yesodweb/persistent/pull/984)

## 2.10.4

* Log exceptions when closing a connection fails. See point 1 in [yesod #1635](https://github.com/yesodweb/yesod/issues/1635#issuecomment-547300856). [#978](https://github.com/yesodweb/persistent/pull/978)

## 2.10.3

* Added support for GHC 8.8 about MonadFail changes [#976](https://github.com/yesodweb/persistent/pull/976)

## 2.10.2

* Added `runMigrationQuiet` and `runMigrationUnsafeQuiet` to `Database.Persist.Sql.Migration` as safer alternatives to `runMigrationSilent`. [#971](https://github.com/yesodweb/persistent/pull/971)
  This functions as workaround/fix for: [#966](https://github.com/yesodweb/persistent/issues/966), [#948](https://github.com/yesodweb/persistent/issues/948), [#640](https://github.com/yesodweb/persistent/issues/640), and [#474](https://github.com/yesodweb/persistent/issues/474)
* Added RawSql instances for 9, 10, 11 and 12-column results. [#961](https://github.com/yesodweb/persistent/pull/961)

## 2.10.1

* Added `constraint=` attribute to allow users to specify foreign reference constraint names.

## 2.10.0

* Added two type classes `OnlyOneUniqueKey` and `AtLeastOneUniqueKey`. These classes are used as constraints on functions that expect a certain amount of unique keys. They are defined automatically as part of the `persistent-template`'s generation. [#885](https://github.com/yesodweb/persistent/pull/885)
* Add the `entityComments` field to the `EntityDef` datatype, and `fieldComments` fields to the `FieldDef` datatype. The QuasiQuoter does not currently know how to add documentation comments to these types, but it can be expanded later. [#865](https://github.com/yesodweb/persistent/pull/865)
* Expose the `SqlReadT` and `SqlWriteT` constructors. [#887](https://github.com/yesodweb/persistent/pull/887)
* Remove deprecated `Connection` type synonym. Please use `SqlBackend` instead. [#894](https://github.com/yesodweb/persistent/pull/894)
* Remove deprecated `SqlPersist` type synonym. Please use `SqlPersistT` instead. [#894](https://github.com/yesodweb/persistent/pull/894)
* Alter the type of `connUpsertSql` to take a list of unique definitions. This paves the way for more efficient upsert implementations. [#895](https://github.com/yesodweb/persistent/pull/895)

## 2.9.2

* Add documentation for the `Migration` type and some helpers. [#860](https://github.com/yesodweb/persistent/pull/860)

## 2.9.1

* Fix [#847](https://github.com/yesodweb/persistent/issues/847): SQL error with `putMany` on Sqlite when Entity has no unique index.

## 2.9.0

* Added support for SQL isolation levels to via SqlBackend. [#812]
* Move `Database.Persist.Sql.Raw.QQ` to a separate `persistent-qq` package [#827](https://github.com/yesodweb/persistent/issues/827)
* Fix [832](https://github.com/yesodweb/persistent/issues/832): `repsertMany` now matches `mapM_ (uncurry repsert)` and is atomic for supported sql back-ends.

## 2.8.2

* Added support for `sql=` to the unique constraints quasi-quoter so that users can specify the database names of the constraints.

## 2.8.1

* DRY-ed up and exposed several util functions in `Database.Persist.Sql.Util`.
	* Upstream-ed `updatePersistValue`, `mkUpdateText`, and `commaSeparated` from `Database.Persist.MySQL`.
	* De-duplicated `updatePersistValue` from various `Database.Persist.Sql.Orphan.*` modules.
* Batching enhancements to reduce db round-trips.
	* Added `getMany` and `repsertMany` for batched `get` and `repsert`.
	* Added `putMany` with a default/slow implementation. SqlBackend's that support native UPSERT should override this for batching enhancements.
	* Updated `insertEntityMany` to replace slow looped usage with batched execution.
* See [#770](https://github.com/yesodweb/persistent/pull/770)

## 2.8.0

* Switch from `MonadBaseControl` to `MonadUnliftIO`
* Reapplies [#723](https://github.com/yesodweb/persistent/pull/723), which was reverted in version 2.7.3.

## 2.7.3.1

 * Improve error messages when failing to parse database results into Persistent records. [#741](https://github.com/yesodweb/persistent/pull/741)
 * A handful of `fromPersistField` implementations called `error` instead of returning a `Left Text`. All of the implementations were changed to return `Left`. [#741](https://github.com/yesodweb/persistent/pull/741)
 * Improve error message when a SQL insert fails with a custom primary key [#757](https://github.com/yesodweb/persistent/pull/757)

## 2.7.3

* Reverts [#723](https://github.com/yesodweb/persistent/pull/723), which generalized functions using the `BackendCompatible` class. These changes were an accidental breaking change.
* Recommend the `PersistDbSpecific` docs if someone gets an error about converting from `PersistDbSpecific`

## 2.7.2 [DEPRECATED ON HACKAGE]

* Many of the functions have been generalized using the `BackendCompatible` class. [#723](https://github.com/yesodweb/persistent/pull/723)
	* This change was an accidental breaking change and was reverted in 2.7.3.
	* These change will be released in a future version of Persistent with a major version bump.
* Add raw sql quasi quoters [#717](https://github.com/yesodweb/persistent/pull/717)

## 2.7.1

* Added an `insertUniqueEntity` function [#718](https://github.com/yesodweb/persistent/pull/718)
* Added `BackendCompatible` class [#701](https://github.com/yesodweb/persistent/pull/701)

## 2.7.0

* Fix upsert behavior [#613](https://github.com/yesodweb/persistent/issues/613)
* Atomic upsert query fixed for arithmatic operations [#662](https://github.com/yesodweb/persistent/issues/662)
* Haddock and test coverage improved for upsert

## 2.6.1

* Fix edge case for `\<-. [Nothing]`
* Introduce `connMaxParams`
* Add 'getJustEntity' and 'insertRecord' convenience function
* Minor Haddock improvment

## 2.6

* Add `connUpsertSql` type for providing backend-specific upsert sql support.

## 2.5

* read/write typeclass split
* add insertOrGet convenience function to PersistUnique

## 2.2.4.1

* Documentation updates [#515](https://github.com/yesodweb/persistent/pull/515)

## 2.2.4

* Workaround for side-exiting transformers in `runSqlConn` [#516](https://github.com/yesodweb/persistent/issues/516)

## 2.2.3

* PersistField instance for Natural
* better oracle support in odbc

## 2.2.2

* Add liftSqlPersistMPool function
* support http-api-data for url serialization

## 2.2.1

* Migration failure message with context
* Fix insertKey for composite keys

## 2.2

* Add a `RawSql` instance for `Key`. This allows selecting primary keys using functions like `rawSql`. [#407](https://github.com/yesodweb/persistent/pull/407)
* SqlBackend support for an optimized `insertMany`

## 2.1.6

Important! If persistent-template is not upgraded to 2.1.3.3
you might need to make sure `Int64` is in scope for your model declarations.

* add showMigration function
* explicitly use Int64 for foreign key references

## 2.1.5

Add `dbIdColumnsEsc` to Sql.Utils.
Used in persistent-postgresql 2.1.5.2

## 2.1.4

* Fix getBy with a primary key. #342

## 2.1.3

* Break self-referencing cycles in the entity declarations

## 2.1.2

* Error with `Double`s without a decimal part [#378](https://github.com/yesodweb/persistent/issues/378)
* `runSqlPool` does not perform timeout checks.

## 2.1.1.6

* One extra feature for #939: use `logDebugN` instead

## 2.1.1.5

* Better SQL logging [Yesod issue #939](https://github.com/yesodweb/yesod/issues/939)

## 2.1.1.3

Parse UTCTime in 8601 format [#339](https://github.com/yesodweb/persistent/issues/339)

## 2.1.1.1

Support for monad-control 1.0<|MERGE_RESOLUTION|>--- conflicted
+++ resolved
@@ -1,6 +1,5 @@
 # Changelog for persistent
 
-<<<<<<< HEAD
 # 2.14.0.0 (unreleased)
 
 * [#1383](https://github.com/yesodweb/persistent/pull/1383)
@@ -9,10 +8,6 @@
       record, with the name `#{entityName}PrimaryKey`. This also affects the
       generation of `AtLeastOneUniqueKey` and `OnlyOneUniqueKey` instances, so
       you may need to change behavior on these classes.
-=======
-
-## 2.14.0.0 (unreleased)
-
 * [#1381](https://github.com/yesodweb/persistent/pull/1381)
     * `Entity` is given a `HasField` instance that uses the database field
       names. This is primarily done to support `OverloadedRecordDot` in GHC 9.2
@@ -21,7 +16,6 @@
       `Entity'`. A pattern synonym is provided that should work in almost all
       cases. You may incur a `MonadFail m` constraint if you are pattern
       matching directly on the constructor in a `do` result.
->>>>>>> 6c8afab7
 * [#1364](https://github.com/yesodweb/persistent/pull/1346)
     * The type `SomePersistField` was removed in favor of using `PersistValue`
       directly.

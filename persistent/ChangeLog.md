# Changelog for persistent


## 2.14.0.0 (unreleased)

<<<<<<< HEAD
* [#1381](https://github.com/yesodweb/persistent/pull/1381)
    * `Entity` is given a `HasField` instance that uses the database field
      names. This is primarily done to support `OverloadedRecordDot` in GHC 9.2
      and above.
    * A consequence of this is that the `Entity` constructor has been renamed to
      `Entity'`. A pattern synonym is provided that should work in almost all
      cases. You may incur a `MonadFail m` constraint if you are pattern
      matching directly on the constructor in a `do` result.
=======
* [#1386](https://github.com/yesodweb/persistent/pull/1386)
    * The module `Database.Persist.Class.DeleteCascade` was deleted since you
      can put cascade behavior directly on your database models.
    * Removed `mkSave` from `Database.Persist.TH`. Use `mkEntityDefList`
      instead.
    * Remove the `CompositeDef` constructor from `ReferenceDef` which was not
      used internally anymore.
* [#1385](https://github.com/yesodweb/persistent/pull/1385)
    * The support for entity-level sum types is deprecated. It adds a
      considerable amount of complexity to the code, and the pattern is not
      particularly good for actually supporting sum types in most databases.
>>>>>>> d6453cf6
* [#1384](https://github.com/yesodweb/persistent/pull/1384)
    * Add `tabulateEntityA` to the `PersistEntity` class, allowing you to
      construct an `Entity a` by providing a function `EntityField a t -> f t`.
      Note that this doesn't make sense for sum entities, and the implementation
      `error`s.
    * Add `tabulateEntity` as a pure version of that.

## 2.13.3.5

* [#1374](https://github.com/yesodweb/persistent/pull/1374)
    * Increasing test coverage for errors thrown when parsing entity definitions

## 2.13.3.4

* [#1379](https://github.com/yesodweb/persistent/pull/1379)
    * `mkPersist` now generates code that compiles under `NoFieldSelectors` and `DuplicateRecordFields` even if field labels are not prefixed
* [#1376](https://github.com/yesodweb/persistent/pull/1376)
    * Add coverage for parsing nested parens/lists in field types
* [#1370](https://github.com/yesodweb/persistent/pull/1370)
    * Add spec to assert Persistent.TH is the only import required when defining entities

## 2.13.3.3

* [#1369](https://github.com/yesodweb/persistent/pull/1369)
    * Fix `withObject` needing to be imported

## 2.13.3.2

* [#1315](https://github.com/yesodweb/persistent/pull/1315)
    * Refactor entity constraint parsing in Quasi module

## 2.13.3.1

* [#1367](https://github.com/yesodweb/persistent/pull/1367),
  [#1366](https://github.com/yesodweb/persistent/pull/1367),
  [#1338](https://github.com/yesodweb/persistent/pull/1338),
  [#1335](https://github.com/yesodweb/persistent/pull/1335)
    * Support GHC 9.2
* [#1356](https://github.com/yesodweb/persistent/pull/1356)
    * Improve parse errors in generated FromJSON instances

## 2.13.3.0

* [#1341](https://github.com/yesodweb/persistent/pull/1341)
    * Add `SqlBackendHooks` to allow for instrumentation of queries.
* [#1327](https://github.com/yesodweb/persistent/pull/1327)
    * Update `SqlBackend` to use new `StatementCache` interface
      instead of `IORef (Map Text Statement)`

## 2.13.2.2

* [#1351](https://github.com/yesodweb/persistent/pull/1351/)
    * `aeson-2.0` support

## 2.13.2.1

* [#1329](https://github.com/yesodweb/persistent/pull/1329)
    * Prevent discovery of constrained `PersistEntity` instances in
      `discoverEntities` (since the discovered instances won't work without
      constraints anyway).

## 2.13.2.0

* [#1314](https://github.com/yesodweb/persistent/pull/1314)
    * Fix typos and minor documentation issues in Database.Persist and
      Database.Persist.Quasi.
* [#1317](https://github.com/yesodweb/persistent/pull/1317)
    * Expose `orderClause` from the Persistent internals, which allows users
      to produce well-formatted `ORDER BY` clauses.

* [#1319](https://github.com/yesodweb/persistent/pull/1319)
    * Add a `Num` instance for `OverflowNatural`

## 2.13.1.2

* [#1308](https://github.com/yesodweb/persistent/pull/1308)
    * Consolidate the documentation for the Persistent quasiquoter in
      Database.Persist.Quasi.
* [#1312](https://github.com/yesodweb/persistent/pull/1312)
    * Reorganize documentation and link to more modules.
    * Expose `Database.Persist.Sql.Migration`

## 2.13.1.1

* [#1294](https://github.com/yesodweb/persistent/pull/1294)
    * Fix an issue where documentation comments on fields are in reverse line
      order.

## 2.13.1.0

* [#1264](https://github.com/yesodweb/persistent/pull/1264)
    * Support declaring Maybe before the type in model definitions

## 2.13.0.4

* [#1277](https://github.com/yesodweb/persistent/pull/1277)
    * Corrected the documentation of `addMigration` to match the actual
      behaviour - this will not change the behaviour of your code.

## 2.13.0.3

* [#1287](https://github.com/yesodweb/persistent/pull/1287)
    * Fix the duplicate entity check for transitive dependencies.
    * Fixes an issue where generating code would refer to the `ModelName` when
      making a reference to another table when the explicit code only refers to
      `ModelNameId`.

## 2.13.0.2

* [#1265](https://github.com/yesodweb/persistent/pull/1265)
    * Support GHC 9

## 2.13.0.1

* [#1268](https://github.com/yesodweb/persistent/pull/1268)
    * Show `keyFromValues` error

## 2.13.0.0

* [#1244](https://github.com/yesodweb/persistent/pull/1244)
    * Implement config for customising the FK name
* [#1252](https://github.com/yesodweb/persistent/pull/1252)
    * `mkMigrate` now defers to `mkEntityDefList` and `migrateModels` instead of
      fixing the foreign key references itself.
    * `mkSave` was deprecated - the function did not fix foreign key references.
      Please use `mkEntityDefList` instead.
    * `EntityDef` will now include fields marked `MigrationOnly` and
      `SafeToRemove`. Beforehand, those were filtered out, and `mkMigrate`
      applied. The function `getEntityFields` will only return fields defined on
      the Haskell type - for all columns, see `getEntityFieldsDatabase`.
* [#1225](https://github.com/yesodweb/persistent/pull/1225)
    * The fields and constructor for `SqlBackend` are no longer exported by
      default. They are available from an internal module,
      `Database.Persist.Sql.Types.Internal`. Breaking changes from `Internal`
      modules are not reflected in the major version. This will allow us to
      release new functionality without breaking your code. It's recommended to
      switch to using the smart constructor functions and setter functions that
      are now exported from `Database.Persist.Sql` instead.
    * A new API is available for constructing and using a `SqlBackend`, provided
      in `Database.Persist.SqlBackend`. Instead of using the `SqlBackend`
      directly, use `mkSqlBackend` and the datatype `MkSqlBackendArgs`. The
      `MkSqlBackendArgs` record has the same field names as the `SqlBackend`, so
      the translation is easy:

        ```diff
        - SqlBackend
        + mkSqlBackend MkSqlBackendArgs
            { connInsertSql = ...
            , connCommit = ...
            , connEscapeFieldName = ...
            , connEscapeTableName = ...
            , etc
            }
        ```

      Some fields were omitted in `MkSqlBackendArgs`. These fields are
      *optional* - they provide enhanced or backend-specific functionality. For
      these, use the setter functions like `setConnUpsertSql`.
    * Previously hidden modules are now exposed under the `Internal` namespace.
    * The `connLimitOffset` function used to have a `Bool` parameter. This
      parameter is unused and has been removed.
* [#1234](https://github.com/yesodweb/persistent/pull/1234)
    * You can now customize the default implied ID column. See the documentation
      in `Database.Persist.ImplicitIdDef` for more details.
    * Moved the various `Name` types into `Database.Persist.Names`
    * Removed the `hasCompositeKey` function. See `hasCompositePrimaryKey` and
      `hasNaturalKey` as replacements.
    * The `EntityDef` constructor and field labels are not exported by default.
      Get those from `Database.Persist.EntityDef.Internal`, but you should
      migrate to the getters/setters in `Database.Persist.EntityDef` as you can.
    * Added the `Database.Persist.FieldDef` and
      `Database.Persist.FieldDef.Internal` modules.
    * The `PersistSettings` type was made abstract. Please migrate to the
      getters/setters defined in that `Database.Persist.Quasi`, or use
      `Database.Persist.Quasi.Internal` if you don't mind the possibility of
      breaking changes.
    * Add the `runSqlCommand` function for running arbitrary SQL during
      migrations.
    * Add `migrateModels` function for a TH-free migration facility.
* [#1253](https://github.com/yesodweb/persistent/pull/1253)
    * Add `discoverEntities` to discover instances of the class and return their
      entity definitions.
* [#1250](https://github.com/yesodweb/persistent/pull/1250)
    * The `mpsGeneric` function has been deprecated. If you need this
      functionality, please comment with your needs on the GitHub issue tracker.
      We may un-deprecate it, or we may provide a new and better means of
      facilitating a solution to your problem.
* [#1255](https://github.com/yesodweb/persistent/pull/1255)
    * `mkPersist` now checks to see if an instance already exists for
      `PersistEntity` for the inputs.
* [#1256](https://github.com/yesodweb/persistent/pull/1256)
    * The QuasiQuoter has been refactored and improved.
    * You can now use `mkPersistWith` to pass in a list of pre-existing
      `EntityDef` to improve foreign key detection and splitting up models
      across multiple modules.
    * The `entityId` field now returns an `EntityIdDef`, which specifies what
      the ID field actually is. This is a move to better support natural keys.
    * Several types that had lists have been refactored to use nonempty lists to
      better capture the semantics.
    * `mkDeleteCascade` is deprecated. Please use the Cascade behavior directly
      on fields.
    * You can use `Key Foo` and `FooId` interchangeably in fields.
    * Support for GHC < 8.4 dropped.

## 2.12.1.2

* [#1258](https://github.com/yesodweb/persistent/pull/1258)
    * Support promoted types in Quasi Quoter
* [#1243](https://github.com/yesodweb/persistent/pull/1243)
    * Assorted cleanup of TH module
* [#1242](https://github.com/yesodweb/persistent/pull/1242)
    * Refactor setEmbedField to use do notation
* [#1237](https://github.com/yesodweb/persistent/pull/1237)
    * Remove nonEmptyOrFail function from recent tests

## 2.12.1.1

* [#1231](https://github.com/yesodweb/persistent/pull/1231)
    * Simplify Line type in Quasi module, always use NonEmpty
* [#1229](https://github.com/yesodweb/persistent/pull/1229)
    * The `#id` labels are now generated for entities.

## 2.12.1.0

* [#1218](https://github.com/yesodweb/persistent/pull/1218)
    * Refactoring name generating functions in TH
* [#1226](https://github.com/yesodweb/persistent/pull/1226)
    * Expose the `filterClause` and `filterClauseWithValues` functions to support
      the `upsertWhere` functionality in `persistent-postgresql`.

## 2.12.0.2

* [#1123](https://github.com/yesodweb/persistent/pull/1223)
    * Fix JSON encoding for `PersistValue`

## 2.12.0.1

* Refactoring token parsing in quasi module [#1206](https://github.com/yesodweb/persistent/pull/1206)
* Removing duplication from TH output [#1202](https://github.com/yesodweb/persistent/pull/1202)
* Refactor [] to NonEmpty in Quasi module [#1193](https://github.com/yesodweb/persistent/pull/1193)
* [#1162](https://github.com/yesodweb/persistent/pull/1162)
  * Replace `askLogFunc` with `askLoggerIO`
* Decomposed `HaskellName` into `ConstraintNameHS`, `EntityNameHS`, `FieldNameHS`. Decomposed `DBName` into `ConstraintNameDB`, `EntityNameDB`, `FieldNameDB` respectively. [#1174](https://github.com/yesodweb/persistent/pull/1174)
* Use `resourcet-pool` to break out some `Data.Pool` logic [#1163](https://github.com/yesodweb/persistent/pull/1163)
* [#1178](https://github.com/yesodweb/persistent/pull/1178)
  * Added 'withBaseBackend', 'withCompatible' to ease use of base/compatible backend queries in external code.
* Added GHC 8.2.2 and GHC 8.4.4 back into the CI and `persistent` builds on 8.2.2 again [#1181](https://github.com/yesodweb/persistent/issues/1181)
* [#1179](https://github.com/yesodweb/persistent/pull/1179)
  * Added `Compatible`, a newtype for marking a backend as compatible with another. Use it with `DerivingVia` to derive simple instances based on backend compatibility.
  * Added `makeCompatibleInstances` and `makeCompatibleKeyInstances`, TemplateHaskell invocations for auto-generating standalone derivations using `Compatible` and `DerivingVia`.
* [#1207](https://github.com/yesodweb/persistent/pull/1207)
    * @codygman discovered a bug in [issue #1199](https://github.com/yesodweb/persistent/issues/1199) where postgres connections were being returned to the `Pool SqlBackend` in an inconsistent state.
      @parsonsmatt debugged the issue and determined that it had something to do with asynchronous exceptions.
      Declaring it to be "out of his pay grade," he ripped the `poolToAcquire` function out and replaced it with `Data.Pool.withResource`, which doesn't exhibit the bug.
      Fortunately, this doesn't affect the public API, and can be a mere bug release.
    * Removed the functions `unsafeAcquireSqlConnFromPool`, `acquireASqlConnFromPool`, and `acquireSqlConnFromPoolWithIsolation`.
      For a replacement, see `runSqlPoolNoTransaction` and `runSqlPoolWithHooks`.
* Renaming values in persistent-template [#1203](https://github.com/yesodweb/persistent/pull/1203)
* [#1214](https://github.com/yesodweb/persistent/pull/1214):
    * Absorbed the `persistent-template` package. `persistent-template` will receive a 2.12 release with a warning and a deprecation notice.
    * Remove the `nooverlap` flag. It wasn't being used anymore.
* [#1205](https://github.com/yesodweb/persistent/pull/1205)
    * Introduce the `PersistLiteral_` constructor, replacing the `PersistLiteral`, `PersistLiteralEscaped`, and `PersistDbSpecific`.
    * The old constructors are now pattern synonyms. They don't actually differentiate between the various escaping strategies when consuming them! If you pattern match on multiple of `PersistDbSpecific`, `PersistLiteral`, or `PersistLiteralEscaped` , then you should use the `PersistLiteral_` constructor to differentiate between them.

## 2.11.0.2
* Fix a bug where an empty entity definition would break parsing of `EntityDef`s. [#1176](https://github.com/yesodweb/persistent/issues/1176)

## 2.11.0.1

* Docs/Bugs fixes [#1153](https://github.com/yesodweb/persistent/pull/1153)
  * Fix documentation on `FieldDef.fieldAttrs`.
  * Postgresql backend: Add a space in cascade clause of generated SQL.

## 2.11.0.0

* Foreign Key improvements [#1121](https://github.com/yesodweb/persistent/pull/1121)
  * It is now supported to refer to a table with an auto generated Primary Kay
  * It is now supported to refer to non-primary fields, using the keyword `References`
  * It is now supported to have cascade options for simple/single-field Foreign Keys
* Introduces a breaking change to the internal function `mkColumns`, which can now be passed a record of functions to override its default behavior. [#996](https://github.com/yesodweb/persistent/pull/996)
* Added explicit `forall` notation to make most API functions play nice when using `TypeApplications`. (e.g. instead of `selectList @_ @_ @User [] []`, you can now write `selectList @User [] []`) [#1006](https://github.com/yesodweb/persistent/pull/1006)
* [#1060](https://github.com/yesodweb/persistent/pull/1060)
  * The QuasiQuoter now supports `OnDelete` and `OnUpdate` cascade options.
* [#1044](https://github.com/yesodweb/persistent/pull/1044)
  * Field and constraint labels generated by TH can now be customized.
  * mpsPrefixFields is deprecated in favor of using these customisation functions.
* [#1032](https://github.com/yesodweb/persistent/pull/1032)
  * Instance for `Natural` is removed. See `OverflowNatural` for a
    replacement and rationale on why.
* [#1063](https://github.com/yesodweb/persistent/pull/1063)
  * A new class member `keyFromRecordM` allows you to construct a `Key
    record` from a `record` if it was defined with `Primary`.
* [#1036](https://github.com/yesodweb/persistent/pull/1036)
  * The method `entityIdFromJSON` that is used to parse entities now correctly works for entities that define a custom `Primary` key.
* [#856](https://github.com/yesodweb/persistent/pull/856)
  * Modify `upsertBy` to use backend-specific implementation (if any).
* [#1066](https://github.com/yesodweb/persistent/pull/1066)
  * You can set a column's `sql=id` for a non `Id` column.
* Fix a bug where unsafe migration error messages were being shown using `Show` prior to printing, resulting in less helpful output. [#1080](https://github.com/yesodweb/persistent/pull/1080)
* [#1087](https://github.com/yesodweb/persistent/pull/1087)
  * `RawSql` now has tuple instances up to GHC's max tuple size (62)
* [#1076](https://github.com/yesodweb/persistent/pull/1076)
  * `Loc` is now imported from `monad-logger` as opposed to `template-haskell`. Removes `template-haskell` as an explicit dependency.
* [#1114](https://github.com/yesodweb/persistent/pull/1114)
  * Remove unnecessary deriving of `Typeable`.
* [#1128](https://github.com/yesodweb/persistent/pull/1128)
  * Remove `Monad` constraint on `entityDef`
* [#1127](https://github.com/yesodweb/persistent/pull/1127)
  * Remove deriving of `Show` for uniques. Users that need a `Show` instance can put a standalone deriving instance:

    ```haskell
    deriving stock instance Show (Unique User)
    ```

* [#1131](https://github.com/yesodweb/persistent/pull/1131)
  * Add an `exists` function to the `PersistQueryRead` type class.
* [#1117](https://github.com/yesodweb/persistent/issues/1117)
  * Allow parsing UTCTimes from sqlite with the format "%F %T%Q" as well, instead of only "%FT%T%Q".
* [#1140](https://github.com/yesodweb/persistent/pull/1140)
  * A new function `checkUniqueUpdateable` allows you to check uniqueness
    constraints on an entity update without having to update it.
* [#1142](https://github.com/yesodweb/persistent/pull/1142)
    * Deprecate `hasCompositeKey` in favor of `hasCustomPrimaryKey` and `hasCompositePrimaryKey` functions.
* [#1098](https://github.com/yesodweb/persistent/pull/1098)
  * Add support for configuring the number of stripes and idle timeout for connection pools
    * For functions that do not specify an idle timeout, the default has been bumped to 600 seconds.
      * This change is based off the experience of two production codebases. See [#775](https://github.com/yesodweb/persistent/issues/775)
    * Add a new type `ConnectionPoolConfig` to configure the number of connections in a pool, their idle timeout, and stripe size.
    * Add `defaultConnectionPoolConfig` to create a `ConnectionPoolConfig`
    * Add `createSqlPoolWithConfig` and `withSqlPoolWithConfig`, which take this new data type
* [#1122](https://github.com/yesodweb/persistent/pull/1122), [#1152](https://github.com/yesodweb/persistent/pull/1152)
  * Adds a new constructor, `PersistLiteral ByteString` to `PersistValue` to support unescaped SQL literals.
    * Obviously, this is highly unsafe, and you should never use it with user input.
  * Adds a new field, `cGenerated :: Maybe Text` to `Column` for backend-specific support of generated columns.
    * Express generated fields in the Persistent DSL

    ```haskell
    GeneratedColumnExample
        fieldOne Text Maybe
        fieldTwo Text Maybe
        fieldThree Text Maybe generated=COALESCE(field_one,field_two)
    ```

    * Support for MySQL >= 5.7. (No version checking is performed! Using this feature with older versions of MySQL will cause runtime SQL exceptions!)
    * Support for Postgresql >= 12. (No version checking is performed! Using this feature with older versions of Postgresql will cause runtime SQL exceptions!)
    * Support for SQLite >= 3.31 (same caveat applies; support added in #1152 )
* [#1151](https://github.com/yesodweb/persistent/pull/1151)
  * Allow `OverloadedLabels` to be used with the `EntityField` type.

## 2.10.5.2

* [#1041](https://github.com/yesodweb/persistent/pull/1041)
  * Explicit foreign keys can now reference tables with custom sql name
  * Add qualified names to the stock classes list.

## 2.10.5.1

* [#1024](https://github.com/yesodweb/persistent/pull/1024)
    * Add the ability to do documentation comments in entity definition syntax. Unfortunately, TemplateHaskell cannot add documentation comments, so this can't be used to add Haddocks to entities.
    * Add Haddock explainers for some of the supported entity syntax in `Database.Persist.Quasi`

## 2.10.5

* Add the `EntityWithPrefix` type to allow users to specify a custom prefix for raw SQL queries. [#1018](https://github.com/yesodweb/persistent/pull/1018)
* Added Acquire based API to `Database.Persist.Sql` for working with
  connections/pools in monads which aren't MonadUnliftIO. [#984](https://github.com/yesodweb/persistent/pull/984)

## 2.10.4

* Log exceptions when closing a connection fails. See point 1 in [yesod #1635](https://github.com/yesodweb/yesod/issues/1635#issuecomment-547300856). [#978](https://github.com/yesodweb/persistent/pull/978)

## 2.10.3

* Added support for GHC 8.8 about MonadFail changes [#976](https://github.com/yesodweb/persistent/pull/976)

## 2.10.2

* Added `runMigrationQuiet` and `runMigrationUnsafeQuiet` to `Database.Persist.Sql.Migration` as safer alternatives to `runMigrationSilent`. [#971](https://github.com/yesodweb/persistent/pull/971)
  This functions as workaround/fix for: [#966](https://github.com/yesodweb/persistent/issues/966), [#948](https://github.com/yesodweb/persistent/issues/948), [#640](https://github.com/yesodweb/persistent/issues/640), and [#474](https://github.com/yesodweb/persistent/issues/474)
* Added RawSql instances for 9, 10, 11 and 12-column results. [#961](https://github.com/yesodweb/persistent/pull/961)

## 2.10.1

* Added `constraint=` attribute to allow users to specify foreign reference constraint names.

## 2.10.0

* Added two type classes `OnlyOneUniqueKey` and `AtLeastOneUniqueKey`. These classes are used as constraints on functions that expect a certain amount of unique keys. They are defined automatically as part of the `persistent-template`'s generation. [#885](https://github.com/yesodweb/persistent/pull/885)
* Add the `entityComments` field to the `EntityDef` datatype, and `fieldComments` fields to the `FieldDef` datatype. The QuasiQuoter does not currently know how to add documentation comments to these types, but it can be expanded later. [#865](https://github.com/yesodweb/persistent/pull/865)
* Expose the `SqlReadT` and `SqlWriteT` constructors. [#887](https://github.com/yesodweb/persistent/pull/887)
* Remove deprecated `Connection` type synonym. Please use `SqlBackend` instead. [#894](https://github.com/yesodweb/persistent/pull/894)
* Remove deprecated `SqlPersist` type synonym. Please use `SqlPersistT` instead. [#894](https://github.com/yesodweb/persistent/pull/894)
* Alter the type of `connUpsertSql` to take a list of unique definitions. This paves the way for more efficient upsert implementations. [#895](https://github.com/yesodweb/persistent/pull/895)

## 2.9.2

* Add documentation for the `Migration` type and some helpers. [#860](https://github.com/yesodweb/persistent/pull/860)

## 2.9.1

* Fix [#847](https://github.com/yesodweb/persistent/issues/847): SQL error with `putMany` on Sqlite when Entity has no unique index.

## 2.9.0

* Added support for SQL isolation levels to via SqlBackend. [#812]
* Move `Database.Persist.Sql.Raw.QQ` to a separate `persistent-qq` package [#827](https://github.com/yesodweb/persistent/issues/827)
* Fix [832](https://github.com/yesodweb/persistent/issues/832): `repsertMany` now matches `mapM_ (uncurry repsert)` and is atomic for supported sql back-ends.

## 2.8.2

* Added support for `sql=` to the unique constraints quasi-quoter so that users can specify the database names of the constraints.

## 2.8.1

* DRY-ed up and exposed several util functions in `Database.Persist.Sql.Util`.
	* Upstream-ed `updatePersistValue`, `mkUpdateText`, and `commaSeparated` from `Database.Persist.MySQL`.
	* De-duplicated `updatePersistValue` from various `Database.Persist.Sql.Orphan.*` modules.
* Batching enhancements to reduce db round-trips.
	* Added `getMany` and `repsertMany` for batched `get` and `repsert`.
	* Added `putMany` with a default/slow implementation. SqlBackend's that support native UPSERT should override this for batching enhancements.
	* Updated `insertEntityMany` to replace slow looped usage with batched execution.
* See [#770](https://github.com/yesodweb/persistent/pull/770)

## 2.8.0

* Switch from `MonadBaseControl` to `MonadUnliftIO`
* Reapplies [#723](https://github.com/yesodweb/persistent/pull/723), which was reverted in version 2.7.3.

## 2.7.3.1

 * Improve error messages when failing to parse database results into Persistent records. [#741](https://github.com/yesodweb/persistent/pull/741)
 * A handful of `fromPersistField` implementations called `error` instead of returning a `Left Text`. All of the implementations were changed to return `Left`. [#741](https://github.com/yesodweb/persistent/pull/741)
 * Improve error message when a SQL insert fails with a custom primary key [#757](https://github.com/yesodweb/persistent/pull/757)

## 2.7.3

* Reverts [#723](https://github.com/yesodweb/persistent/pull/723), which generalized functions using the `BackendCompatible` class. These changes were an accidental breaking change.
* Recommend the `PersistDbSpecific` docs if someone gets an error about converting from `PersistDbSpecific`

## 2.7.2 [DEPRECATED ON HACKAGE]

* Many of the functions have been generalized using the `BackendCompatible` class. [#723](https://github.com/yesodweb/persistent/pull/723)
	* This change was an accidental breaking change and was reverted in 2.7.3.
	* These change will be released in a future version of Persistent with a major version bump.
* Add raw sql quasi quoters [#717](https://github.com/yesodweb/persistent/pull/717)

## 2.7.1

* Added an `insertUniqueEntity` function [#718](https://github.com/yesodweb/persistent/pull/718)
* Added `BackendCompatible` class [#701](https://github.com/yesodweb/persistent/pull/701)

## 2.7.0

* Fix upsert behavior [#613](https://github.com/yesodweb/persistent/issues/613)
* Atomic upsert query fixed for arithmatic operations [#662](https://github.com/yesodweb/persistent/issues/662)
* Haddock and test coverage improved for upsert

## 2.6.1

* Fix edge case for `\<-. [Nothing]`
* Introduce `connMaxParams`
* Add 'getJustEntity' and 'insertRecord' convenience function
* Minor Haddock improvment

## 2.6

* Add `connUpsertSql` type for providing backend-specific upsert sql support.

## 2.5

* read/write typeclass split
* add insertOrGet convenience function to PersistUnique

## 2.2.4.1

* Documentation updates [#515](https://github.com/yesodweb/persistent/pull/515)

## 2.2.4

* Workaround for side-exiting transformers in `runSqlConn` [#516](https://github.com/yesodweb/persistent/issues/516)

## 2.2.3

* PersistField instance for Natural
* better oracle support in odbc

## 2.2.2

* Add liftSqlPersistMPool function
* support http-api-data for url serialization

## 2.2.1

* Migration failure message with context
* Fix insertKey for composite keys

## 2.2

* Add a `RawSql` instance for `Key`. This allows selecting primary keys using functions like `rawSql`. [#407](https://github.com/yesodweb/persistent/pull/407)
* SqlBackend support for an optimized `insertMany`

## 2.1.6

Important! If persistent-template is not upgraded to 2.1.3.3
you might need to make sure `Int64` is in scope for your model declarations.

* add showMigration function
* explicitly use Int64 for foreign key references

## 2.1.5

Add `dbIdColumnsEsc` to Sql.Utils.
Used in persistent-postgresql 2.1.5.2

## 2.1.4

* Fix getBy with a primary key. #342

## 2.1.3

* Break self-referencing cycles in the entity declarations

## 2.1.2

* Error with `Double`s without a decimal part [#378](https://github.com/yesodweb/persistent/issues/378)
* `runSqlPool` does not perform timeout checks.

## 2.1.1.6

* One extra feature for #939: use `logDebugN` instead

## 2.1.1.5

* Better SQL logging [Yesod issue #939](https://github.com/yesodweb/yesod/issues/939)

## 2.1.1.3

Parse UTCTime in 8601 format [#339](https://github.com/yesodweb/persistent/issues/339)

## 2.1.1.1

Support for monad-control 1.0<|MERGE_RESOLUTION|>--- conflicted
+++ resolved
@@ -3,7 +3,6 @@
 
 ## 2.14.0.0 (unreleased)
 
-<<<<<<< HEAD
 * [#1381](https://github.com/yesodweb/persistent/pull/1381)
     * `Entity` is given a `HasField` instance that uses the database field
       names. This is primarily done to support `OverloadedRecordDot` in GHC 9.2
@@ -12,7 +11,6 @@
       `Entity'`. A pattern synonym is provided that should work in almost all
       cases. You may incur a `MonadFail m` constraint if you are pattern
       matching directly on the constructor in a `do` result.
-=======
 * [#1386](https://github.com/yesodweb/persistent/pull/1386)
     * The module `Database.Persist.Class.DeleteCascade` was deleted since you
       can put cascade behavior directly on your database models.
@@ -24,7 +22,6 @@
     * The support for entity-level sum types is deprecated. It adds a
       considerable amount of complexity to the code, and the pattern is not
       particularly good for actually supporting sum types in most databases.
->>>>>>> d6453cf6
 * [#1384](https://github.com/yesodweb/persistent/pull/1384)
     * Add `tabulateEntityA` to the `PersistEntity` class, allowing you to
       construct an `Entity a` by providing a function `EntityField a t -> f t`.

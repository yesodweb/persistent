# Changelog for persistent

<<<<<<< HEAD
## 2.14.5.0

* [#1437](https://github.com/yesodweb/persistent/pull/1437)
    * Add `existsBy` to `PersistUniqueRead`
=======
## unreleased

* [#1460] https://github.com/yesodweb/persistent/pull/1468
    * Remove extraneous `map toPersistValue` call in the `mkInsertValues`
      function, as it evaluates to `id`.
>>>>>>> 356a081e

## 2.14.4.4

* [#1460](https://github.com/yesodweb/persistent/pull/1460)
    * Fix a problem where a `Primary` key causes `mkPersist` to generate code
      that doesn't compile under `NoFieldSelectors`

## 2.14.4.3

* [#1452](https://github.com/yesodweb/persistent/pull/1452)
    * Implement `repsert` as a special case of `respertMany`.  Allows backend
      specific behavior.

## 2.14.4.2

* [#1451](https://github.com/yesodweb/persistent/pull/1451)
    * Support `mtl >= 2.3`

## 2.14.4.1

* [#1449](https://github.com/yesodweb/persistent/pull/1449)
    * Default implementation for `insert_` which doesn't perform any unnecessary
      queries.

## 2.14.4.0

* [#1440](https://github.com/yesodweb/persistent/pull/1440)
    * Defined NFData PersistValue

## 2.14.3.2

* [#1446](https://github.com/yesodweb/persistent/pull/1446)
    * Foreign key discovery was fixed for qualified names, `Key Model`, and
      `Maybe` references.
* [#1438](https://github.com/yesodweb/persistent/pull/1438)
    * Clarify wording on the error message for null in unique constraint
* [#1447](https://github.com/yesodweb/persistent/pull/1447)
    * Fix `SafeToInsert` not being generated correctly for some `Id` columns

## 2.14.3.1

* [#1428](https://github.com/yesodweb/persistent/pull/1428)
    * Fix that the documentation for `discoverEntities` was not being generated.

## 2.14.3.0

* [#1425](https://github.com/yesodweb/persistent/pull/1425)
    * Introduce an alias `setPsUseSnakeCaseForeignKeys` for
      `setPsUseSnakeCaseForiegnKeys` due to a typo in the latter;
      deprecate `setPsUseSnakeCaseForiegnKeys`

## 2.14.2.0

* [#1421](https://github.com/yesodweb/persistent/pull/1421)
    * Add `mpsCamelCaseCompositeKeySelector` field to `MkPersistSettings`,
      which define the style of the entity's composite key.

## 2.14.1.0

* [#1418](https://github.com/yesodweb/persistent/pull/1418/)
    * Re-export `SafeToInsert` from `Database.Persist.Class`, which should
      re-export it through `Database.Persist`, `Database.Persist.Sql`, etc.
* [#1409](https://github.com/yesodweb/persistent/pull/1409)
    * Fix incorrect reference to rawSql in documentation.

## 2.14.0.3

* [#1411](https://github.com/yesodweb/persistent/pull/1411)
    * Fix the docs for `FieldNameDB`, and update `FieldDef.fieldComments` docs
      since the quasiquoter *supports* field comments now.

## 2.14.0.2

* [#1407](https://github.com/yesodweb/persistent/pull/1407)
    * Fix a name shadowing warning.

## 2.14.0.1

* [#1392](https://github.com/yesodweb/persistent/pull/1392)
    * Enhance `selectList` documentation with TypeApplications examples.
    * Clarify `selectSource` documentation wording.
* [#1391](https://github.com/yesodweb/persistent/pull/1391)
    * Increasing quasi module test coverage, improve error assertions
* [#1401](https://github.com/yesodweb/persistent/pull/1401)
    * Change `Entity` back into a regular record and drop the `HasField`
      instance. This is technically a breaking change, but [the bug in GHC's
      `COMPLETE` annotations](https://gitlab.haskell.org/ghc/ghc/-/issues/15681)
      rendered a super common pattern a much more invasive breaking change than
      anticipated. As a result, upgrading to `persistent-2.14` was untenable.

      If you *did* upgrade and this broke your codebase *again*, please let me
      know and I can release another patch to shim it.

## 2.14.0.0

* [#1343](https://github.com/yesodweb/persistent/pull/1343)
    * Implement Type Literal based field definitions
* [#1387](https://github.com/yesodweb/persistent/pull/1387)
    * Better UX with `insert`. We now report a type error when you try to
      `insert` an `Entity` or a function, and we also forbid `insert`ing if the
      database would throw an error missing a primary key.
* [#1383](https://github.com/yesodweb/persistent/pull/1383)
    * Primary keys have a `NonEmpty` of fields, not a `[]` of fields.
    * A `Primary` key on an entity now creates a `Unique` constructror for that
      record, with the name `#{entityName}PrimaryKey`. This also affects the
      generation of `AtLeastOneUniqueKey` and `OnlyOneUniqueKey` instances, so
      you may need to change behavior on these classes.
* [#1381](https://github.com/yesodweb/persistent/pull/1381)
    * `Entity` is given a `HasField` instance that uses the database field
      names. This is primarily done to support `OverloadedRecordDot` in GHC 9.2
      and above.
    * A consequence of this is that the `Entity` constructor has been renamed to
      `Entity'`. A pattern synonym is provided that should work in almost all
      cases. You may incur a `MonadFail m` constraint if you are pattern
      matching directly on the constructor in a `do` result.
* [#1364](https://github.com/yesodweb/persistent/pull/1346)
    * The type `SomePersistField` was removed in favor of using `PersistValue`
      directly.
* [#1386](https://github.com/yesodweb/persistent/pull/1386)
    * The module `Database.Persist.Class.DeleteCascade` was deleted since you
      can put cascade behavior directly on your database models.
    * Removed `mkSave` from `Database.Persist.TH`. Use `mkEntityDefList`
      instead.
    * Remove the `CompositeDef` constructor from `ReferenceDef` which was not
      used internally anymore.
* [#1385](https://github.com/yesodweb/persistent/pull/1385)
    * The support for entity-level sum types is deprecated. It adds a
      considerable amount of complexity to the code, and the pattern is not
      particularly good for actually supporting sum types in most databases.
* [#1384](https://github.com/yesodweb/persistent/pull/1384)
    * Add `tabulateEntityA` to the `PersistEntity` class, allowing you to
      construct an `Entity a` by providing a function `EntityField a t -> f t`.
      Note that this doesn't make sense for sum entities, and the implementation
      `error`s.
    * Add `tabulateEntity` as a pure version of that.

## 2.13.3.5

* [#1374](https://github.com/yesodweb/persistent/pull/1374)
    * Increasing test coverage for errors thrown when parsing entity definitions

## 2.13.3.4
* [#1379](https://github.com/yesodweb/persistent/pull/1379)
    * `mkPersist` now generates code that compiles under `NoFieldSelectors` and `DuplicateRecordFields` even if field labels are not prefixed
* [#1376](https://github.com/yesodweb/persistent/pull/1376)
    * Add coverage for parsing nested parens/lists in field types
* [#1370](https://github.com/yesodweb/persistent/pull/1370)
    * Add spec to assert Persistent.TH is the only import required when defining entities

## 2.13.3.3

* [#1369](https://github.com/yesodweb/persistent/pull/1369)
    * Fix `withObject` needing to be imported

## 2.13.3.2

* [#1315](https://github.com/yesodweb/persistent/pull/1315)
    * Refactor entity constraint parsing in Quasi module

## 2.13.3.1

* [#1367](https://github.com/yesodweb/persistent/pull/1367),
  [#1366](https://github.com/yesodweb/persistent/pull/1367),
  [#1338](https://github.com/yesodweb/persistent/pull/1338),
  [#1335](https://github.com/yesodweb/persistent/pull/1335)
    * Support GHC 9.2
* [#1356](https://github.com/yesodweb/persistent/pull/1356)
    * Improve parse errors in generated FromJSON instances

## 2.13.3.0

* [#1341](https://github.com/yesodweb/persistent/pull/1341)
    * Add `SqlBackendHooks` to allow for instrumentation of queries.
* [#1327](https://github.com/yesodweb/persistent/pull/1327)
    * Update `SqlBackend` to use new `StatementCache` interface
      instead of `IORef (Map Text Statement)`

## 2.13.2.2

* [#1351](https://github.com/yesodweb/persistent/pull/1351/)
    * `aeson-2.0` support

## 2.13.2.1

* [#1329](https://github.com/yesodweb/persistent/pull/1329)
    * Prevent discovery of constrained `PersistEntity` instances in
      `discoverEntities` (since the discovered instances won't work without
      constraints anyway).

## 2.13.2.0

* [#1314](https://github.com/yesodweb/persistent/pull/1314)
    * Fix typos and minor documentation issues in Database.Persist and
      Database.Persist.Quasi.
* [#1317](https://github.com/yesodweb/persistent/pull/1317)
    * Expose `orderClause` from the Persistent internals, which allows users
      to produce well-formatted `ORDER BY` clauses.

* [#1319](https://github.com/yesodweb/persistent/pull/1319)
    * Add a `Num` instance for `OverflowNatural`

## 2.13.1.2

* [#1308](https://github.com/yesodweb/persistent/pull/1308)
    * Consolidate the documentation for the Persistent quasiquoter in
      Database.Persist.Quasi.
* [#1312](https://github.com/yesodweb/persistent/pull/1312)
    * Reorganize documentation and link to more modules.
    * Expose `Database.Persist.Sql.Migration`

## 2.13.1.1

* [#1294](https://github.com/yesodweb/persistent/pull/1294)
    * Fix an issue where documentation comments on fields are in reverse line
      order.

## 2.13.1.0

* [#1264](https://github.com/yesodweb/persistent/pull/1264)
    * Support declaring Maybe before the type in model definitions

## 2.13.0.4

* [#1277](https://github.com/yesodweb/persistent/pull/1277)
    * Corrected the documentation of `addMigration` to match the actual
      behaviour - this will not change the behaviour of your code.

## 2.13.0.3

* [#1287](https://github.com/yesodweb/persistent/pull/1287)
    * Fix the duplicate entity check for transitive dependencies.
    * Fixes an issue where generating code would refer to the `ModelName` when
      making a reference to another table when the explicit code only refers to
      `ModelNameId`.

## 2.13.0.2

* [#1265](https://github.com/yesodweb/persistent/pull/1265)
    * Support GHC 9

## 2.13.0.1

* [#1268](https://github.com/yesodweb/persistent/pull/1268)
    * Show `keyFromValues` error

## 2.13.0.0

* [#1244](https://github.com/yesodweb/persistent/pull/1244)
    * Implement config for customising the FK name
* [#1252](https://github.com/yesodweb/persistent/pull/1252)
    * `mkMigrate` now defers to `mkEntityDefList` and `migrateModels` instead of
      fixing the foreign key references itself.
    * `mkSave` was deprecated - the function did not fix foreign key references.
      Please use `mkEntityDefList` instead.
    * `EntityDef` will now include fields marked `MigrationOnly` and
      `SafeToRemove`. Beforehand, those were filtered out, and `mkMigrate`
      applied. The function `getEntityFields` will only return fields defined on
      the Haskell type - for all columns, see `getEntityFieldsDatabase`.
* [#1225](https://github.com/yesodweb/persistent/pull/1225)
    * The fields and constructor for `SqlBackend` are no longer exported by
      default. They are available from an internal module,
      `Database.Persist.Sql.Types.Internal`. Breaking changes from `Internal`
      modules are not reflected in the major version. This will allow us to
      release new functionality without breaking your code. It's recommended to
      switch to using the smart constructor functions and setter functions that
      are now exported from `Database.Persist.Sql` instead.
    * A new API is available for constructing and using a `SqlBackend`, provided
      in `Database.Persist.SqlBackend`. Instead of using the `SqlBackend`
      directly, use `mkSqlBackend` and the datatype `MkSqlBackendArgs`. The
      `MkSqlBackendArgs` record has the same field names as the `SqlBackend`, so
      the translation is easy:

        ```diff
        - SqlBackend
        + mkSqlBackend MkSqlBackendArgs
            { connInsertSql = ...
            , connCommit = ...
            , connEscapeFieldName = ...
            , connEscapeTableName = ...
            , etc
            }
        ```

      Some fields were omitted in `MkSqlBackendArgs`. These fields are
      *optional* - they provide enhanced or backend-specific functionality. For
      these, use the setter functions like `setConnUpsertSql`.
    * Previously hidden modules are now exposed under the `Internal` namespace.
    * The `connLimitOffset` function used to have a `Bool` parameter. This
      parameter is unused and has been removed.
* [#1234](https://github.com/yesodweb/persistent/pull/1234)
    * You can now customize the default implied ID column. See the documentation
      in `Database.Persist.ImplicitIdDef` for more details.
    * Moved the various `Name` types into `Database.Persist.Names`
    * Removed the `hasCompositeKey` function. See `hasCompositePrimaryKey` and
      `hasNaturalKey` as replacements.
    * The `EntityDef` constructor and field labels are not exported by default.
      Get those from `Database.Persist.EntityDef.Internal`, but you should
      migrate to the getters/setters in `Database.Persist.EntityDef` as you can.
    * Added the `Database.Persist.FieldDef` and
      `Database.Persist.FieldDef.Internal` modules.
    * The `PersistSettings` type was made abstract. Please migrate to the
      getters/setters defined in that `Database.Persist.Quasi`, or use
      `Database.Persist.Quasi.Internal` if you don't mind the possibility of
      breaking changes.
    * Add the `runSqlCommand` function for running arbitrary SQL during
      migrations.
    * Add `migrateModels` function for a TH-free migration facility.
* [#1253](https://github.com/yesodweb/persistent/pull/1253)
    * Add `discoverEntities` to discover instances of the class and return their
      entity definitions.
* [#1250](https://github.com/yesodweb/persistent/pull/1250)
    * The `mpsGeneric` function has been deprecated. If you need this
      functionality, please comment with your needs on the GitHub issue tracker.
      We may un-deprecate it, or we may provide a new and better means of
      facilitating a solution to your problem.
* [#1255](https://github.com/yesodweb/persistent/pull/1255)
    * `mkPersist` now checks to see if an instance already exists for
      `PersistEntity` for the inputs.
* [#1256](https://github.com/yesodweb/persistent/pull/1256)
    * The QuasiQuoter has been refactored and improved.
    * You can now use `mkPersistWith` to pass in a list of pre-existing
      `EntityDef` to improve foreign key detection and splitting up models
      across multiple modules.
    * The `entityId` field now returns an `EntityIdDef`, which specifies what
      the ID field actually is. This is a move to better support natural keys.
    * Several types that had lists have been refactored to use nonempty lists to
      better capture the semantics.
    * `mkDeleteCascade` is deprecated. Please use the Cascade behavior directly
      on fields.
    * You can use `Key Foo` and `FooId` interchangeably in fields.
    * Support for GHC < 8.4 dropped.

## 2.12.1.2

* [#1258](https://github.com/yesodweb/persistent/pull/1258)
    * Support promoted types in Quasi Quoter
* [#1243](https://github.com/yesodweb/persistent/pull/1243)
    * Assorted cleanup of TH module
* [#1242](https://github.com/yesodweb/persistent/pull/1242)
    * Refactor setEmbedField to use do notation
* [#1237](https://github.com/yesodweb/persistent/pull/1237)
    * Remove nonEmptyOrFail function from recent tests

## 2.12.1.1

* [#1231](https://github.com/yesodweb/persistent/pull/1231)
    * Simplify Line type in Quasi module, always use NonEmpty
* [#1229](https://github.com/yesodweb/persistent/pull/1229)
    * The `#id` labels are now generated for entities.

## 2.12.1.0

* [#1218](https://github.com/yesodweb/persistent/pull/1218)
    * Refactoring name generating functions in TH
* [#1226](https://github.com/yesodweb/persistent/pull/1226)
    * Expose the `filterClause` and `filterClauseWithValues` functions to support
      the `upsertWhere` functionality in `persistent-postgresql`.

## 2.12.0.2

* [#1123](https://github.com/yesodweb/persistent/pull/1223)
    * Fix JSON encoding for `PersistValue`

## 2.12.0.1

* Refactoring token parsing in quasi module [#1206](https://github.com/yesodweb/persistent/pull/1206)
* Removing duplication from TH output [#1202](https://github.com/yesodweb/persistent/pull/1202)
* Refactor [] to NonEmpty in Quasi module [#1193](https://github.com/yesodweb/persistent/pull/1193)
* [#1162](https://github.com/yesodweb/persistent/pull/1162)
  * Replace `askLogFunc` with `askLoggerIO`
* Decomposed `HaskellName` into `ConstraintNameHS`, `EntityNameHS`, `FieldNameHS`. Decomposed `DBName` into `ConstraintNameDB`, `EntityNameDB`, `FieldNameDB` respectively. [#1174](https://github.com/yesodweb/persistent/pull/1174)
* Use `resourcet-pool` to break out some `Data.Pool` logic [#1163](https://github.com/yesodweb/persistent/pull/1163)
* [#1178](https://github.com/yesodweb/persistent/pull/1178)
  * Added 'withBaseBackend', 'withCompatible' to ease use of base/compatible backend queries in external code.
* Added GHC 8.2.2 and GHC 8.4.4 back into the CI and `persistent` builds on 8.2.2 again [#1181](https://github.com/yesodweb/persistent/issues/1181)
* [#1179](https://github.com/yesodweb/persistent/pull/1179)
  * Added `Compatible`, a newtype for marking a backend as compatible with another. Use it with `DerivingVia` to derive simple instances based on backend compatibility.
  * Added `makeCompatibleInstances` and `makeCompatibleKeyInstances`, TemplateHaskell invocations for auto-generating standalone derivations using `Compatible` and `DerivingVia`.
* [#1207](https://github.com/yesodweb/persistent/pull/1207)
    * @codygman discovered a bug in [issue #1199](https://github.com/yesodweb/persistent/issues/1199) where postgres connections were being returned to the `Pool SqlBackend` in an inconsistent state.
      @parsonsmatt debugged the issue and determined that it had something to do with asynchronous exceptions.
      Declaring it to be "out of his pay grade," he ripped the `poolToAcquire` function out and replaced it with `Data.Pool.withResource`, which doesn't exhibit the bug.
      Fortunately, this doesn't affect the public API, and can be a mere bug release.
    * Removed the functions `unsafeAcquireSqlConnFromPool`, `acquireASqlConnFromPool`, and `acquireSqlConnFromPoolWithIsolation`.
      For a replacement, see `runSqlPoolNoTransaction` and `runSqlPoolWithHooks`.
* Renaming values in persistent-template [#1203](https://github.com/yesodweb/persistent/pull/1203)
* [#1214](https://github.com/yesodweb/persistent/pull/1214):
    * Absorbed the `persistent-template` package. `persistent-template` will receive a 2.12 release with a warning and a deprecation notice.
    * Remove the `nooverlap` flag. It wasn't being used anymore.
* [#1205](https://github.com/yesodweb/persistent/pull/1205)
    * Introduce the `PersistLiteral_` constructor, replacing the `PersistLiteral`, `PersistLiteralEscaped`, and `PersistDbSpecific`.
    * The old constructors are now pattern synonyms. They don't actually differentiate between the various escaping strategies when consuming them! If you pattern match on multiple of `PersistDbSpecific`, `PersistLiteral`, or `PersistLiteralEscaped` , then you should use the `PersistLiteral_` constructor to differentiate between them.

## 2.11.0.2
* Fix a bug where an empty entity definition would break parsing of `EntityDef`s. [#1176](https://github.com/yesodweb/persistent/issues/1176)

## 2.11.0.1

* Docs/Bugs fixes [#1153](https://github.com/yesodweb/persistent/pull/1153)
  * Fix documentation on `FieldDef.fieldAttrs`.
  * Postgresql backend: Add a space in cascade clause of generated SQL.

## 2.11.0.0

* Foreign Key improvements [#1121](https://github.com/yesodweb/persistent/pull/1121)
  * It is now supported to refer to a table with an auto generated Primary Kay
  * It is now supported to refer to non-primary fields, using the keyword `References`
  * It is now supported to have cascade options for simple/single-field Foreign Keys
* Introduces a breaking change to the internal function `mkColumns`, which can now be passed a record of functions to override its default behavior. [#996](https://github.com/yesodweb/persistent/pull/996)
* Added explicit `forall` notation to make most API functions play nice when using `TypeApplications`. (e.g. instead of `selectList @_ @_ @User [] []`, you can now write `selectList @User [] []`) [#1006](https://github.com/yesodweb/persistent/pull/1006)
* [#1060](https://github.com/yesodweb/persistent/pull/1060)
  * The QuasiQuoter now supports `OnDelete` and `OnUpdate` cascade options.
* [#1044](https://github.com/yesodweb/persistent/pull/1044)
  * Field and constraint labels generated by TH can now be customized.
  * mpsPrefixFields is deprecated in favor of using these customisation functions.
* [#1032](https://github.com/yesodweb/persistent/pull/1032)
  * Instance for `Natural` is removed. See `OverflowNatural` for a
    replacement and rationale on why.
* [#1063](https://github.com/yesodweb/persistent/pull/1063)
  * A new class member `keyFromRecordM` allows you to construct a `Key
    record` from a `record` if it was defined with `Primary`.
* [#1036](https://github.com/yesodweb/persistent/pull/1036)
  * The method `entityIdFromJSON` that is used to parse entities now correctly works for entities that define a custom `Primary` key.
* [#856](https://github.com/yesodweb/persistent/pull/856)
  * Modify `upsertBy` to use backend-specific implementation (if any).
* [#1066](https://github.com/yesodweb/persistent/pull/1066)
  * You can set a column's `sql=id` for a non `Id` column.
* Fix a bug where unsafe migration error messages were being shown using `Show` prior to printing, resulting in less helpful output. [#1080](https://github.com/yesodweb/persistent/pull/1080)
* [#1087](https://github.com/yesodweb/persistent/pull/1087)
  * `RawSql` now has tuple instances up to GHC's max tuple size (62)
* [#1076](https://github.com/yesodweb/persistent/pull/1076)
  * `Loc` is now imported from `monad-logger` as opposed to `template-haskell`. Removes `template-haskell` as an explicit dependency.
* [#1114](https://github.com/yesodweb/persistent/pull/1114)
  * Remove unnecessary deriving of `Typeable`.
* [#1128](https://github.com/yesodweb/persistent/pull/1128)
  * Remove `Monad` constraint on `entityDef`
* [#1127](https://github.com/yesodweb/persistent/pull/1127)
  * Remove deriving of `Show` for uniques. Users that need a `Show` instance can put a standalone deriving instance:

    ```haskell
    deriving stock instance Show (Unique User)
    ```

* [#1131](https://github.com/yesodweb/persistent/pull/1131)
  * Add an `exists` function to the `PersistQueryRead` type class.
* [#1117](https://github.com/yesodweb/persistent/issues/1117)
  * Allow parsing UTCTimes from sqlite with the format "%F %T%Q" as well, instead of only "%FT%T%Q".
* [#1140](https://github.com/yesodweb/persistent/pull/1140)
  * A new function `checkUniqueUpdateable` allows you to check uniqueness
    constraints on an entity update without having to update it.
* [#1142](https://github.com/yesodweb/persistent/pull/1142)
    * Deprecate `hasCompositeKey` in favor of `hasCustomPrimaryKey` and `hasCompositePrimaryKey` functions.
* [#1098](https://github.com/yesodweb/persistent/pull/1098)
  * Add support for configuring the number of stripes and idle timeout for connection pools
    * For functions that do not specify an idle timeout, the default has been bumped to 600 seconds.
      * This change is based off the experience of two production codebases. See [#775](https://github.com/yesodweb/persistent/issues/775)
    * Add a new type `ConnectionPoolConfig` to configure the number of connections in a pool, their idle timeout, and stripe size.
    * Add `defaultConnectionPoolConfig` to create a `ConnectionPoolConfig`
    * Add `createSqlPoolWithConfig` and `withSqlPoolWithConfig`, which take this new data type
* [#1122](https://github.com/yesodweb/persistent/pull/1122), [#1152](https://github.com/yesodweb/persistent/pull/1152)
  * Adds a new constructor, `PersistLiteral ByteString` to `PersistValue` to support unescaped SQL literals.
    * Obviously, this is highly unsafe, and you should never use it with user input.
  * Adds a new field, `cGenerated :: Maybe Text` to `Column` for backend-specific support of generated columns.
    * Express generated fields in the Persistent DSL

    ```haskell
    GeneratedColumnExample
        fieldOne Text Maybe
        fieldTwo Text Maybe
        fieldThree Text Maybe generated=COALESCE(field_one,field_two)
    ```

    * Support for MySQL >= 5.7. (No version checking is performed! Using this feature with older versions of MySQL will cause runtime SQL exceptions!)
    * Support for Postgresql >= 12. (No version checking is performed! Using this feature with older versions of Postgresql will cause runtime SQL exceptions!)
    * Support for SQLite >= 3.31 (same caveat applies; support added in #1152 )
* [#1151](https://github.com/yesodweb/persistent/pull/1151)
  * Allow `OverloadedLabels` to be used with the `EntityField` type.

## 2.10.5.2

* [#1041](https://github.com/yesodweb/persistent/pull/1041)
  * Explicit foreign keys can now reference tables with custom sql name
  * Add qualified names to the stock classes list.

## 2.10.5.1

* [#1024](https://github.com/yesodweb/persistent/pull/1024)
    * Add the ability to do documentation comments in entity definition syntax. Unfortunately, TemplateHaskell cannot add documentation comments, so this can't be used to add Haddocks to entities.
    * Add Haddock explainers for some of the supported entity syntax in `Database.Persist.Quasi`

## 2.10.5

* Add the `EntityWithPrefix` type to allow users to specify a custom prefix for raw SQL queries. [#1018](https://github.com/yesodweb/persistent/pull/1018)
* Added Acquire based API to `Database.Persist.Sql` for working with
  connections/pools in monads which aren't MonadUnliftIO. [#984](https://github.com/yesodweb/persistent/pull/984)

## 2.10.4

* Log exceptions when closing a connection fails. See point 1 in [yesod #1635](https://github.com/yesodweb/yesod/issues/1635#issuecomment-547300856). [#978](https://github.com/yesodweb/persistent/pull/978)

## 2.10.3

* Added support for GHC 8.8 about MonadFail changes [#976](https://github.com/yesodweb/persistent/pull/976)

## 2.10.2

* Added `runMigrationQuiet` and `runMigrationUnsafeQuiet` to `Database.Persist.Sql.Migration` as safer alternatives to `runMigrationSilent`. [#971](https://github.com/yesodweb/persistent/pull/971)
  This functions as workaround/fix for: [#966](https://github.com/yesodweb/persistent/issues/966), [#948](https://github.com/yesodweb/persistent/issues/948), [#640](https://github.com/yesodweb/persistent/issues/640), and [#474](https://github.com/yesodweb/persistent/issues/474)
* Added RawSql instances for 9, 10, 11 and 12-column results. [#961](https://github.com/yesodweb/persistent/pull/961)

## 2.10.1

* Added `constraint=` attribute to allow users to specify foreign reference constraint names.

## 2.10.0

* Added two type classes `OnlyOneUniqueKey` and `AtLeastOneUniqueKey`. These classes are used as constraints on functions that expect a certain amount of unique keys. They are defined automatically as part of the `persistent-template`'s generation. [#885](https://github.com/yesodweb/persistent/pull/885)
* Add the `entityComments` field to the `EntityDef` datatype, and `fieldComments` fields to the `FieldDef` datatype. The QuasiQuoter does not currently know how to add documentation comments to these types, but it can be expanded later. [#865](https://github.com/yesodweb/persistent/pull/865)
* Expose the `SqlReadT` and `SqlWriteT` constructors. [#887](https://github.com/yesodweb/persistent/pull/887)
* Remove deprecated `Connection` type synonym. Please use `SqlBackend` instead. [#894](https://github.com/yesodweb/persistent/pull/894)
* Remove deprecated `SqlPersist` type synonym. Please use `SqlPersistT` instead. [#894](https://github.com/yesodweb/persistent/pull/894)
* Alter the type of `connUpsertSql` to take a list of unique definitions. This paves the way for more efficient upsert implementations. [#895](https://github.com/yesodweb/persistent/pull/895)

## 2.9.2

* Add documentation for the `Migration` type and some helpers. [#860](https://github.com/yesodweb/persistent/pull/860)

## 2.9.1

* Fix [#847](https://github.com/yesodweb/persistent/issues/847): SQL error with `putMany` on Sqlite when Entity has no unique index.

## 2.9.0

* Added support for SQL isolation levels to via SqlBackend. [#812]
* Move `Database.Persist.Sql.Raw.QQ` to a separate `persistent-qq` package [#827](https://github.com/yesodweb/persistent/issues/827)
* Fix [832](https://github.com/yesodweb/persistent/issues/832): `repsertMany` now matches `mapM_ (uncurry repsert)` and is atomic for supported sql back-ends.

## 2.8.2

* Added support for `sql=` to the unique constraints quasi-quoter so that users can specify the database names of the constraints.

## 2.8.1

* DRY-ed up and exposed several util functions in `Database.Persist.Sql.Util`.
	* Upstream-ed `updatePersistValue`, `mkUpdateText`, and `commaSeparated` from `Database.Persist.MySQL`.
	* De-duplicated `updatePersistValue` from various `Database.Persist.Sql.Orphan.*` modules.
* Batching enhancements to reduce db round-trips.
	* Added `getMany` and `repsertMany` for batched `get` and `repsert`.
	* Added `putMany` with a default/slow implementation. SqlBackend's that support native UPSERT should override this for batching enhancements.
	* Updated `insertEntityMany` to replace slow looped usage with batched execution.
* See [#770](https://github.com/yesodweb/persistent/pull/770)

## 2.8.0

* Switch from `MonadBaseControl` to `MonadUnliftIO`
* Reapplies [#723](https://github.com/yesodweb/persistent/pull/723), which was reverted in version 2.7.3.

## 2.7.3.1

 * Improve error messages when failing to parse database results into Persistent records. [#741](https://github.com/yesodweb/persistent/pull/741)
 * A handful of `fromPersistField` implementations called `error` instead of returning a `Left Text`. All of the implementations were changed to return `Left`. [#741](https://github.com/yesodweb/persistent/pull/741)
 * Improve error message when a SQL insert fails with a custom primary key [#757](https://github.com/yesodweb/persistent/pull/757)

## 2.7.3

* Reverts [#723](https://github.com/yesodweb/persistent/pull/723), which generalized functions using the `BackendCompatible` class. These changes were an accidental breaking change.
* Recommend the `PersistDbSpecific` docs if someone gets an error about converting from `PersistDbSpecific`

## 2.7.2 [DEPRECATED ON HACKAGE]

* Many of the functions have been generalized using the `BackendCompatible` class. [#723](https://github.com/yesodweb/persistent/pull/723)
	* This change was an accidental breaking change and was reverted in 2.7.3.
	* These change will be released in a future version of Persistent with a major version bump.
* Add raw sql quasi quoters [#717](https://github.com/yesodweb/persistent/pull/717)

## 2.7.1

* Added an `insertUniqueEntity` function [#718](https://github.com/yesodweb/persistent/pull/718)
* Added `BackendCompatible` class [#701](https://github.com/yesodweb/persistent/pull/701)

## 2.7.0

* Fix upsert behavior [#613](https://github.com/yesodweb/persistent/issues/613)
* Atomic upsert query fixed for arithmatic operations [#662](https://github.com/yesodweb/persistent/issues/662)
* Haddock and test coverage improved for upsert

## 2.6.1

* Fix edge case for `\<-. [Nothing]`
* Introduce `connMaxParams`
* Add 'getJustEntity' and 'insertRecord' convenience function
* Minor Haddock improvment

## 2.6

* Add `connUpsertSql` type for providing backend-specific upsert sql support.

## 2.5

* read/write typeclass split
* add insertOrGet convenience function to PersistUnique

## 2.2.4.1

* Documentation updates [#515](https://github.com/yesodweb/persistent/pull/515)

## 2.2.4

* Workaround for side-exiting transformers in `runSqlConn` [#516](https://github.com/yesodweb/persistent/issues/516)

## 2.2.3

* PersistField instance for Natural
* better oracle support in odbc

## 2.2.2

* Add liftSqlPersistMPool function
* support http-api-data for url serialization

## 2.2.1

* Migration failure message with context
* Fix insertKey for composite keys

## 2.2

* Add a `RawSql` instance for `Key`. This allows selecting primary keys using functions like `rawSql`. [#407](https://github.com/yesodweb/persistent/pull/407)
* SqlBackend support for an optimized `insertMany`

## 2.1.6

Important! If persistent-template is not upgraded to 2.1.3.3
you might need to make sure `Int64` is in scope for your model declarations.

* add showMigration function
* explicitly use Int64 for foreign key references

## 2.1.5

Add `dbIdColumnsEsc` to Sql.Utils.
Used in persistent-postgresql 2.1.5.2

## 2.1.4

* Fix getBy with a primary key. #342

## 2.1.3

* Break self-referencing cycles in the entity declarations

## 2.1.2

* Error with `Double`s without a decimal part [#378](https://github.com/yesodweb/persistent/issues/378)
* `runSqlPool` does not perform timeout checks.

## 2.1.1.6

* One extra feature for #939: use `logDebugN` instead

## 2.1.1.5

* Better SQL logging [Yesod issue #939](https://github.com/yesodweb/yesod/issues/939)

## 2.1.1.3

Parse UTCTime in 8601 format [#339](https://github.com/yesodweb/persistent/issues/339)

## 2.1.1.1

Support for monad-control 1.0<|MERGE_RESOLUTION|>--- conflicted
+++ resolved
@@ -1,17 +1,15 @@
 # Changelog for persistent
 
-<<<<<<< HEAD
+## unreleased
+
+* [#1460](https://github.com/yesodweb/persistent/pull/1468)
+    * Remove extraneous `map toPersistValue` call in the `mkInsertValues`
+      function, as it evaluates to `id`.
+
 ## 2.14.5.0
 
 * [#1437](https://github.com/yesodweb/persistent/pull/1437)
     * Add `existsBy` to `PersistUniqueRead`
-=======
-## unreleased
-
-* [#1460] https://github.com/yesodweb/persistent/pull/1468
-    * Remove extraneous `map toPersistValue` call in the `mkInsertValues`
-      function, as it evaluates to `id`.
->>>>>>> 356a081e
 
 ## 2.14.4.4
 

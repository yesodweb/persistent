# Changelog for persistent

<<<<<<< HEAD
## 2.13.1.0

* [#1264](https://github.com/yesodweb/persistent/pull/1264)
    * Support declaring Maybe before the type in model definitions
=======
## 2.13.0.4

* [#1277](https://github.com/yesodweb/persistent/pull/1277)
    * Corrected the documentation of `addMigration` to match the actual
      behaviour - this will not change the behaviour of your code.

## 2.13.0.3

* [#1287](https://github.com/yesodweb/persistent/pull/1287)
    * Fix the duplicate entity check for transitive dependencies.
    * Fixes an issue where generating code would refer to the `ModelName` when
      making a reference to another table when the explicit code only refers to
      `ModelNameId`.

>>>>>>> 2e674819

## 2.13.0.2

* [#1265](https://github.com/yesodweb/persistent/pull/1265)
    * Support GHC 9

## 2.13.0.1

* [#1268](https://github.com/yesodweb/persistent/pull/1268)
    * Show `keyFromValues` error

## 2.13.0.0

* [#1244](https://github.com/yesodweb/persistent/pull/1244)
    * Implement config for customising the FK name
* [#1252](https://github.com/yesodweb/persistent/pull/1252)
    * `mkMigrate` now defers to `mkEntityDefList` and `migrateModels` instead of
      fixing the foreign key references itself.
    * `mkSave` was deprecated - the function did not fix foreign key references.
      Please use `mkEntityDefList` instead.
    * `EntityDef` will now include fields marked `MigrationOnly` and
      `SafeToRemove`. Beforehand, those were filtered out, and `mkMigrate`
      applied. The function `getEntityFields` will only return fields defined on
      the Haskell type - for all columns, see `getEntityFieldsDatabase`.
* [#1225](https://github.com/yesodweb/persistent/pull/1225)
    * The fields and constructor for `SqlBackend` are no longer exported by
      default. They are available from an internal module,
      `Database.Persist.Sql.Types.Internal`. Breaking changes from `Internal`
      modules are not reflected in the major version. This will allow us to
      release new functionality without breaking your code. It's recommended to
      switch to using the smart constructor functions and setter functions that
      are now exported from `Database.Persist.Sql` instead.
    * A new API is available for constructing and using a `SqlBackend`, provided
      in `Database.Persist.SqlBackend`. Instead of using the `SqlBackend`
      directly, use `mkSqlBackend` and the datatype `MkSqlBackendArgs`. The
      `MkSqlBackendArgs` record has the same field names as the `SqlBackend`, so
      the translation is easy:

        ```diff
        - SqlBackend
        + mkSqlBackend MkSqlBackendArgs
            { connInsertSql = ...
            , connCommit = ...
            , connEscapeFieldName = ...
            , connEscapeTableName = ...
            , etc
            }
        ```

      Some fields were omitted in `MkSqlBackendArgs`. These fields are
      *optional* - they provide enhanced or backend-specific functionality. For
      these, use the setter functions like `setConnUpsertSql`.
    * Previously hidden modules are now exposed under the `Internal` namespace.
    * The `connLimitOffset` function used to have a `Bool` parameter. This
      parameter is unused and has been removed.
* [#1234](https://github.com/yesodweb/persistent/pull/1234)
    * You can now customize the default implied ID column. See the documentation
      in `Database.Persist.ImplicitIdDef` for more details.
    * Moved the various `Name` types into `Database.Persist.Names`
    * Removed the `hasCompositeKey` function. See `hasCompositePrimaryKey` and
      `hasNaturalKey` as replacements.
    * The `EntityDef` constructor and field labels are not exported by default.
      Get those from `Database.Persist.EntityDef.Internal`, but you should
      migrate to the getters/setters in `Database.Persist.EntityDef` as you can.
    * Added the `Database.Persist.FieldDef` and
      `Database.Persist.FieldDef.Internal` modules.
    * The `PersistSettings` type was made abstract. Please migrate to the
      getters/setters defined in that `Database.Persist.Quasi`, or use
      `Database.Persist.Quasi.Internal` if you don't mind the possibility of
      breaking changes.
    * Add the `runSqlCommand` function for running arbitrary SQL during
      migrations.
    * Add `migrateModels` function for a TH-free migration facility.
* [#1253](https://github.com/yesodweb/persistent/pull/1253)
    * Add `discoverEntities` to discover instances of the class and return their
      entity definitions.
* [#1250](https://github.com/yesodweb/persistent/pull/1250)
    * The `mpsGeneric` function has been deprecated. If you need this
      functionality, please comment with your needs on the GitHub issue tracker.
      We may un-deprecate it, or we may provide a new and better means of
      facilitating a solution to your problem.
* [#1255](https://github.com/yesodweb/persistent/pull/1255)
    * `mkPersist` now checks to see if an instance already exists for
      `PersistEntity` for the inputs.
* [#1256](https://github.com/yesodweb/persistent/pull/1256)
    * The QuasiQuoter has been refactored and improved.
    * You can now use `mkPersistWith` to pass in a list of pre-existing
      `EntityDef` to improve foreign key detection and splitting up models
      across multiple modules.
    * The `entityId` field now returns an `EntityIdDef`, which specifies what
      the ID field actually is. This is a move to better support natural keys.
    * Several types that had lists have been refactored to use nonempty lists to
      better capture the semantics.
    * `mkDeleteCascade` is deprecated. Please use the Cascade behavior directly
      on fields.
    * You can use `Key Foo` and `FooId` interchangeably in fields.
    * Support for GHC < 8.4 dropped.

## 2.12.1.2

* [#1258](https://github.com/yesodweb/persistent/pull/1258)
    * Support promoted types in Quasi Quoter
* [#1243](https://github.com/yesodweb/persistent/pull/1243)
    * Assorted cleanup of TH module
* [#1242](https://github.com/yesodweb/persistent/pull/1242)
    * Refactor setEmbedField to use do notation
* [#1237](https://github.com/yesodweb/persistent/pull/1237)
    * Remove nonEmptyOrFail function from recent tests

## 2.12.1.1

* [#1231](https://github.com/yesodweb/persistent/pull/1231)
    * Simplify Line type in Quasi module, always use NonEmpty
* [#1229](https://github.com/yesodweb/persistent/pull/1229)
    * The `#id` labels are now generated for entities.

## 2.12.1.0

* [#1218](https://github.com/yesodweb/persistent/pull/1218)
    * Refactoring name generating functions in TH
* [#1226](https://github.com/yesodweb/persistent/pull/1226)
    * Expose the `filterClause` and `filterClauseWithValues` functions to support
      the `upsertWhere` functionality in `persistent-postgresql`.

## 2.12.0.2

* [#1123](https://github.com/yesodweb/persistent/pull/1223)
    * Fix JSON encoding for `PersistValue`

## 2.12.0.1

* Refactoring token parsing in quasi module [#1206](https://github.com/yesodweb/persistent/pull/1206)
* Removing duplication from TH output [#1202](https://github.com/yesodweb/persistent/pull/1202)
* Refactor [] to NonEmpty in Quasi module [#1193](https://github.com/yesodweb/persistent/pull/1193)
* [#1162](https://github.com/yesodweb/persistent/pull/1162)
  * Replace `askLogFunc` with `askLoggerIO`
* Decomposed `HaskellName` into `ConstraintNameHS`, `EntityNameHS`, `FieldNameHS`. Decomposed `DBName` into `ConstraintNameDB`, `EntityNameDB`, `FieldNameDB` respectively. [#1174](https://github.com/yesodweb/persistent/pull/1174)
* Use `resourcet-pool` to break out some `Data.Pool` logic [#1163](https://github.com/yesodweb/persistent/pull/1163)
* [#1178](https://github.com/yesodweb/persistent/pull/1178)
  * Added 'withBaseBackend', 'withCompatible' to ease use of base/compatible backend queries in external code.
* Added GHC 8.2.2 and GHC 8.4.4 back into the CI and `persistent` builds on 8.2.2 again [#1181](https://github.com/yesodweb/persistent/issues/1181)
* [#1179](https://github.com/yesodweb/persistent/pull/1179)
  * Added `Compatible`, a newtype for marking a backend as compatible with another. Use it with `DerivingVia` to derive simple instances based on backend compatibility.
  * Added `makeCompatibleInstances` and `makeCompatibleKeyInstances`, TemplateHaskell invocations for auto-generating standalone derivations using `Compatible` and `DerivingVia`.
* [#1207](https://github.com/yesodweb/persistent/pull/1207)
    * @codygman discovered a bug in [issue #1199](https://github.com/yesodweb/persistent/issues/1199) where postgres connections were being returned to the `Pool SqlBackend` in an inconsistent state.
      @parsonsmatt debugged the issue and determined that it had something to do with asynchronous exceptions.
      Declaring it to be "out of his pay grade," he ripped the `poolToAcquire` function out and replaced it with `Data.Pool.withResource`, which doesn't exhibit the bug.
      Fortunately, this doesn't affect the public API, and can be a mere bug release.
    * Removed the functions `unsafeAcquireSqlConnFromPool`, `acquireASqlConnFromPool`, and `acquireSqlConnFromPoolWithIsolation`.
      For a replacement, see `runSqlPoolNoTransaction` and `runSqlPoolWithHooks`.
* Renaming values in persistent-template [#1203](https://github.com/yesodweb/persistent/pull/1203)
* [#1214](https://github.com/yesodweb/persistent/pull/1214):
    * Absorbed the `persistent-template` package. `persistent-template` will receive a 2.12 release with a warning and a deprecation notice.
    * Remove the `nooverlap` flag. It wasn't being used anymore.
* [#1205](https://github.com/yesodweb/persistent/pull/1205)
    * Introduce the `PersistLiteral_` constructor, replacing the `PersistLiteral`, `PersistLiteralEscaped`, and `PersistDbSpecific`.
    * The old constructors are now pattern synonyms. They don't actually differentiate between the various escaping strategies when consuming them! If you pattern match on multiple of `PersistDbSpecific`, `PersistLiteral`, or `PersistLiteralEscaped` , then you should use the `PersistLiteral_` constructor to differentiate between them.

## 2.11.0.2
* Fix a bug where an empty entity definition would break parsing of `EntityDef`s. [#1176](https://github.com/yesodweb/persistent/issues/1176)

## 2.11.0.1

* Docs/Bugs fixes [#1153](https://github.com/yesodweb/persistent/pull/1153)
  * Fix documentation on `FieldDef.fieldAttrs`.
  * Postgresql backend: Add a space in cascade clause of generated SQL.

## 2.11.0.0

* Foreign Key improvements [#1121](https://github.com/yesodweb/persistent/pull/1121)
  * It is now supported to refer to a table with an auto generated Primary Kay
  * It is now supported to refer to non-primary fields, using the keyword `References`
  * It is now supported to have cascade options for simple/single-field Foreign Keys
* Introduces a breaking change to the internal function `mkColumns`, which can now be passed a record of functions to override its default behavior. [#996](https://github.com/yesodweb/persistent/pull/996)
* Added explicit `forall` notation to make most API functions play nice when using `TypeApplications`. (e.g. instead of `selectList @_ @_ @User [] []`, you can now write `selectList @User [] []`) [#1006](https://github.com/yesodweb/persistent/pull/1006)
* [#1060](https://github.com/yesodweb/persistent/pull/1060)
  * The QuasiQuoter now supports `OnDelete` and `OnUpdate` cascade options.
* [#1044](https://github.com/yesodweb/persistent/pull/1044)
  * Field and constraint labels generated by TH can now be customized.
  * mpsPrefixFields is deprecated in favor of using these customisation functions.
* [#1032](https://github.com/yesodweb/persistent/pull/1032)
  * Instance for `Natural` is removed. See `OverflowNatural` for a
    replacement and rationale on why.
* [#1063](https://github.com/yesodweb/persistent/pull/1063)
  * A new class member `keyFromRecordM` allows you to construct a `Key
    record` from a `record` if it was defined with `Primary`.
* [#1036](https://github.com/yesodweb/persistent/pull/1036)
  * The method `entityIdFromJSON` that is used to parse entities now correctly works for entities that define a custom `Primary` key.
* [#856](https://github.com/yesodweb/persistent/pull/856)
  * Modify `upsertBy` to use backend-specific implementation (if any).
* [#1066](https://github.com/yesodweb/persistent/pull/1066)
  * You can set a column's `sql=id` for a non `Id` column.
* Fix a bug where unsafe migration error messages were being shown using `Show` prior to printing, resulting in less helpful output. [#1080](https://github.com/yesodweb/persistent/pull/1080)
* [#1087](https://github.com/yesodweb/persistent/pull/1087)
  * `RawSql` now has tuple instances up to GHC's max tuple size (62)
* [#1076](https://github.com/yesodweb/persistent/pull/1076)
  * `Loc` is now imported from `monad-logger` as opposed to `template-haskell`. Removes `template-haskell` as an explicit dependency.
* [#1114](https://github.com/yesodweb/persistent/pull/1114)
  * Remove unnecessary deriving of `Typeable`.
* [#1128](https://github.com/yesodweb/persistent/pull/1128)
  * Remove `Monad` constraint on `entityDef`
* [#1127](https://github.com/yesodweb/persistent/pull/1127)
  * Remove deriving of `Show` for uniques. Users that need a `Show` instance can put a standalone deriving instance:

    ```haskell
    deriving stock instance Show (Unique User)
    ```

* [#1131](https://github.com/yesodweb/persistent/pull/1131)
  * Add an `exists` function to the `PersistQueryRead` type class.
* [#1117](https://github.com/yesodweb/persistent/issues/1117)
  * Allow parsing UTCTimes from sqlite with the format "%F %T%Q" as well, instead of only "%FT%T%Q".
* [#1140](https://github.com/yesodweb/persistent/pull/1140)
  * A new function `checkUniqueUpdateable` allows you to check uniqueness
    constraints on an entity update without having to update it.
* [#1142](https://github.com/yesodweb/persistent/pull/1142)
    * Deprecate `hasCompositeKey` in favor of `hasCustomPrimaryKey` and `hasCompositePrimaryKey` functions.
* [#1098](https://github.com/yesodweb/persistent/pull/1098)
  * Add support for configuring the number of stripes and idle timeout for connection pools
    * For functions that do not specify an idle timeout, the default has been bumped to 600 seconds.
      * This change is based off the experience of two production codebases. See [#775](https://github.com/yesodweb/persistent/issues/775)
    * Add a new type `ConnectionPoolConfig` to configure the number of connections in a pool, their idle timeout, and stripe size.
    * Add `defaultConnectionPoolConfig` to create a `ConnectionPoolConfig`
    * Add `createSqlPoolWithConfig` and `withSqlPoolWithConfig`, which take this new data type
* [#1122](https://github.com/yesodweb/persistent/pull/1122), [#1152](https://github.com/yesodweb/persistent/pull/1152)
  * Adds a new constructor, `PersistLiteral ByteString` to `PersistValue` to support unescaped SQL literals.
    * Obviously, this is highly unsafe, and you should never use it with user input.
  * Adds a new field, `cGenerated :: Maybe Text` to `Column` for backend-specific support of generated columns.
    * Express generated fields in the Persistent DSL

    ```haskell
    GeneratedColumnExample
        fieldOne Text Maybe
        fieldTwo Text Maybe
        fieldThree Text Maybe generated=COALESCE(field_one,field_two)
    ```

    * Support for MySQL >= 5.7. (No version checking is performed! Using this feature with older versions of MySQL will cause runtime SQL exceptions!)
    * Support for Postgresql >= 12. (No version checking is performed! Using this feature with older versions of Postgresql will cause runtime SQL exceptions!)
    * Support for SQLite >= 3.31 (same caveat applies; support added in #1152 )
* [#1151](https://github.com/yesodweb/persistent/pull/1151)
  * Allow `OverloadedLabels` to be used with the `EntityField` type.

## 2.10.5.2

* [#1041](https://github.com/yesodweb/persistent/pull/1041)
  * Explicit foreign keys can now reference tables with custom sql name
  * Add qualified names to the stock classes list.

## 2.10.5.1

* [#1024](https://github.com/yesodweb/persistent/pull/1024)
    * Add the ability to do documentation comments in entity definition syntax. Unfortunately, TemplateHaskell cannot add documentation comments, so this can't be used to add Haddocks to entities.
    * Add Haddock explainers for some of the supported entity syntax in `Database.Persist.Quasi`

## 2.10.5

* Add the `EntityWithPrefix` type to allow users to specify a custom prefix for raw SQL queries. [#1018](https://github.com/yesodweb/persistent/pull/1018)
* Added Acquire based API to `Database.Persist.Sql` for working with
  connections/pools in monads which aren't MonadUnliftIO. [#984](https://github.com/yesodweb/persistent/pull/984)

## 2.10.4

* Log exceptions when closing a connection fails. See point 1 in [yesod #1635](https://github.com/yesodweb/yesod/issues/1635#issuecomment-547300856). [#978](https://github.com/yesodweb/persistent/pull/978)

## 2.10.3

* Added support for GHC 8.8 about MonadFail changes [#976](https://github.com/yesodweb/persistent/pull/976)

## 2.10.2

* Added `runMigrationQuiet` and `runMigrationUnsafeQuiet` to `Database.Persist.Sql.Migration` as safer alternatives to `runMigrationSilent`. [#971](https://github.com/yesodweb/persistent/pull/971)
  This functions as workaround/fix for: [#966](https://github.com/yesodweb/persistent/issues/966), [#948](https://github.com/yesodweb/persistent/issues/948), [#640](https://github.com/yesodweb/persistent/issues/640), and [#474](https://github.com/yesodweb/persistent/issues/474)
* Added RawSql instances for 9, 10, 11 and 12-column results. [#961](https://github.com/yesodweb/persistent/pull/961)

## 2.10.1

* Added `constraint=` attribute to allow users to specify foreign reference constraint names.

## 2.10.0

* Added two type classes `OnlyOneUniqueKey` and `AtLeastOneUniqueKey`. These classes are used as constraints on functions that expect a certain amount of unique keys. They are defined automatically as part of the `persistent-template`'s generation. [#885](https://github.com/yesodweb/persistent/pull/885)
* Add the `entityComments` field to the `EntityDef` datatype, and `fieldComments` fields to the `FieldDef` datatype. The QuasiQuoter does not currently know how to add documentation comments to these types, but it can be expanded later. [#865](https://github.com/yesodweb/persistent/pull/865)
* Expose the `SqlReadT` and `SqlWriteT` constructors. [#887](https://github.com/yesodweb/persistent/pull/887)
* Remove deprecated `Connection` type synonym. Please use `SqlBackend` instead. [#894](https://github.com/yesodweb/persistent/pull/894)
* Remove deprecated `SqlPersist` type synonym. Please use `SqlPersistT` instead. [#894](https://github.com/yesodweb/persistent/pull/894)
* Alter the type of `connUpsertSql` to take a list of unique definitions. This paves the way for more efficient upsert implementations. [#895](https://github.com/yesodweb/persistent/pull/895)

## 2.9.2

* Add documentation for the `Migration` type and some helpers. [#860](https://github.com/yesodweb/persistent/pull/860)

## 2.9.1

* Fix [#847](https://github.com/yesodweb/persistent/issues/847): SQL error with `putMany` on Sqlite when Entity has no unique index.

## 2.9.0

* Added support for SQL isolation levels to via SqlBackend. [#812]
* Move `Database.Persist.Sql.Raw.QQ` to a separate `persistent-qq` package [#827](https://github.com/yesodweb/persistent/issues/827)
* Fix [832](https://github.com/yesodweb/persistent/issues/832): `repsertMany` now matches `mapM_ (uncurry repsert)` and is atomic for supported sql back-ends.

## 2.8.2

* Added support for `sql=` to the unique constraints quasi-quoter so that users can specify the database names of the constraints.

## 2.8.1

* DRY-ed up and exposed several util functions in `Database.Persist.Sql.Util`.
	* Upstream-ed `updatePersistValue`, `mkUpdateText`, and `commaSeparated` from `Database.Persist.MySQL`.
	* De-duplicated `updatePersistValue` from various `Database.Persist.Sql.Orphan.*` modules.
* Batching enhancements to reduce db round-trips.
	* Added `getMany` and `repsertMany` for batched `get` and `repsert`.
	* Added `putMany` with a default/slow implementation. SqlBackend's that support native UPSERT should override this for batching enhancements.
	* Updated `insertEntityMany` to replace slow looped usage with batched execution.
* See [#770](https://github.com/yesodweb/persistent/pull/770)

## 2.8.0

* Switch from `MonadBaseControl` to `MonadUnliftIO`
* Reapplies [#723](https://github.com/yesodweb/persistent/pull/723), which was reverted in version 2.7.3.

## 2.7.3.1

 * Improve error messages when failing to parse database results into Persistent records. [#741](https://github.com/yesodweb/persistent/pull/741)
 * A handful of `fromPersistField` implementations called `error` instead of returning a `Left Text`. All of the implementations were changed to return `Left`. [#741](https://github.com/yesodweb/persistent/pull/741)
 * Improve error message when a SQL insert fails with a custom primary key [#757](https://github.com/yesodweb/persistent/pull/757)

## 2.7.3

* Reverts [#723](https://github.com/yesodweb/persistent/pull/723), which generalized functions using the `BackendCompatible` class. These changes were an accidental breaking change.
* Recommend the `PersistDbSpecific` docs if someone gets an error about converting from `PersistDbSpecific`

## 2.7.2 [DEPRECATED ON HACKAGE]

* Many of the functions have been generalized using the `BackendCompatible` class. [#723](https://github.com/yesodweb/persistent/pull/723)
	* This change was an accidental breaking change and was reverted in 2.7.3.
	* These change will be released in a future version of Persistent with a major version bump.
* Add raw sql quasi quoters [#717](https://github.com/yesodweb/persistent/pull/717)

## 2.7.1

* Added an `insertUniqueEntity` function [#718](https://github.com/yesodweb/persistent/pull/718)
* Added `BackendCompatible` class [#701](https://github.com/yesodweb/persistent/pull/701)

## 2.7.0

* Fix upsert behavior [#613](https://github.com/yesodweb/persistent/issues/613)
* Atomic upsert query fixed for arithmatic operations [#662](https://github.com/yesodweb/persistent/issues/662)
* Haddock and test coverage improved for upsert

## 2.6.1

* Fix edge case for `\<-. [Nothing]`
* Introduce `connMaxParams`
* Add 'getJustEntity' and 'insertRecord' convenience function
* Minor Haddock improvment

## 2.6

* Add `connUpsertSql` type for providing backend-specific upsert sql support.

## 2.5

* read/write typeclass split
* add insertOrGet convenience function to PersistUnique

## 2.2.4.1

* Documentation updates [#515](https://github.com/yesodweb/persistent/pull/515)

## 2.2.4

* Workaround for side-exiting transformers in `runSqlConn` [#516](https://github.com/yesodweb/persistent/issues/516)

## 2.2.3

* PersistField instance for Natural
* better oracle support in odbc

## 2.2.2

* Add liftSqlPersistMPool function
* support http-api-data for url serialization

## 2.2.1

* Migration failure message with context
* Fix insertKey for composite keys

## 2.2

* Add a `RawSql` instance for `Key`. This allows selecting primary keys using functions like `rawSql`. [#407](https://github.com/yesodweb/persistent/pull/407)
* SqlBackend support for an optimized `insertMany`

## 2.1.6

Important! If persistent-template is not upgraded to 2.1.3.3
you might need to make sure `Int64` is in scope for your model declarations.

* add showMigration function
* explicitly use Int64 for foreign key references

## 2.1.5

Add `dbIdColumnsEsc` to Sql.Utils.
Used in persistent-postgresql 2.1.5.2

## 2.1.4

* Fix getBy with a primary key. #342

## 2.1.3

* Break self-referencing cycles in the entity declarations

## 2.1.2

* Error with `Double`s without a decimal part [#378](https://github.com/yesodweb/persistent/issues/378)
* `runSqlPool` does not perform timeout checks.

## 2.1.1.6

* One extra feature for #939: use `logDebugN` instead

## 2.1.1.5

* Better SQL logging [Yesod issue #939](https://github.com/yesodweb/yesod/issues/939)

## 2.1.1.3

Parse UTCTime in 8601 format [#339](https://github.com/yesodweb/persistent/issues/339)

## 2.1.1.1

Support for monad-control 1.0<|MERGE_RESOLUTION|>--- conflicted
+++ resolved
@@ -1,11 +1,10 @@
 # Changelog for persistent
 
-<<<<<<< HEAD
 ## 2.13.1.0
 
 * [#1264](https://github.com/yesodweb/persistent/pull/1264)
     * Support declaring Maybe before the type in model definitions
-=======
+
 ## 2.13.0.4
 
 * [#1277](https://github.com/yesodweb/persistent/pull/1277)
@@ -19,8 +18,6 @@
     * Fixes an issue where generating code would refer to the `ModelName` when
       making a reference to another table when the explicit code only refers to
       `ModelNameId`.
-
->>>>>>> 2e674819
 
 ## 2.13.0.2
 

# Changelog for persistent

## 2.11.0.0

* [#1060](https://github.com/yesodweb/persistent/pull/1060)
  * The QuasiQuoter now supports `OnDelete` and `OnUpdate` cascade options.
<<<<<<< HEAD
* [#1032](https://github.com/yesodweb/persistent/pull/1032)
  * Instance for `Natural` is removed. See `OverflowNatural` for a
    replacement and rationale on why.
=======
* [#1063](https://github.com/yesodweb/persistent/pull/1063)
  * A new class member `keyFromRecordM` allows you to construct a `Key
    record` from a `record` if it was defined with `Primary`.
>>>>>>> f68bcf4a

## 2.10.5.2

* [#1041](https://github.com/yesodweb/persistent/pull/1041)
  * Explicit foreign keys can now reference tables with custom sql name
  * Add qualified names to the stock classes list.

## 2.10.5.1

* [#1024](https://github.com/yesodweb/persistent/pull/1024)
    * Add the ability to do documentation comments in entity definition syntax. Unfortunately, TemplateHaskell cannot add documentation comments, so this can't be used to add Haddocks to entities. 
    * Add Haddock explainers for some of the supported entity syntax in `Database.Persist.Quasi`

## 2.10.5

* Add the `EntityWithPrefix` type to allow users to specify a custom prefix for raw SQL queries. [#1018](https://github.com/yesodweb/persistent/pull/1018)
* Added Acquire based API to `Database.Persist.Sql` for working with
  connections/pools in monads which aren't MonadUnliftIO. [#984](https://github.com/yesodweb/persistent/pull/984)

## 2.10.4

* Log exceptions when closing a connection fails. See point 1 in [yesod #1635](https://github.com/yesodweb/yesod/issues/1635#issuecomment-547300856). [#978](https://github.com/yesodweb/persistent/pull/978)

## 2.10.3

* Added support for GHC 8.8 about MonadFail changes [#976](https://github.com/yesodweb/persistent/pull/976)

## 2.10.2

* Added `runMigrationQuiet` and `runMigrationUnsafeQuiet` to `Database.Persist.Sql.Migration` as safer alternatives to `runMigrationSilent`. [#971](https://github.com/yesodweb/persistent/pull/971)
  This functions as workaround/fix for: [#966](https://github.com/yesodweb/persistent/issues/966), [#948](https://github.com/yesodweb/persistent/issues/948), [#640](https://github.com/yesodweb/persistent/issues/640), and [#474](https://github.com/yesodweb/persistent/issues/474)
* Added RawSql instances for 9, 10, 11 and 12-column results. [#961](https://github.com/yesodweb/persistent/pull/961)

## 2.10.1

* Added `constraint=` attribute to allow users to specify foreign reference constraint names.

## 2.10.0

* Added two type classes `OnlyOneUniqueKey` and `AtLeastOneUniqueKey`. These classes are used as constraints on functions that expect a certain amount of unique keys. They are defined automatically as part of the `persistent-template`'s generation. [#885](https://github.com/yesodweb/persistent/pull/885)
* Add the `entityComments` field to the `EntityDef` datatype, and `fieldComments` fields to the `FieldDef` datatype. The QuasiQuoter does not currently know how to add documentation comments to these types, but it can be expanded later. [#865](https://github.com/yesodweb/persistent/pull/865)
* Expose the `SqlReadT` and `SqlWriteT` constructors. [#887](https://github.com/yesodweb/persistent/pull/887)
* Remove deprecated `Connection` type synonym. Please use `SqlBackend` instead. [#894](https://github.com/yesodweb/persistent/pull/894)
* Remove deprecated `SqlPersist` type synonym. Please use `SqlPersistT` instead. [#894](https://github.com/yesodweb/persistent/pull/894)
* Alter the type of `connUpsertSql` to take a list of unique definitions. This paves the way for more efficient upsert implementations. [#895](https://github.com/yesodweb/persistent/pull/895)

## 2.9.2

* Add documentation for the `Migration` type and some helpers. [#860](https://github.com/yesodweb/persistent/pull/860)

## 2.9.1

* Fix [#847](https://github.com/yesodweb/persistent/issues/847): SQL error with `putMany` on Sqlite when Entity has no unique index.

## 2.9.0

* Added support for SQL isolation levels to via SqlBackend. [#812]
* Move `Database.Persist.Sql.Raw.QQ` to a separate `persistent-qq` package [#827](https://github.com/yesodweb/persistent/issues/827)
* Fix [832](https://github.com/yesodweb/persistent/issues/832): `repsertMany` now matches `mapM_ (uncurry repsert)` and is atomic for supported sql back-ends.

## 2.8.2

* Added support for `sql=` to the unique constraints quasi-quoter so that users can specify the database names of the constraints.

## 2.8.1

* DRY-ed up and exposed several util functions in `Database.Persist.Sql.Util`.
	* Upstream-ed `updatePersistValue`, `mkUpdateText`, and `commaSeparated` from `Database.Persist.MySQL`.
	* De-duplicated `updatePersistValue` from various `Database.Persist.Sql.Orphan.*` modules.
* Batching enhancements to reduce db round-trips.
	* Added `getMany` and `repsertMany` for batched `get` and `repsert`.
	* Added `putMany` with a default/slow implementation. SqlBackend's that support native UPSERT should override this for batching enhancements.
	* Updated `insertEntityMany` to replace slow looped usage with batched execution.
* See [#770](https://github.com/yesodweb/persistent/pull/770)

## 2.8.0

* Switch from `MonadBaseControl` to `MonadUnliftIO`
* Reapplies [#723](https://github.com/yesodweb/persistent/pull/723), which was reverted in version 2.7.3.

## 2.7.3.1

 * Improve error messages when failing to parse database results into Persistent records. [#741](https://github.com/yesodweb/persistent/pull/741)
 * A handful of `fromPersistField` implementations called `error` instead of returning a `Left Text`. All of the implementations were changed to return `Left`. [#741](https://github.com/yesodweb/persistent/pull/741)
 * Improve error message when a SQL insert fails with a custom primary key [#757](https://github.com/yesodweb/persistent/pull/757)

## 2.7.3

* Reverts [#723](https://github.com/yesodweb/persistent/pull/723), which generalized functions using the `BackendCompatible` class. These changes were an accidental breaking change.
* Recommend the `PersistDbSpecific` docs if someone gets an error about converting from `PersistDbSpecific`

## 2.7.2 [DEPRECATED ON HACKAGE]

* Many of the functions have been generalized using the `BackendCompatible` class. [#723](https://github.com/yesodweb/persistent/pull/723)
	* This change was an accidental breaking change and was reverted in 2.7.3.
	* These change will be released in a future version of Persistent with a major version bump.
* Add raw sql quasi quoters [#717](https://github.com/yesodweb/persistent/pull/717)

## 2.7.1

* Added an `insertUniqueEntity` function [#718](https://github.com/yesodweb/persistent/pull/718)
* Added `BackendCompatible` class [#701](https://github.com/yesodweb/persistent/pull/701)

## 2.7.0

* Fix upsert behavior [#613](https://github.com/yesodweb/persistent/issues/613)
* Atomic upsert query fixed for arithmatic operations [#662](https://github.com/yesodweb/persistent/issues/662)
* Haddock and test coverage improved for upsert

## 2.6.1

* Fix edge case for `\<-. [Nothing]`
* Introduce `connMaxParams`
* Add 'getJustEntity' and 'insertRecord' convenience function
* Minor Haddock improvment

## 2.6

* Add `connUpsertSql` type for providing backend-specific upsert sql support.

## 2.5

* read/write typeclass split
* add insertOrGet convenience function to PersistUnique

## 2.2.4.1

* Documentation updates [#515](https://github.com/yesodweb/persistent/pull/515)

## 2.2.4

* Workaround for side-exiting transformers in `runSqlConn` [#516](https://github.com/yesodweb/persistent/issues/516)

## 2.2.3

* PersistField instance for Natural
* better oracle support in odbc

## 2.2.2

* Add liftSqlPersistMPool function
* support http-api-data for url serialization

## 2.2.1

* Migration failure message with context
* Fix insertKey for composite keys

## 2.2

* Add a `RawSql` instance for `Key`. This allows selecting primary keys using functions like `rawSql`. [#407](https://github.com/yesodweb/persistent/pull/407)
* SqlBackend support for an optimized `insertMany`

## 2.1.6

Important! If persistent-template is not upgraded to 2.1.3.3
you might need to make sure `Int64` is in scope for your model declarations.

* add showMigration function
* explicitly use Int64 for foreign key references

## 2.1.5

Add `dbIdColumnsEsc` to Sql.Utils.
Used in persistent-postgresql 2.1.5.2

## 2.1.4

* Fix getBy with a primary key. #342

## 2.1.3

* Break self-referencing cycles in the entity declarations

## 2.1.2

* Error with `Double`s without a decimal part [#378](https://github.com/yesodweb/persistent/issues/378)
* `runSqlPool` does not perform timeout checks.

## 2.1.1.6

* One extra feature for #939: use `logDebugN` instead

## 2.1.1.5

* Better SQL logging [Yesod issue #939](https://github.com/yesodweb/yesod/issues/939)

## 2.1.1.3

Parse UTCTime in 8601 format [#339](https://github.com/yesodweb/persistent/issues/339)

## 2.1.1.1

Support for monad-control 1.0<|MERGE_RESOLUTION|>--- conflicted
+++ resolved
@@ -4,15 +4,12 @@
 
 * [#1060](https://github.com/yesodweb/persistent/pull/1060)
   * The QuasiQuoter now supports `OnDelete` and `OnUpdate` cascade options.
-<<<<<<< HEAD
 * [#1032](https://github.com/yesodweb/persistent/pull/1032)
   * Instance for `Natural` is removed. See `OverflowNatural` for a
     replacement and rationale on why.
-=======
 * [#1063](https://github.com/yesodweb/persistent/pull/1063)
   * A new class member `keyFromRecordM` allows you to construct a `Key
     record` from a `record` if it was defined with `Primary`.
->>>>>>> f68bcf4a
 
 ## 2.10.5.2
 

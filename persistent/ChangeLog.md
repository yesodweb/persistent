--- conflicted
+++ resolved
@@ -1,18 +1,16 @@
 # Changelog for persistent
 
-<<<<<<< HEAD
 ## 2.14.6.0
 
 * [#1480](https://github.com/yesodweb/persistent/pull/1480)
   * Add `mpsAvoidHsKeyword` in `MkPersistSettings`
-=======
+
 ## 2.14.5.1
 
 * [#1496](https://github.com/yesodweb/persistent/pull/1496)
     * Fixes name shadowing error at the generated `keyFromRecordM` function.
 * [#1505](https://github.com/yesodweb/persistent/pull/1505)
     * Fixes the comment line parsing rule so that accommodates paragraph breaks.
->>>>>>> 0bc89423
 
 ## 2.14.5.0
 

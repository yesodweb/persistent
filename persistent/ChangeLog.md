# Changelog for persistent

## 2.13.0.1

<<<<<<< HEAD
* [#1265](https://github.com/yesodweb/persistent/pull/1265)
    * Support GHC 9
=======
* [#1268](https://github.com/yesodweb/persistent/pull/1268)
    * Show `keyFromValues` error
>>>>>>> 7e85a7c5

## 2.13.0.0

* [#1244](https://github.com/yesodweb/persistent/pull/1244)
    * Implement config for customising the FK name
* [#1252](https://github.com/yesodweb/persistent/pull/1252)
    * `mkMigrate` now defers to `mkEntityDefList` and `migrateModels` instead of
      fixing the foreign key references itself.
    * `mkSave` was deprecated - the function did not fix foreign key references.
      Please use `mkEntityDefList` instead.
    * `EntityDef` will now include fields marked `MigrationOnly` and
      `SafeToRemove`. Beforehand, those were filtered out, and `mkMigrate`
      applied. The function `getEntityFields` will only return fields defined on
      the Haskell type - for all columns, see `getEntityFieldsDatabase`.
* [#1225](https://github.com/yesodweb/persistent/pull/1225)
    * The fields and constructor for `SqlBackend` are no longer exported by
      default. They are available from an internal module,
      `Database.Persist.Sql.Types.Internal`. Breaking changes from `Internal`
      modules are not reflected in the major version. This will allow us to
      release new functionality without breaking your code. It's recommended to
      switch to using the smart constructor functions and setter functions that
      are now exported from `Database.Persist.Sql` instead.
    * A new API is available for constructing and using a `SqlBackend`, provided
      in `Database.Persist.SqlBackend`. Instead of using the `SqlBackend`
      directly, use `mkSqlBackend` and the datatype `MkSqlBackendArgs`. The
      `MkSqlBackendArgs` record has the same field names as the `SqlBackend`, so
      the translation is easy:

        ```diff
        - SqlBackend
        + mkSqlBackend MkSqlBackendArgs
            { connInsertSql = ...
            , connCommit = ...
            , connEscapeFieldName = ...
            , connEscapeTableName = ...
            , etc
            }
        ```

      Some fields were omitted in `MkSqlBackendArgs`. These fields are
      *optional* - they provide enhanced or backend-specific functionality. For
      these, use the setter functions like `setConnUpsertSql`.
    * Previously hidden modules are now exposed under the `Internal` namespace.
    * The `connLimitOffset` function used to have a `Bool` parameter. This
      parameter is unused and has been removed.
* [#1234](https://github.com/yesodweb/persistent/pull/1234)
    * You can now customize the default implied ID column. See the documentation
      in `Database.Persist.ImplicitIdDef` for more details.
    * Moved the various `Name` types into `Database.Persist.Names`
    * Removed the `hasCompositeKey` function. See `hasCompositePrimaryKey` and
      `hasNaturalKey` as replacements.
    * The `EntityDef` constructor and field labels are not exported by default.
      Get those from `Database.Persist.EntityDef.Internal`, but you should
      migrate to the getters/setters in `Database.Persist.EntityDef` as you can.
    * Added the `Database.Persist.FieldDef` and
      `Database.Persist.FieldDef.Internal` modules.
    * The `PersistSettings` type was made abstract. Please migrate to the
      getters/setters defined in that `Database.Persist.Quasi`, or use
      `Database.Persist.Quasi.Internal` if you don't mind the possibility of
      breaking changes.
    * Add the `runSqlCommand` function for running arbitrary SQL during
      migrations.
    * Add `migrateModels` function for a TH-free migration facility.
* [#1253](https://github.com/yesodweb/persistent/pull/1253)
    * Add `discoverEntities` to discover instances of the class and return their
      entity definitions.
* [#1250](https://github.com/yesodweb/persistent/pull/1250)
    * The `mpsGeneric` function has been deprecated. If you need this
      functionality, please comment with your needs on the GitHub issue tracker.
      We may un-deprecate it, or we may provide a new and better means of
      facilitating a solution to your problem.
* [#1255](https://github.com/yesodweb/persistent/pull/1255)
    * `mkPersist` now checks to see if an instance already exists for
      `PersistEntity` for the inputs.

## 2.12.1.2

* [#1258](https://github.com/yesodweb/persistent/pull/1258)
    * Support promoted types in Quasi Quoter
* [#1243](https://github.com/yesodweb/persistent/pull/1243)
    * Assorted cleanup of TH module
* [#1242](https://github.com/yesodweb/persistent/pull/1242)
    * Refactor setEmbedField to use do notation
* [#1237](https://github.com/yesodweb/persistent/pull/1237)
    * Remove nonEmptyOrFail function from recent tests
* [#1256](https://github.com/yesodweb/persistent/pull/1256)
    * The QuasiQuoter has been refactored and improved.
    * You can now use `mkPersistWith` to pass in a list of pre-existing
      `EntityDef` to improve foreign key detection and splitting up models
      across multiple modules.
    * The `entityId` field now returns an `EntityIdDef`, which specifies what
      the ID field actually is. This is a move to better support natural keys.
    * Several types that had lists have been refactored to use nonempty lists to
      better capture the semantics.
    * `mkDeleteCascade` is deprecated. Please use the Cascade behavior directly
      on fields.
    * You can use `Key Foo` and `FooId` interchangeably in fields.
    * Support for GHC < 8.4 dropped.

## 2.12.1.1

* [#1231](https://github.com/yesodweb/persistent/pull/1231)
    * Simplify Line type in Quasi module, always use NonEmpty
* [#1229](https://github.com/yesodweb/persistent/pull/1229)
    * The `#id` labels are now generated for entities.

## 2.12.1.0

* [#1218](https://github.com/yesodweb/persistent/pull/1218)
    * Refactoring name generating functions in TH
* [#1226](https://github.com/yesodweb/persistent/pull/1226)
    * Expose the `filterClause` and `filterClauseWithValues` functions to support
      the `upsertWhere` functionality in `persistent-postgresql`.

## 2.12.0.2

* [#1123](https://github.com/yesodweb/persistent/pull/1223)
    * Fix JSON encoding for `PersistValue`

## 2.12.0.1

* Refactoring token parsing in quasi module [#1206](https://github.com/yesodweb/persistent/pull/1206)
* Removing duplication from TH output [#1202](https://github.com/yesodweb/persistent/pull/1202)
* Refactor [] to NonEmpty in Quasi module [#1193](https://github.com/yesodweb/persistent/pull/1193)
* [#1162](https://github.com/yesodweb/persistent/pull/1162)
  * Replace `askLogFunc` with `askLoggerIO`
* Decomposed `HaskellName` into `ConstraintNameHS`, `EntityNameHS`, `FieldNameHS`. Decomposed `DBName` into `ConstraintNameDB`, `EntityNameDB`, `FieldNameDB` respectively. [#1174](https://github.com/yesodweb/persistent/pull/1174)
* Use `resourcet-pool` to break out some `Data.Pool` logic [#1163](https://github.com/yesodweb/persistent/pull/1163)
* [#1178](https://github.com/yesodweb/persistent/pull/1178)
  * Added 'withBaseBackend', 'withCompatible' to ease use of base/compatible backend queries in external code.
* Added GHC 8.2.2 and GHC 8.4.4 back into the CI and `persistent` builds on 8.2.2 again [#1181](https://github.com/yesodweb/persistent/issues/1181)
* [#1179](https://github.com/yesodweb/persistent/pull/1179)
  * Added `Compatible`, a newtype for marking a backend as compatible with another. Use it with `DerivingVia` to derive simple instances based on backend compatibility.
  * Added `makeCompatibleInstances` and `makeCompatibleKeyInstances`, TemplateHaskell invocations for auto-generating standalone derivations using `Compatible` and `DerivingVia`.
* [#1207](https://github.com/yesodweb/persistent/pull/1207)
    * @codygman discovered a bug in [issue #1199](https://github.com/yesodweb/persistent/issues/1199) where postgres connections were being returned to the `Pool SqlBackend` in an inconsistent state.
      @parsonsmatt debugged the issue and determined that it had something to do with asynchronous exceptions.
      Declaring it to be "out of his pay grade," he ripped the `poolToAcquire` function out and replaced it with `Data.Pool.withResource`, which doesn't exhibit the bug.
      Fortunately, this doesn't affect the public API, and can be a mere bug release.
    * Removed the functions `unsafeAcquireSqlConnFromPool`, `acquireASqlConnFromPool`, and `acquireSqlConnFromPoolWithIsolation`.
      For a replacement, see `runSqlPoolNoTransaction` and `runSqlPoolWithHooks`.
* Renaming values in persistent-template [#1203](https://github.com/yesodweb/persistent/pull/1203)
* [#1214](https://github.com/yesodweb/persistent/pull/1214):
    * Absorbed the `persistent-template` package. `persistent-template` will receive a 2.12 release with a warning and a deprecation notice.
    * Remove the `nooverlap` flag. It wasn't being used anymore.
* [#1205](https://github.com/yesodweb/persistent/pull/1205)
    * Introduce the `PersistLiteral_` constructor, replacing the `PersistLiteral`, `PersistLiteralEscaped`, and `PersistDbSpecific`.
    * The old constructors are now pattern synonyms. They don't actually differentiate between the various escaping strategies when consuming them! If you pattern match on multiple of `PersistDbSpecific`, `PersistLiteral`, or `PersistLiteralEscaped` , then you should use the `PersistLiteral_` constructor to differentiate between them.

## 2.11.0.2
* Fix a bug where an empty entity definition would break parsing of `EntityDef`s. [#1176](https://github.com/yesodweb/persistent/issues/1176)

## 2.11.0.1

* Docs/Bugs fixes [#1153](https://github.com/yesodweb/persistent/pull/1153)
  * Fix documentation on `FieldDef.fieldAttrs`.
  * Postgresql backend: Add a space in cascade clause of generated SQL.

## 2.11.0.0

* Foreign Key improvements [#1121](https://github.com/yesodweb/persistent/pull/1121)
  * It is now supported to refer to a table with an auto generated Primary Kay
  * It is now supported to refer to non-primary fields, using the keyword `References`
  * It is now supported to have cascade options for simple/single-field Foreign Keys
* Introduces a breaking change to the internal function `mkColumns`, which can now be passed a record of functions to override its default behavior. [#996](https://github.com/yesodweb/persistent/pull/996)
* Added explicit `forall` notation to make most API functions play nice when using `TypeApplications`. (e.g. instead of `selectList @_ @_ @User [] []`, you can now write `selectList @User [] []`) [#1006](https://github.com/yesodweb/persistent/pull/1006)
* [#1060](https://github.com/yesodweb/persistent/pull/1060)
  * The QuasiQuoter now supports `OnDelete` and `OnUpdate` cascade options.
* [#1044](https://github.com/yesodweb/persistent/pull/1044)
  * Field and constraint labels generated by TH can now be customized.
  * mpsPrefixFields is deprecated in favor of using these customisation functions.
* [#1032](https://github.com/yesodweb/persistent/pull/1032)
  * Instance for `Natural` is removed. See `OverflowNatural` for a
    replacement and rationale on why.
* [#1063](https://github.com/yesodweb/persistent/pull/1063)
  * A new class member `keyFromRecordM` allows you to construct a `Key
    record` from a `record` if it was defined with `Primary`.
* [#1036](https://github.com/yesodweb/persistent/pull/1036)
  * The method `entityIdFromJSON` that is used to parse entities now correctly works for entities that define a custom `Primary` key.
* [#856](https://github.com/yesodweb/persistent/pull/856)
  * Modify `upsertBy` to use backend-specific implementation (if any).
* [#1066](https://github.com/yesodweb/persistent/pull/1066)
  * You can set a column's `sql=id` for a non `Id` column.
* Fix a bug where unsafe migration error messages were being shown using `Show` prior to printing, resulting in less helpful output. [#1080](https://github.com/yesodweb/persistent/pull/1080)
* [#1087](https://github.com/yesodweb/persistent/pull/1087)
  * `RawSql` now has tuple instances up to GHC's max tuple size (62)
* [#1076](https://github.com/yesodweb/persistent/pull/1076)
  * `Loc` is now imported from `monad-logger` as opposed to `template-haskell`. Removes `template-haskell` as an explicit dependency.
* [#1114](https://github.com/yesodweb/persistent/pull/1114)
  * Remove unnecessary deriving of `Typeable`.
* [#1128](https://github.com/yesodweb/persistent/pull/1128)
  * Remove `Monad` constraint on `entityDef`
* [#1127](https://github.com/yesodweb/persistent/pull/1127)
  * Remove deriving of `Show` for uniques. Users that need a `Show` instance can put a standalone deriving instance:

    ```haskell
    deriving stock instance Show (Unique User)
    ```

* [#1131](https://github.com/yesodweb/persistent/pull/1131)
  * Add an `exists` function to the `PersistQueryRead` type class.
* [#1117](https://github.com/yesodweb/persistent/issues/1117)
  * Allow parsing UTCTimes from sqlite with the format "%F %T%Q" as well, instead of only "%FT%T%Q".
* [#1140](https://github.com/yesodweb/persistent/pull/1140)
  * A new function `checkUniqueUpdateable` allows you to check uniqueness
    constraints on an entity update without having to update it.
* [#1142](https://github.com/yesodweb/persistent/pull/1142)
    * Deprecate `hasCompositeKey` in favor of `hasCustomPrimaryKey` and `hasCompositePrimaryKey` functions.
* [#1098](https://github.com/yesodweb/persistent/pull/1098)
  * Add support for configuring the number of stripes and idle timeout for connection pools
    * For functions that do not specify an idle timeout, the default has been bumped to 600 seconds.
      * This change is based off the experience of two production codebases. See [#775](https://github.com/yesodweb/persistent/issues/775)
    * Add a new type `ConnectionPoolConfig` to configure the number of connections in a pool, their idle timeout, and stripe size.
    * Add `defaultConnectionPoolConfig` to create a `ConnectionPoolConfig`
    * Add `createSqlPoolWithConfig` and `withSqlPoolWithConfig`, which take this new data type
* [#1122](https://github.com/yesodweb/persistent/pull/1122), [#1152](https://github.com/yesodweb/persistent/pull/1152)
  * Adds a new constructor, `PersistLiteral ByteString` to `PersistValue` to support unescaped SQL literals.
    * Obviously, this is highly unsafe, and you should never use it with user input.
  * Adds a new field, `cGenerated :: Maybe Text` to `Column` for backend-specific support of generated columns.
    * Express generated fields in the Persistent DSL

    ```haskell
    GeneratedColumnExample
        fieldOne Text Maybe
        fieldTwo Text Maybe
        fieldThree Text Maybe generated=COALESCE(field_one,field_two)
    ```

    * Support for MySQL >= 5.7. (No version checking is performed! Using this feature with older versions of MySQL will cause runtime SQL exceptions!)
    * Support for Postgresql >= 12. (No version checking is performed! Using this feature with older versions of Postgresql will cause runtime SQL exceptions!)
    * Support for SQLite >= 3.31 (same caveat applies; support added in #1152 )
* [#1151](https://github.com/yesodweb/persistent/pull/1151)
  * Allow `OverloadedLabels` to be used with the `EntityField` type.

## 2.10.5.2

* [#1041](https://github.com/yesodweb/persistent/pull/1041)
  * Explicit foreign keys can now reference tables with custom sql name
  * Add qualified names to the stock classes list.

## 2.10.5.1

* [#1024](https://github.com/yesodweb/persistent/pull/1024)
    * Add the ability to do documentation comments in entity definition syntax. Unfortunately, TemplateHaskell cannot add documentation comments, so this can't be used to add Haddocks to entities.
    * Add Haddock explainers for some of the supported entity syntax in `Database.Persist.Quasi`

## 2.10.5

* Add the `EntityWithPrefix` type to allow users to specify a custom prefix for raw SQL queries. [#1018](https://github.com/yesodweb/persistent/pull/1018)
* Added Acquire based API to `Database.Persist.Sql` for working with
  connections/pools in monads which aren't MonadUnliftIO. [#984](https://github.com/yesodweb/persistent/pull/984)

## 2.10.4

* Log exceptions when closing a connection fails. See point 1 in [yesod #1635](https://github.com/yesodweb/yesod/issues/1635#issuecomment-547300856). [#978](https://github.com/yesodweb/persistent/pull/978)

## 2.10.3

* Added support for GHC 8.8 about MonadFail changes [#976](https://github.com/yesodweb/persistent/pull/976)

## 2.10.2

* Added `runMigrationQuiet` and `runMigrationUnsafeQuiet` to `Database.Persist.Sql.Migration` as safer alternatives to `runMigrationSilent`. [#971](https://github.com/yesodweb/persistent/pull/971)
  This functions as workaround/fix for: [#966](https://github.com/yesodweb/persistent/issues/966), [#948](https://github.com/yesodweb/persistent/issues/948), [#640](https://github.com/yesodweb/persistent/issues/640), and [#474](https://github.com/yesodweb/persistent/issues/474)
* Added RawSql instances for 9, 10, 11 and 12-column results. [#961](https://github.com/yesodweb/persistent/pull/961)

## 2.10.1

* Added `constraint=` attribute to allow users to specify foreign reference constraint names.

## 2.10.0

* Added two type classes `OnlyOneUniqueKey` and `AtLeastOneUniqueKey`. These classes are used as constraints on functions that expect a certain amount of unique keys. They are defined automatically as part of the `persistent-template`'s generation. [#885](https://github.com/yesodweb/persistent/pull/885)
* Add the `entityComments` field to the `EntityDef` datatype, and `fieldComments` fields to the `FieldDef` datatype. The QuasiQuoter does not currently know how to add documentation comments to these types, but it can be expanded later. [#865](https://github.com/yesodweb/persistent/pull/865)
* Expose the `SqlReadT` and `SqlWriteT` constructors. [#887](https://github.com/yesodweb/persistent/pull/887)
* Remove deprecated `Connection` type synonym. Please use `SqlBackend` instead. [#894](https://github.com/yesodweb/persistent/pull/894)
* Remove deprecated `SqlPersist` type synonym. Please use `SqlPersistT` instead. [#894](https://github.com/yesodweb/persistent/pull/894)
* Alter the type of `connUpsertSql` to take a list of unique definitions. This paves the way for more efficient upsert implementations. [#895](https://github.com/yesodweb/persistent/pull/895)

## 2.9.2

* Add documentation for the `Migration` type and some helpers. [#860](https://github.com/yesodweb/persistent/pull/860)

## 2.9.1

* Fix [#847](https://github.com/yesodweb/persistent/issues/847): SQL error with `putMany` on Sqlite when Entity has no unique index.

## 2.9.0

* Added support for SQL isolation levels to via SqlBackend. [#812]
* Move `Database.Persist.Sql.Raw.QQ` to a separate `persistent-qq` package [#827](https://github.com/yesodweb/persistent/issues/827)
* Fix [832](https://github.com/yesodweb/persistent/issues/832): `repsertMany` now matches `mapM_ (uncurry repsert)` and is atomic for supported sql back-ends.

## 2.8.2

* Added support for `sql=` to the unique constraints quasi-quoter so that users can specify the database names of the constraints.

## 2.8.1

* DRY-ed up and exposed several util functions in `Database.Persist.Sql.Util`.
	* Upstream-ed `updatePersistValue`, `mkUpdateText`, and `commaSeparated` from `Database.Persist.MySQL`.
	* De-duplicated `updatePersistValue` from various `Database.Persist.Sql.Orphan.*` modules.
* Batching enhancements to reduce db round-trips.
	* Added `getMany` and `repsertMany` for batched `get` and `repsert`.
	* Added `putMany` with a default/slow implementation. SqlBackend's that support native UPSERT should override this for batching enhancements.
	* Updated `insertEntityMany` to replace slow looped usage with batched execution.
* See [#770](https://github.com/yesodweb/persistent/pull/770)

## 2.8.0

* Switch from `MonadBaseControl` to `MonadUnliftIO`
* Reapplies [#723](https://github.com/yesodweb/persistent/pull/723), which was reverted in version 2.7.3.

## 2.7.3.1

 * Improve error messages when failing to parse database results into Persistent records. [#741](https://github.com/yesodweb/persistent/pull/741)
 * A handful of `fromPersistField` implementations called `error` instead of returning a `Left Text`. All of the implementations were changed to return `Left`. [#741](https://github.com/yesodweb/persistent/pull/741)
 * Improve error message when a SQL insert fails with a custom primary key [#757](https://github.com/yesodweb/persistent/pull/757)

## 2.7.3

* Reverts [#723](https://github.com/yesodweb/persistent/pull/723), which generalized functions using the `BackendCompatible` class. These changes were an accidental breaking change.
* Recommend the `PersistDbSpecific` docs if someone gets an error about converting from `PersistDbSpecific`

## 2.7.2 [DEPRECATED ON HACKAGE]

* Many of the functions have been generalized using the `BackendCompatible` class. [#723](https://github.com/yesodweb/persistent/pull/723)
	* This change was an accidental breaking change and was reverted in 2.7.3.
	* These change will be released in a future version of Persistent with a major version bump.
* Add raw sql quasi quoters [#717](https://github.com/yesodweb/persistent/pull/717)

## 2.7.1

* Added an `insertUniqueEntity` function [#718](https://github.com/yesodweb/persistent/pull/718)
* Added `BackendCompatible` class [#701](https://github.com/yesodweb/persistent/pull/701)

## 2.7.0

* Fix upsert behavior [#613](https://github.com/yesodweb/persistent/issues/613)
* Atomic upsert query fixed for arithmatic operations [#662](https://github.com/yesodweb/persistent/issues/662)
* Haddock and test coverage improved for upsert

## 2.6.1

* Fix edge case for `\<-. [Nothing]`
* Introduce `connMaxParams`
* Add 'getJustEntity' and 'insertRecord' convenience function
* Minor Haddock improvment

## 2.6

* Add `connUpsertSql` type for providing backend-specific upsert sql support.

## 2.5

* read/write typeclass split
* add insertOrGet convenience function to PersistUnique

## 2.2.4.1

* Documentation updates [#515](https://github.com/yesodweb/persistent/pull/515)

## 2.2.4

* Workaround for side-exiting transformers in `runSqlConn` [#516](https://github.com/yesodweb/persistent/issues/516)

## 2.2.3

* PersistField instance for Natural
* better oracle support in odbc

## 2.2.2

* Add liftSqlPersistMPool function
* support http-api-data for url serialization

## 2.2.1

* Migration failure message with context
* Fix insertKey for composite keys

## 2.2

* Add a `RawSql` instance for `Key`. This allows selecting primary keys using functions like `rawSql`. [#407](https://github.com/yesodweb/persistent/pull/407)
* SqlBackend support for an optimized `insertMany`

## 2.1.6

Important! If persistent-template is not upgraded to 2.1.3.3
you might need to make sure `Int64` is in scope for your model declarations.

* add showMigration function
* explicitly use Int64 for foreign key references

## 2.1.5

Add `dbIdColumnsEsc` to Sql.Utils.
Used in persistent-postgresql 2.1.5.2

## 2.1.4

* Fix getBy with a primary key. #342

## 2.1.3

* Break self-referencing cycles in the entity declarations

## 2.1.2

* Error with `Double`s without a decimal part [#378](https://github.com/yesodweb/persistent/issues/378)
* `runSqlPool` does not perform timeout checks.

## 2.1.1.6

* One extra feature for #939: use `logDebugN` instead

## 2.1.1.5

* Better SQL logging [Yesod issue #939](https://github.com/yesodweb/yesod/issues/939)

## 2.1.1.3

Parse UTCTime in 8601 format [#339](https://github.com/yesodweb/persistent/issues/339)

## 2.1.1.1

Support for monad-control 1.0<|MERGE_RESOLUTION|>--- conflicted
+++ resolved
@@ -1,14 +1,14 @@
 # Changelog for persistent
 
-## 2.13.0.1
-
-<<<<<<< HEAD
+## 2.13.0.2
+
 * [#1265](https://github.com/yesodweb/persistent/pull/1265)
     * Support GHC 9
-=======
+
+## 2.13.0.1
+
 * [#1268](https://github.com/yesodweb/persistent/pull/1268)
     * Show `keyFromValues` error
->>>>>>> 7e85a7c5
 
 ## 2.13.0.0
 

# Changelog for persistent

## Unreleased

<<<<<<< HEAD
* [1242](https://github.com/yesodweb/persistent/pull/1242)
    * Refactor setEmbedField to use do notation
=======
* [#1237](https://github.com/yesodweb/persistent/pull/1237)
    * Remove nonEmptyOrFail function from recent tests
>>>>>>> 2fd0e9bf

## 2.12.1.1

* [#1231](https://github.com/yesodweb/persistent/pull/1231)
    * Simplify Line type in Quasi module, always use NonEmpty
* [#1229](https://github.com/yesodweb/persistent/pull/1229)
    * The `#id` labels are now generated for entities.

## 2.12.1.0

* [#1218](https://github.com/yesodweb/persistent/pull/1218)
    * Refactoring name generating functions in TH
* [#1226](https://github.com/yesodweb/persistent/pull/1226)
    * Expose the `filterClause` and `filterClauseWithValues` functions to support
      the `upsertWhere` functionality in `persistent-postgresql`.

## 2.12.0.2

* [#1123](https://github.com/yesodweb/persistent/pull/1223)
    * Fix JSON encoding for `PersistValue`

## 2.12.0.1

* Refactoring token parsing in quasi module [#1206](https://github.com/yesodweb/persistent/pull/1206)
* Removing duplication from TH output [#1202](https://github.com/yesodweb/persistent/pull/1202)
* Refactor [] to NonEmpty in Quasi module [#1193](https://github.com/yesodweb/persistent/pull/1193)
* [#1162](https://github.com/yesodweb/persistent/pull/1162)
  * Replace `askLogFunc` with `askLoggerIO`
* Decomposed `HaskellName` into `ConstraintNameHS`, `EntityNameHS`, `FieldNameHS`. Decomposed `DBName` into `ConstraintNameDB`, `EntityNameDB`, `FieldNameDB` respectively. [#1174](https://github.com/yesodweb/persistent/pull/1174)
* Use `resourcet-pool` to break out some `Data.Pool` logic [#1163](https://github.com/yesodweb/persistent/pull/1163)
* [#1178](https://github.com/yesodweb/persistent/pull/1178)
  * Added 'withBaseBackend', 'withCompatible' to ease use of base/compatible backend queries in external code.
* Added GHC 8.2.2 and GHC 8.4.4 back into the CI and `persistent` builds on 8.2.2 again [#1181](https://github.com/yesodweb/persistent/issues/1181)
* [#1179](https://github.com/yesodweb/persistent/pull/1179)
  * Added `Compatible`, a newtype for marking a backend as compatible with another. Use it with `DerivingVia` to derive simple instances based on backend compatibility.
  * Added `makeCompatibleInstances` and `makeCompatibleKeyInstances`, TemplateHaskell invocations for auto-generating standalone derivations using `Compatible` and `DerivingVia`.
* [#1207](https://github.com/yesodweb/persistent/pull/1207)
    * @codygman discovered a bug in [issue #1199](https://github.com/yesodweb/persistent/issues/1199) where postgres connections were being returned to the `Pool SqlBackend` in an inconsistent state.
      @parsonsmatt debugged the issue and determined that it had something to do with asynchronous exceptions.
      Declaring it to be "out of his pay grade," he ripped the `poolToAcquire` function out and replaced it with `Data.Pool.withResource`, which doesn't exhibit the bug.
      Fortunately, this doesn't affect the public API, and can be a mere bug release.
    * Removed the functions `unsafeAcquireSqlConnFromPool`, `acquireASqlConnFromPool`, and `acquireSqlConnFromPoolWithIsolation`.
      For a replacement, see `runSqlPoolNoTransaction` and `runSqlPoolWithHooks`.
* Renaming values in persistent-template [#1203](https://github.com/yesodweb/persistent/pull/1203)
* [#1214](https://github.com/yesodweb/persistent/pull/1214):
    * Absorbed the `persistent-template` package. `persistent-template` will receive a 2.12 release with a warning and a deprecation notice.
    * Remove the `nooverlap` flag. It wasn't being used anymore.
* [#1205](https://github.com/yesodweb/persistent/pull/1205)
    * Introduce the `PersistLiteral_` constructor, replacing the `PersistLiteral`, `PersistLiteralEscaped`, and `PersistDbSpecific`.
    * The old constructors are now pattern synonyms. They don't actually differentiate between the various escaping strategies when consuming them! If you pattern match on multiple of `PersistDbSpecific`, `PersistLiteral`, or `PersistLiteralEscaped` , then you should use the `PersistLiteral_` constructor to differentiate between them.

## 2.11.0.2
* Fix a bug where an empty entity definition would break parsing of `EntityDef`s. [#1176](https://github.com/yesodweb/persistent/issues/1176)

## 2.11.0.1

* Docs/Bugs fixes [#1153](https://github.com/yesodweb/persistent/pull/1153)
  * Fix documentation on `FieldDef.fieldAttrs`.
  * Postgresql backend: Add a space in cascade clause of generated SQL.

## 2.11.0.0

* Foreign Key improvements [#1121](https://github.com/yesodweb/persistent/pull/1121)
  * It is now supported to refer to a table with an auto generated Primary Kay
  * It is now supported to refer to non-primary fields, using the keyword `References`
  * It is now supported to have cascade options for simple/single-field Foreign Keys
* Introduces a breaking change to the internal function `mkColumns`, which can now be passed a record of functions to override its default behavior. [#996](https://github.com/yesodweb/persistent/pull/996)
* Added explicit `forall` notation to make most API functions play nice when using `TypeApplications`. (e.g. instead of `selectList @_ @_ @User [] []`, you can now write `selectList @User [] []`) [#1006](https://github.com/yesodweb/persistent/pull/1006)
* [#1060](https://github.com/yesodweb/persistent/pull/1060)
  * The QuasiQuoter now supports `OnDelete` and `OnUpdate` cascade options.
* [#1044](https://github.com/yesodweb/persistent/pull/1044)
  * Field and constraint labels generated by TH can now be customized.
  * mpsPrefixFields is deprecated in favor of using these customisation functions.
* [#1032](https://github.com/yesodweb/persistent/pull/1032)
  * Instance for `Natural` is removed. See `OverflowNatural` for a
    replacement and rationale on why.
* [#1063](https://github.com/yesodweb/persistent/pull/1063)
  * A new class member `keyFromRecordM` allows you to construct a `Key
    record` from a `record` if it was defined with `Primary`.
* [#1036](https://github.com/yesodweb/persistent/pull/1036)
  * The method `entityIdFromJSON` that is used to parse entities now correctly works for entities that define a custom `Primary` key.
* [#856](https://github.com/yesodweb/persistent/pull/856)
  * Modify `upsertBy` to use backend-specific implementation (if any).
* [#1066](https://github.com/yesodweb/persistent/pull/1066)
  * You can set a column's `sql=id` for a non `Id` column.
* Fix a bug where unsafe migration error messages were being shown using `Show` prior to printing, resulting in less helpful output. [#1080](https://github.com/yesodweb/persistent/pull/1080)
* [#1087](https://github.com/yesodweb/persistent/pull/1087)
  * `RawSql` now has tuple instances up to GHC's max tuple size (62)
* [#1076](https://github.com/yesodweb/persistent/pull/1076)
  * `Loc` is now imported from `monad-logger` as opposed to `template-haskell`. Removes `template-haskell` as an explicit dependency.
* [#1114](https://github.com/yesodweb/persistent/pull/1114)
  * Remove unnecessary deriving of `Typeable`.
* [#1128](https://github.com/yesodweb/persistent/pull/1128)
  * Remove `Monad` constraint on `entityDef`
* [#1127](https://github.com/yesodweb/persistent/pull/1127)
  * Remove deriving of `Show` for uniques. Users that need a `Show` instance can put a standalone deriving instance:

    ```haskell
    deriving stock instance Show (Unique User)
    ```

* [#1131](https://github.com/yesodweb/persistent/pull/1131)
  * Add an `exists` function to the `PersistQueryRead` type class.
* [#1117](https://github.com/yesodweb/persistent/issues/1117)
  * Allow parsing UTCTimes from sqlite with the format "%F %T%Q" as well, instead of only "%FT%T%Q".
* [#1140](https://github.com/yesodweb/persistent/pull/1140)
  * A new function `checkUniqueUpdateable` allows you to check uniqueness
    constraints on an entity update without having to update it.
* [#1142](https://github.com/yesodweb/persistent/pull/1142)
    * Deprecate `hasCompositeKey` in favor of `hasCustomPrimaryKey` and `hasCompositePrimaryKey` functions.
* [#1098](https://github.com/yesodweb/persistent/pull/1098)
  * Add support for configuring the number of stripes and idle timeout for connection pools
    * For functions that do not specify an idle timeout, the default has been bumped to 600 seconds.
      * This change is based off the experience of two production codebases. See [#775](https://github.com/yesodweb/persistent/issues/775)
    * Add a new type `ConnectionPoolConfig` to configure the number of connections in a pool, their idle timeout, and stripe size.
    * Add `defaultConnectionPoolConfig` to create a `ConnectionPoolConfig`
    * Add `createSqlPoolWithConfig` and `withSqlPoolWithConfig`, which take this new data type
* [#1122](https://github.com/yesodweb/persistent/pull/1122), [#1152](https://github.com/yesodweb/persistent/pull/1152)
  * Adds a new constructor, `PersistLiteral ByteString` to `PersistValue` to support unescaped SQL literals.
    * Obviously, this is highly unsafe, and you should never use it with user input.
  * Adds a new field, `cGenerated :: Maybe Text` to `Column` for backend-specific support of generated columns.
    * Express generated fields in the Persistent DSL

    ```haskell
    GeneratedColumnExample
        fieldOne Text Maybe
        fieldTwo Text Maybe
        fieldThree Text Maybe generated=COALESCE(field_one,field_two)
    ```

    * Support for MySQL >= 5.7. (No version checking is performed! Using this feature with older versions of MySQL will cause runtime SQL exceptions!)
    * Support for Postgresql >= 12. (No version checking is performed! Using this feature with older versions of Postgresql will cause runtime SQL exceptions!)
    * Support for SQLite >= 3.31 (same caveat applies; support added in #1152 )
* [#1151](https://github.com/yesodweb/persistent/pull/1151)
  * Allow `OverloadedLabels` to be used with the `EntityField` type.

## 2.10.5.2

* [#1041](https://github.com/yesodweb/persistent/pull/1041)
  * Explicit foreign keys can now reference tables with custom sql name
  * Add qualified names to the stock classes list.

## 2.10.5.1

* [#1024](https://github.com/yesodweb/persistent/pull/1024)
    * Add the ability to do documentation comments in entity definition syntax. Unfortunately, TemplateHaskell cannot add documentation comments, so this can't be used to add Haddocks to entities.
    * Add Haddock explainers for some of the supported entity syntax in `Database.Persist.Quasi`

## 2.10.5

* Add the `EntityWithPrefix` type to allow users to specify a custom prefix for raw SQL queries. [#1018](https://github.com/yesodweb/persistent/pull/1018)
* Added Acquire based API to `Database.Persist.Sql` for working with
  connections/pools in monads which aren't MonadUnliftIO. [#984](https://github.com/yesodweb/persistent/pull/984)

## 2.10.4

* Log exceptions when closing a connection fails. See point 1 in [yesod #1635](https://github.com/yesodweb/yesod/issues/1635#issuecomment-547300856). [#978](https://github.com/yesodweb/persistent/pull/978)

## 2.10.3

* Added support for GHC 8.8 about MonadFail changes [#976](https://github.com/yesodweb/persistent/pull/976)

## 2.10.2

* Added `runMigrationQuiet` and `runMigrationUnsafeQuiet` to `Database.Persist.Sql.Migration` as safer alternatives to `runMigrationSilent`. [#971](https://github.com/yesodweb/persistent/pull/971)
  This functions as workaround/fix for: [#966](https://github.com/yesodweb/persistent/issues/966), [#948](https://github.com/yesodweb/persistent/issues/948), [#640](https://github.com/yesodweb/persistent/issues/640), and [#474](https://github.com/yesodweb/persistent/issues/474)
* Added RawSql instances for 9, 10, 11 and 12-column results. [#961](https://github.com/yesodweb/persistent/pull/961)

## 2.10.1

* Added `constraint=` attribute to allow users to specify foreign reference constraint names.

## 2.10.0

* Added two type classes `OnlyOneUniqueKey` and `AtLeastOneUniqueKey`. These classes are used as constraints on functions that expect a certain amount of unique keys. They are defined automatically as part of the `persistent-template`'s generation. [#885](https://github.com/yesodweb/persistent/pull/885)
* Add the `entityComments` field to the `EntityDef` datatype, and `fieldComments` fields to the `FieldDef` datatype. The QuasiQuoter does not currently know how to add documentation comments to these types, but it can be expanded later. [#865](https://github.com/yesodweb/persistent/pull/865)
* Expose the `SqlReadT` and `SqlWriteT` constructors. [#887](https://github.com/yesodweb/persistent/pull/887)
* Remove deprecated `Connection` type synonym. Please use `SqlBackend` instead. [#894](https://github.com/yesodweb/persistent/pull/894)
* Remove deprecated `SqlPersist` type synonym. Please use `SqlPersistT` instead. [#894](https://github.com/yesodweb/persistent/pull/894)
* Alter the type of `connUpsertSql` to take a list of unique definitions. This paves the way for more efficient upsert implementations. [#895](https://github.com/yesodweb/persistent/pull/895)

## 2.9.2

* Add documentation for the `Migration` type and some helpers. [#860](https://github.com/yesodweb/persistent/pull/860)

## 2.9.1

* Fix [#847](https://github.com/yesodweb/persistent/issues/847): SQL error with `putMany` on Sqlite when Entity has no unique index.

## 2.9.0

* Added support for SQL isolation levels to via SqlBackend. [#812]
* Move `Database.Persist.Sql.Raw.QQ` to a separate `persistent-qq` package [#827](https://github.com/yesodweb/persistent/issues/827)
* Fix [832](https://github.com/yesodweb/persistent/issues/832): `repsertMany` now matches `mapM_ (uncurry repsert)` and is atomic for supported sql back-ends.

## 2.8.2

* Added support for `sql=` to the unique constraints quasi-quoter so that users can specify the database names of the constraints.

## 2.8.1

* DRY-ed up and exposed several util functions in `Database.Persist.Sql.Util`.
	* Upstream-ed `updatePersistValue`, `mkUpdateText`, and `commaSeparated` from `Database.Persist.MySQL`.
	* De-duplicated `updatePersistValue` from various `Database.Persist.Sql.Orphan.*` modules.
* Batching enhancements to reduce db round-trips.
	* Added `getMany` and `repsertMany` for batched `get` and `repsert`.
	* Added `putMany` with a default/slow implementation. SqlBackend's that support native UPSERT should override this for batching enhancements.
	* Updated `insertEntityMany` to replace slow looped usage with batched execution.
* See [#770](https://github.com/yesodweb/persistent/pull/770)

## 2.8.0

* Switch from `MonadBaseControl` to `MonadUnliftIO`
* Reapplies [#723](https://github.com/yesodweb/persistent/pull/723), which was reverted in version 2.7.3.

## 2.7.3.1

 * Improve error messages when failing to parse database results into Persistent records. [#741](https://github.com/yesodweb/persistent/pull/741)
 * A handful of `fromPersistField` implementations called `error` instead of returning a `Left Text`. All of the implementations were changed to return `Left`. [#741](https://github.com/yesodweb/persistent/pull/741)
 * Improve error message when a SQL insert fails with a custom primary key [#757](https://github.com/yesodweb/persistent/pull/757)

## 2.7.3

* Reverts [#723](https://github.com/yesodweb/persistent/pull/723), which generalized functions using the `BackendCompatible` class. These changes were an accidental breaking change.
* Recommend the `PersistDbSpecific` docs if someone gets an error about converting from `PersistDbSpecific`

## 2.7.2 [DEPRECATED ON HACKAGE]

* Many of the functions have been generalized using the `BackendCompatible` class. [#723](https://github.com/yesodweb/persistent/pull/723)
	* This change was an accidental breaking change and was reverted in 2.7.3.
	* These change will be released in a future version of Persistent with a major version bump.
* Add raw sql quasi quoters [#717](https://github.com/yesodweb/persistent/pull/717)

## 2.7.1

* Added an `insertUniqueEntity` function [#718](https://github.com/yesodweb/persistent/pull/718)
* Added `BackendCompatible` class [#701](https://github.com/yesodweb/persistent/pull/701)

## 2.7.0

* Fix upsert behavior [#613](https://github.com/yesodweb/persistent/issues/613)
* Atomic upsert query fixed for arithmatic operations [#662](https://github.com/yesodweb/persistent/issues/662)
* Haddock and test coverage improved for upsert

## 2.6.1

* Fix edge case for `\<-. [Nothing]`
* Introduce `connMaxParams`
* Add 'getJustEntity' and 'insertRecord' convenience function
* Minor Haddock improvment

## 2.6

* Add `connUpsertSql` type for providing backend-specific upsert sql support.

## 2.5

* read/write typeclass split
* add insertOrGet convenience function to PersistUnique

## 2.2.4.1

* Documentation updates [#515](https://github.com/yesodweb/persistent/pull/515)

## 2.2.4

* Workaround for side-exiting transformers in `runSqlConn` [#516](https://github.com/yesodweb/persistent/issues/516)

## 2.2.3

* PersistField instance for Natural
* better oracle support in odbc

## 2.2.2

* Add liftSqlPersistMPool function
* support http-api-data for url serialization

## 2.2.1

* Migration failure message with context
* Fix insertKey for composite keys

## 2.2

* Add a `RawSql` instance for `Key`. This allows selecting primary keys using functions like `rawSql`. [#407](https://github.com/yesodweb/persistent/pull/407)
* SqlBackend support for an optimized `insertMany`

## 2.1.6

Important! If persistent-template is not upgraded to 2.1.3.3
you might need to make sure `Int64` is in scope for your model declarations.

* add showMigration function
* explicitly use Int64 for foreign key references

## 2.1.5

Add `dbIdColumnsEsc` to Sql.Utils.
Used in persistent-postgresql 2.1.5.2

## 2.1.4

* Fix getBy with a primary key. #342

## 2.1.3

* Break self-referencing cycles in the entity declarations

## 2.1.2

* Error with `Double`s without a decimal part [#378](https://github.com/yesodweb/persistent/issues/378)
* `runSqlPool` does not perform timeout checks.

## 2.1.1.6

* One extra feature for #939: use `logDebugN` instead

## 2.1.1.5

* Better SQL logging [Yesod issue #939](https://github.com/yesodweb/yesod/issues/939)

## 2.1.1.3

Parse UTCTime in 8601 format [#339](https://github.com/yesodweb/persistent/issues/339)

## 2.1.1.1

Support for monad-control 1.0<|MERGE_RESOLUTION|>--- conflicted
+++ resolved
@@ -2,13 +2,10 @@
 
 ## Unreleased
 
-<<<<<<< HEAD
 * [1242](https://github.com/yesodweb/persistent/pull/1242)
     * Refactor setEmbedField to use do notation
-=======
 * [#1237](https://github.com/yesodweb/persistent/pull/1237)
     * Remove nonEmptyOrFail function from recent tests
->>>>>>> 2fd0e9bf
 
 ## 2.12.1.1
 

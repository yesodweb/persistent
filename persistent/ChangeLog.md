--- conflicted
+++ resolved
@@ -1,11 +1,10 @@
 # Changelog for persistent
 
-<<<<<<< HEAD
 ## 2.14.4.0
 
 * [#1440](https://github.com/yesodweb/persistent/pull/1440)
     * Defined NFData PersistValue
-=======
+
 ## 2.14.3.2
 
 * [#1446](https://github.com/yesodweb/persistent/pull/1446)
@@ -15,7 +14,6 @@
     * Clarify wording on the error message for null in unique constraint
 * [#1447](https://github.com/yesodweb/persistent/pull/1447)
     * Fix `SafeToInsert` not being generated correctly for some `Id` columns
->>>>>>> 55d72a87
 
 ## 2.14.3.1
 

--- conflicted
+++ resolved
@@ -1,7 +1,8 @@
 # Changelog for persistent
 
-<<<<<<< HEAD
-* []()
+## 2.14.0.0 (unreleased)
+
+* [#1381](https://github.com/yesodweb/persistent/pull/1381)
     * `Entity` is given a `HasField` instance that uses the database field
       names. This is primarily done to support `OverloadedRecordDot` in GHC 9.2
       and above.
@@ -10,15 +11,12 @@
       cases. You may incur a `MonadFail m` constraint if you are pattern
       matching directly on the constructor in a `do` result.
 
-# 2.13.3.4
-=======
 ## 2.13.3.5
 
 * [#1374](https://github.com/yesodweb/persistent/pull/1374)
     * Increasing test coverage for errors thrown when parsing entity definitions
 
 ## 2.13.3.4
->>>>>>> 1244255c
 
 * [#1379](https://github.com/yesodweb/persistent/pull/1379)
     * `mkPersist` now generates code that compiles under `NoFieldSelectors` and `DuplicateRecordFields` even if field labels are not prefixed

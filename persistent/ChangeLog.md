--- conflicted
+++ resolved
@@ -1,6 +1,5 @@
 # Changelog for persistent
 
-<<<<<<< HEAD
 # 2.14.0.0 (unreleased)
 
 * [#1383](https://github.com/yesodweb/persistent/pull/1383)
@@ -10,15 +9,12 @@
       generation of `AtLeastOneUniqueKey` and `OnlyOneUniqueKey` instances, so
       you may need to change behavior on these classes.
 
-# 2.13.3.4
-=======
 ## 2.13.3.5
 
 * [#1374](https://github.com/yesodweb/persistent/pull/1374)
     * Increasing test coverage for errors thrown when parsing entity definitions
 
 ## 2.13.3.4
->>>>>>> 1244255c
 
 * [#1379](https://github.com/yesodweb/persistent/pull/1379)
     * `mkPersist` now generates code that compiles under `NoFieldSelectors` and `DuplicateRecordFields` even if field labels are not prefixed

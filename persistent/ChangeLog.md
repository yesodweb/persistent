--- conflicted
+++ resolved
@@ -1,13 +1,9 @@
 # Changelog for persistent
 
-<<<<<<< HEAD
-## 2.12.1.2
-
-* [1244](https://github.com/yesodweb/persistent/pull/1244)
+## 2.13.0.0 (unreleased)
+
+* [#1244](https://github.com/yesodweb/persistent/pull/1244)
   * Implement config for customising the FK name
-=======
-## 2.13.0.0 (unreleased)
-
 * [#1225](https://github.com/yesodweb/persistent/pull/1225)
     * The fields and constructor for `SqlBackend` are no longer exported by
       default. They are available from an internal module,
@@ -37,7 +33,6 @@
     * Previously hidden modules are now exposed under the `Internal` namespace.
     * The `connLimitOffset` function used to have a `Bool` parameter. This
       parameter is unused and has been removed.
->>>>>>> 27dfce75
 
 ## 2.12.1.1
 

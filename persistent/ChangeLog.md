# Changelog for persistent

<<<<<<< HEAD
* []()
    * The support for entity-level sum types is deprecated. It adds a
      considerable amount of complexity to the code, and the pattern is not
      particularly good for actually supporting sum types in most databases.

=======
## 2.14.0.0 (unreleased)

* [#1386](https://github.com/yesodweb/persistent/pull/1386)
    * The module `Database.Persist.Class.DeleteCascade` was deleted since you
      can put cascade behavior directly on your database models.
    * Removed `mkSave` from `Database.Persist.TH`. Use `mkEntityDefList`
      instead.
    * Remove the `CompositeDef` constructor from `ReferenceDef` which was not
      used internally anymore.
>>>>>>> e8ee0220
* [#1384](https://github.com/yesodweb/persistent/pull/1384)
    * Add `tabulateEntityA` to the `PersistEntity` class, allowing you to
      construct an `Entity a` by providing a function `EntityField a t -> f t`.
      Note that this doesn't make sense for sum entities, and the implementation
      `error`s.
    * Add `tabulateEntity` as a pure version of that.

<<<<<<< HEAD
=======
## 2.13.3.5

* [#1374](https://github.com/yesodweb/persistent/pull/1374)
    * Increasing test coverage for errors thrown when parsing entity definitions


>>>>>>> e8ee0220
## 2.13.3.4

* [#1379](https://github.com/yesodweb/persistent/pull/1379)
    * `mkPersist` now generates code that compiles under `NoFieldSelectors` and `DuplicateRecordFields` even if field labels are not prefixed
* [#1376](https://github.com/yesodweb/persistent/pull/1376)
    * Add coverage for parsing nested parens/lists in field types
* [#1370](https://github.com/yesodweb/persistent/pull/1370)
    * Add spec to assert Persistent.TH is the only import required when defining entities

## 2.13.3.3

* [#1369](https://github.com/yesodweb/persistent/pull/1369)
    * Fix `withObject` needing to be imported

## 2.13.3.2

* [#1315](https://github.com/yesodweb/persistent/pull/1315)
    * Refactor entity constraint parsing in Quasi module

## 2.13.3.1

* [#1367](https://github.com/yesodweb/persistent/pull/1367),
  [#1366](https://github.com/yesodweb/persistent/pull/1367),
  [#1338](https://github.com/yesodweb/persistent/pull/1338),
  [#1335](https://github.com/yesodweb/persistent/pull/1335)
    * Support GHC 9.2
* [#1356](https://github.com/yesodweb/persistent/pull/1356)
    * Improve parse errors in generated FromJSON instances

## 2.13.3.0

* [#1341](https://github.com/yesodweb/persistent/pull/1341)
    * Add `SqlBackendHooks` to allow for instrumentation of queries.
* [#1327](https://github.com/yesodweb/persistent/pull/1327)
    * Update `SqlBackend` to use new `StatementCache` interface
      instead of `IORef (Map Text Statement)`

## 2.13.2.2

* [#1351](https://github.com/yesodweb/persistent/pull/1351/)
    * `aeson-2.0` support

## 2.13.2.1

* [#1329](https://github.com/yesodweb/persistent/pull/1329)
    * Prevent discovery of constrained `PersistEntity` instances in
      `discoverEntities` (since the discovered instances won't work without
      constraints anyway).

## 2.13.2.0

* [#1314](https://github.com/yesodweb/persistent/pull/1314)
    * Fix typos and minor documentation issues in Database.Persist and
      Database.Persist.Quasi.
* [#1317](https://github.com/yesodweb/persistent/pull/1317)
    * Expose `orderClause` from the Persistent internals, which allows users
      to produce well-formatted `ORDER BY` clauses.

* [#1319](https://github.com/yesodweb/persistent/pull/1319)
    * Add a `Num` instance for `OverflowNatural`

## 2.13.1.2

* [#1308](https://github.com/yesodweb/persistent/pull/1308)
    * Consolidate the documentation for the Persistent quasiquoter in
      Database.Persist.Quasi.
* [#1312](https://github.com/yesodweb/persistent/pull/1312)
    * Reorganize documentation and link to more modules.
    * Expose `Database.Persist.Sql.Migration`

## 2.13.1.1

* [#1294](https://github.com/yesodweb/persistent/pull/1294)
    * Fix an issue where documentation comments on fields are in reverse line
      order.

## 2.13.1.0

* [#1264](https://github.com/yesodweb/persistent/pull/1264)
    * Support declaring Maybe before the type in model definitions

## 2.13.0.4

* [#1277](https://github.com/yesodweb/persistent/pull/1277)
    * Corrected the documentation of `addMigration` to match the actual
      behaviour - this will not change the behaviour of your code.

## 2.13.0.3

* [#1287](https://github.com/yesodweb/persistent/pull/1287)
    * Fix the duplicate entity check for transitive dependencies.
    * Fixes an issue where generating code would refer to the `ModelName` when
      making a reference to another table when the explicit code only refers to
      `ModelNameId`.

## 2.13.0.2

* [#1265](https://github.com/yesodweb/persistent/pull/1265)
    * Support GHC 9

## 2.13.0.1

* [#1268](https://github.com/yesodweb/persistent/pull/1268)
    * Show `keyFromValues` error

## 2.13.0.0

* [#1244](https://github.com/yesodweb/persistent/pull/1244)
    * Implement config for customising the FK name
* [#1252](https://github.com/yesodweb/persistent/pull/1252)
    * `mkMigrate` now defers to `mkEntityDefList` and `migrateModels` instead of
      fixing the foreign key references itself.
    * `mkSave` was deprecated - the function did not fix foreign key references.
      Please use `mkEntityDefList` instead.
    * `EntityDef` will now include fields marked `MigrationOnly` and
      `SafeToRemove`. Beforehand, those were filtered out, and `mkMigrate`
      applied. The function `getEntityFields` will only return fields defined on
      the Haskell type - for all columns, see `getEntityFieldsDatabase`.
* [#1225](https://github.com/yesodweb/persistent/pull/1225)
    * The fields and constructor for `SqlBackend` are no longer exported by
      default. They are available from an internal module,
      `Database.Persist.Sql.Types.Internal`. Breaking changes from `Internal`
      modules are not reflected in the major version. This will allow us to
      release new functionality without breaking your code. It's recommended to
      switch to using the smart constructor functions and setter functions that
      are now exported from `Database.Persist.Sql` instead.
    * A new API is available for constructing and using a `SqlBackend`, provided
      in `Database.Persist.SqlBackend`. Instead of using the `SqlBackend`
      directly, use `mkSqlBackend` and the datatype `MkSqlBackendArgs`. The
      `MkSqlBackendArgs` record has the same field names as the `SqlBackend`, so
      the translation is easy:

        ```diff
        - SqlBackend
        + mkSqlBackend MkSqlBackendArgs
            { connInsertSql = ...
            , connCommit = ...
            , connEscapeFieldName = ...
            , connEscapeTableName = ...
            , etc
            }
        ```

      Some fields were omitted in `MkSqlBackendArgs`. These fields are
      *optional* - they provide enhanced or backend-specific functionality. For
      these, use the setter functions like `setConnUpsertSql`.
    * Previously hidden modules are now exposed under the `Internal` namespace.
    * The `connLimitOffset` function used to have a `Bool` parameter. This
      parameter is unused and has been removed.
* [#1234](https://github.com/yesodweb/persistent/pull/1234)
    * You can now customize the default implied ID column. See the documentation
      in `Database.Persist.ImplicitIdDef` for more details.
    * Moved the various `Name` types into `Database.Persist.Names`
    * Removed the `hasCompositeKey` function. See `hasCompositePrimaryKey` and
      `hasNaturalKey` as replacements.
    * The `EntityDef` constructor and field labels are not exported by default.
      Get those from `Database.Persist.EntityDef.Internal`, but you should
      migrate to the getters/setters in `Database.Persist.EntityDef` as you can.
    * Added the `Database.Persist.FieldDef` and
      `Database.Persist.FieldDef.Internal` modules.
    * The `PersistSettings` type was made abstract. Please migrate to the
      getters/setters defined in that `Database.Persist.Quasi`, or use
      `Database.Persist.Quasi.Internal` if you don't mind the possibility of
      breaking changes.
    * Add the `runSqlCommand` function for running arbitrary SQL during
      migrations.
    * Add `migrateModels` function for a TH-free migration facility.
* [#1253](https://github.com/yesodweb/persistent/pull/1253)
    * Add `discoverEntities` to discover instances of the class and return their
      entity definitions.
* [#1250](https://github.com/yesodweb/persistent/pull/1250)
    * The `mpsGeneric` function has been deprecated. If you need this
      functionality, please comment with your needs on the GitHub issue tracker.
      We may un-deprecate it, or we may provide a new and better means of
      facilitating a solution to your problem.
* [#1255](https://github.com/yesodweb/persistent/pull/1255)
    * `mkPersist` now checks to see if an instance already exists for
      `PersistEntity` for the inputs.
* [#1256](https://github.com/yesodweb/persistent/pull/1256)
    * The QuasiQuoter has been refactored and improved.
    * You can now use `mkPersistWith` to pass in a list of pre-existing
      `EntityDef` to improve foreign key detection and splitting up models
      across multiple modules.
    * The `entityId` field now returns an `EntityIdDef`, which specifies what
      the ID field actually is. This is a move to better support natural keys.
    * Several types that had lists have been refactored to use nonempty lists to
      better capture the semantics.
    * `mkDeleteCascade` is deprecated. Please use the Cascade behavior directly
      on fields.
    * You can use `Key Foo` and `FooId` interchangeably in fields.
    * Support for GHC < 8.4 dropped.

## 2.12.1.2

* [#1258](https://github.com/yesodweb/persistent/pull/1258)
    * Support promoted types in Quasi Quoter
* [#1243](https://github.com/yesodweb/persistent/pull/1243)
    * Assorted cleanup of TH module
* [#1242](https://github.com/yesodweb/persistent/pull/1242)
    * Refactor setEmbedField to use do notation
* [#1237](https://github.com/yesodweb/persistent/pull/1237)
    * Remove nonEmptyOrFail function from recent tests

## 2.12.1.1

* [#1231](https://github.com/yesodweb/persistent/pull/1231)
    * Simplify Line type in Quasi module, always use NonEmpty
* [#1229](https://github.com/yesodweb/persistent/pull/1229)
    * The `#id` labels are now generated for entities.

## 2.12.1.0

* [#1218](https://github.com/yesodweb/persistent/pull/1218)
    * Refactoring name generating functions in TH
* [#1226](https://github.com/yesodweb/persistent/pull/1226)
    * Expose the `filterClause` and `filterClauseWithValues` functions to support
      the `upsertWhere` functionality in `persistent-postgresql`.

## 2.12.0.2

* [#1123](https://github.com/yesodweb/persistent/pull/1223)
    * Fix JSON encoding for `PersistValue`

## 2.12.0.1

* Refactoring token parsing in quasi module [#1206](https://github.com/yesodweb/persistent/pull/1206)
* Removing duplication from TH output [#1202](https://github.com/yesodweb/persistent/pull/1202)
* Refactor [] to NonEmpty in Quasi module [#1193](https://github.com/yesodweb/persistent/pull/1193)
* [#1162](https://github.com/yesodweb/persistent/pull/1162)
  * Replace `askLogFunc` with `askLoggerIO`
* Decomposed `HaskellName` into `ConstraintNameHS`, `EntityNameHS`, `FieldNameHS`. Decomposed `DBName` into `ConstraintNameDB`, `EntityNameDB`, `FieldNameDB` respectively. [#1174](https://github.com/yesodweb/persistent/pull/1174)
* Use `resourcet-pool` to break out some `Data.Pool` logic [#1163](https://github.com/yesodweb/persistent/pull/1163)
* [#1178](https://github.com/yesodweb/persistent/pull/1178)
  * Added 'withBaseBackend', 'withCompatible' to ease use of base/compatible backend queries in external code.
* Added GHC 8.2.2 and GHC 8.4.4 back into the CI and `persistent` builds on 8.2.2 again [#1181](https://github.com/yesodweb/persistent/issues/1181)
* [#1179](https://github.com/yesodweb/persistent/pull/1179)
  * Added `Compatible`, a newtype for marking a backend as compatible with another. Use it with `DerivingVia` to derive simple instances based on backend compatibility.
  * Added `makeCompatibleInstances` and `makeCompatibleKeyInstances`, TemplateHaskell invocations for auto-generating standalone derivations using `Compatible` and `DerivingVia`.
* [#1207](https://github.com/yesodweb/persistent/pull/1207)
    * @codygman discovered a bug in [issue #1199](https://github.com/yesodweb/persistent/issues/1199) where postgres connections were being returned to the `Pool SqlBackend` in an inconsistent state.
      @parsonsmatt debugged the issue and determined that it had something to do with asynchronous exceptions.
      Declaring it to be "out of his pay grade," he ripped the `poolToAcquire` function out and replaced it with `Data.Pool.withResource`, which doesn't exhibit the bug.
      Fortunately, this doesn't affect the public API, and can be a mere bug release.
    * Removed the functions `unsafeAcquireSqlConnFromPool`, `acquireASqlConnFromPool`, and `acquireSqlConnFromPoolWithIsolation`.
      For a replacement, see `runSqlPoolNoTransaction` and `runSqlPoolWithHooks`.
* Renaming values in persistent-template [#1203](https://github.com/yesodweb/persistent/pull/1203)
* [#1214](https://github.com/yesodweb/persistent/pull/1214):
    * Absorbed the `persistent-template` package. `persistent-template` will receive a 2.12 release with a warning and a deprecation notice.
    * Remove the `nooverlap` flag. It wasn't being used anymore.
* [#1205](https://github.com/yesodweb/persistent/pull/1205)
    * Introduce the `PersistLiteral_` constructor, replacing the `PersistLiteral`, `PersistLiteralEscaped`, and `PersistDbSpecific`.
    * The old constructors are now pattern synonyms. They don't actually differentiate between the various escaping strategies when consuming them! If you pattern match on multiple of `PersistDbSpecific`, `PersistLiteral`, or `PersistLiteralEscaped` , then you should use the `PersistLiteral_` constructor to differentiate between them.

## 2.11.0.2
* Fix a bug where an empty entity definition would break parsing of `EntityDef`s. [#1176](https://github.com/yesodweb/persistent/issues/1176)

## 2.11.0.1

* Docs/Bugs fixes [#1153](https://github.com/yesodweb/persistent/pull/1153)
  * Fix documentation on `FieldDef.fieldAttrs`.
  * Postgresql backend: Add a space in cascade clause of generated SQL.

## 2.11.0.0

* Foreign Key improvements [#1121](https://github.com/yesodweb/persistent/pull/1121)
  * It is now supported to refer to a table with an auto generated Primary Kay
  * It is now supported to refer to non-primary fields, using the keyword `References`
  * It is now supported to have cascade options for simple/single-field Foreign Keys
* Introduces a breaking change to the internal function `mkColumns`, which can now be passed a record of functions to override its default behavior. [#996](https://github.com/yesodweb/persistent/pull/996)
* Added explicit `forall` notation to make most API functions play nice when using `TypeApplications`. (e.g. instead of `selectList @_ @_ @User [] []`, you can now write `selectList @User [] []`) [#1006](https://github.com/yesodweb/persistent/pull/1006)
* [#1060](https://github.com/yesodweb/persistent/pull/1060)
  * The QuasiQuoter now supports `OnDelete` and `OnUpdate` cascade options.
* [#1044](https://github.com/yesodweb/persistent/pull/1044)
  * Field and constraint labels generated by TH can now be customized.
  * mpsPrefixFields is deprecated in favor of using these customisation functions.
* [#1032](https://github.com/yesodweb/persistent/pull/1032)
  * Instance for `Natural` is removed. See `OverflowNatural` for a
    replacement and rationale on why.
* [#1063](https://github.com/yesodweb/persistent/pull/1063)
  * A new class member `keyFromRecordM` allows you to construct a `Key
    record` from a `record` if it was defined with `Primary`.
* [#1036](https://github.com/yesodweb/persistent/pull/1036)
  * The method `entityIdFromJSON` that is used to parse entities now correctly works for entities that define a custom `Primary` key.
* [#856](https://github.com/yesodweb/persistent/pull/856)
  * Modify `upsertBy` to use backend-specific implementation (if any).
* [#1066](https://github.com/yesodweb/persistent/pull/1066)
  * You can set a column's `sql=id` for a non `Id` column.
* Fix a bug where unsafe migration error messages were being shown using `Show` prior to printing, resulting in less helpful output. [#1080](https://github.com/yesodweb/persistent/pull/1080)
* [#1087](https://github.com/yesodweb/persistent/pull/1087)
  * `RawSql` now has tuple instances up to GHC's max tuple size (62)
* [#1076](https://github.com/yesodweb/persistent/pull/1076)
  * `Loc` is now imported from `monad-logger` as opposed to `template-haskell`. Removes `template-haskell` as an explicit dependency.
* [#1114](https://github.com/yesodweb/persistent/pull/1114)
  * Remove unnecessary deriving of `Typeable`.
* [#1128](https://github.com/yesodweb/persistent/pull/1128)
  * Remove `Monad` constraint on `entityDef`
* [#1127](https://github.com/yesodweb/persistent/pull/1127)
  * Remove deriving of `Show` for uniques. Users that need a `Show` instance can put a standalone deriving instance:

    ```haskell
    deriving stock instance Show (Unique User)
    ```

* [#1131](https://github.com/yesodweb/persistent/pull/1131)
  * Add an `exists` function to the `PersistQueryRead` type class.
* [#1117](https://github.com/yesodweb/persistent/issues/1117)
  * Allow parsing UTCTimes from sqlite with the format "%F %T%Q" as well, instead of only "%FT%T%Q".
* [#1140](https://github.com/yesodweb/persistent/pull/1140)
  * A new function `checkUniqueUpdateable` allows you to check uniqueness
    constraints on an entity update without having to update it.
* [#1142](https://github.com/yesodweb/persistent/pull/1142)
    * Deprecate `hasCompositeKey` in favor of `hasCustomPrimaryKey` and `hasCompositePrimaryKey` functions.
* [#1098](https://github.com/yesodweb/persistent/pull/1098)
  * Add support for configuring the number of stripes and idle timeout for connection pools
    * For functions that do not specify an idle timeout, the default has been bumped to 600 seconds.
      * This change is based off the experience of two production codebases. See [#775](https://github.com/yesodweb/persistent/issues/775)
    * Add a new type `ConnectionPoolConfig` to configure the number of connections in a pool, their idle timeout, and stripe size.
    * Add `defaultConnectionPoolConfig` to create a `ConnectionPoolConfig`
    * Add `createSqlPoolWithConfig` and `withSqlPoolWithConfig`, which take this new data type
* [#1122](https://github.com/yesodweb/persistent/pull/1122), [#1152](https://github.com/yesodweb/persistent/pull/1152)
  * Adds a new constructor, `PersistLiteral ByteString` to `PersistValue` to support unescaped SQL literals.
    * Obviously, this is highly unsafe, and you should never use it with user input.
  * Adds a new field, `cGenerated :: Maybe Text` to `Column` for backend-specific support of generated columns.
    * Express generated fields in the Persistent DSL

    ```haskell
    GeneratedColumnExample
        fieldOne Text Maybe
        fieldTwo Text Maybe
        fieldThree Text Maybe generated=COALESCE(field_one,field_two)
    ```

    * Support for MySQL >= 5.7. (No version checking is performed! Using this feature with older versions of MySQL will cause runtime SQL exceptions!)
    * Support for Postgresql >= 12. (No version checking is performed! Using this feature with older versions of Postgresql will cause runtime SQL exceptions!)
    * Support for SQLite >= 3.31 (same caveat applies; support added in #1152 )
* [#1151](https://github.com/yesodweb/persistent/pull/1151)
  * Allow `OverloadedLabels` to be used with the `EntityField` type.

## 2.10.5.2

* [#1041](https://github.com/yesodweb/persistent/pull/1041)
  * Explicit foreign keys can now reference tables with custom sql name
  * Add qualified names to the stock classes list.

## 2.10.5.1

* [#1024](https://github.com/yesodweb/persistent/pull/1024)
    * Add the ability to do documentation comments in entity definition syntax. Unfortunately, TemplateHaskell cannot add documentation comments, so this can't be used to add Haddocks to entities.
    * Add Haddock explainers for some of the supported entity syntax in `Database.Persist.Quasi`

## 2.10.5

* Add the `EntityWithPrefix` type to allow users to specify a custom prefix for raw SQL queries. [#1018](https://github.com/yesodweb/persistent/pull/1018)
* Added Acquire based API to `Database.Persist.Sql` for working with
  connections/pools in monads which aren't MonadUnliftIO. [#984](https://github.com/yesodweb/persistent/pull/984)

## 2.10.4

* Log exceptions when closing a connection fails. See point 1 in [yesod #1635](https://github.com/yesodweb/yesod/issues/1635#issuecomment-547300856). [#978](https://github.com/yesodweb/persistent/pull/978)

## 2.10.3

* Added support for GHC 8.8 about MonadFail changes [#976](https://github.com/yesodweb/persistent/pull/976)

## 2.10.2

* Added `runMigrationQuiet` and `runMigrationUnsafeQuiet` to `Database.Persist.Sql.Migration` as safer alternatives to `runMigrationSilent`. [#971](https://github.com/yesodweb/persistent/pull/971)
  This functions as workaround/fix for: [#966](https://github.com/yesodweb/persistent/issues/966), [#948](https://github.com/yesodweb/persistent/issues/948), [#640](https://github.com/yesodweb/persistent/issues/640), and [#474](https://github.com/yesodweb/persistent/issues/474)
* Added RawSql instances for 9, 10, 11 and 12-column results. [#961](https://github.com/yesodweb/persistent/pull/961)

## 2.10.1

* Added `constraint=` attribute to allow users to specify foreign reference constraint names.

## 2.10.0

* Added two type classes `OnlyOneUniqueKey` and `AtLeastOneUniqueKey`. These classes are used as constraints on functions that expect a certain amount of unique keys. They are defined automatically as part of the `persistent-template`'s generation. [#885](https://github.com/yesodweb/persistent/pull/885)
* Add the `entityComments` field to the `EntityDef` datatype, and `fieldComments` fields to the `FieldDef` datatype. The QuasiQuoter does not currently know how to add documentation comments to these types, but it can be expanded later. [#865](https://github.com/yesodweb/persistent/pull/865)
* Expose the `SqlReadT` and `SqlWriteT` constructors. [#887](https://github.com/yesodweb/persistent/pull/887)
* Remove deprecated `Connection` type synonym. Please use `SqlBackend` instead. [#894](https://github.com/yesodweb/persistent/pull/894)
* Remove deprecated `SqlPersist` type synonym. Please use `SqlPersistT` instead. [#894](https://github.com/yesodweb/persistent/pull/894)
* Alter the type of `connUpsertSql` to take a list of unique definitions. This paves the way for more efficient upsert implementations. [#895](https://github.com/yesodweb/persistent/pull/895)

## 2.9.2

* Add documentation for the `Migration` type and some helpers. [#860](https://github.com/yesodweb/persistent/pull/860)

## 2.9.1

* Fix [#847](https://github.com/yesodweb/persistent/issues/847): SQL error with `putMany` on Sqlite when Entity has no unique index.

## 2.9.0

* Added support for SQL isolation levels to via SqlBackend. [#812]
* Move `Database.Persist.Sql.Raw.QQ` to a separate `persistent-qq` package [#827](https://github.com/yesodweb/persistent/issues/827)
* Fix [832](https://github.com/yesodweb/persistent/issues/832): `repsertMany` now matches `mapM_ (uncurry repsert)` and is atomic for supported sql back-ends.

## 2.8.2

* Added support for `sql=` to the unique constraints quasi-quoter so that users can specify the database names of the constraints.

## 2.8.1

* DRY-ed up and exposed several util functions in `Database.Persist.Sql.Util`.
	* Upstream-ed `updatePersistValue`, `mkUpdateText`, and `commaSeparated` from `Database.Persist.MySQL`.
	* De-duplicated `updatePersistValue` from various `Database.Persist.Sql.Orphan.*` modules.
* Batching enhancements to reduce db round-trips.
	* Added `getMany` and `repsertMany` for batched `get` and `repsert`.
	* Added `putMany` with a default/slow implementation. SqlBackend's that support native UPSERT should override this for batching enhancements.
	* Updated `insertEntityMany` to replace slow looped usage with batched execution.
* See [#770](https://github.com/yesodweb/persistent/pull/770)

## 2.8.0

* Switch from `MonadBaseControl` to `MonadUnliftIO`
* Reapplies [#723](https://github.com/yesodweb/persistent/pull/723), which was reverted in version 2.7.3.

## 2.7.3.1

 * Improve error messages when failing to parse database results into Persistent records. [#741](https://github.com/yesodweb/persistent/pull/741)
 * A handful of `fromPersistField` implementations called `error` instead of returning a `Left Text`. All of the implementations were changed to return `Left`. [#741](https://github.com/yesodweb/persistent/pull/741)
 * Improve error message when a SQL insert fails with a custom primary key [#757](https://github.com/yesodweb/persistent/pull/757)

## 2.7.3

* Reverts [#723](https://github.com/yesodweb/persistent/pull/723), which generalized functions using the `BackendCompatible` class. These changes were an accidental breaking change.
* Recommend the `PersistDbSpecific` docs if someone gets an error about converting from `PersistDbSpecific`

## 2.7.2 [DEPRECATED ON HACKAGE]

* Many of the functions have been generalized using the `BackendCompatible` class. [#723](https://github.com/yesodweb/persistent/pull/723)
	* This change was an accidental breaking change and was reverted in 2.7.3.
	* These change will be released in a future version of Persistent with a major version bump.
* Add raw sql quasi quoters [#717](https://github.com/yesodweb/persistent/pull/717)

## 2.7.1

* Added an `insertUniqueEntity` function [#718](https://github.com/yesodweb/persistent/pull/718)
* Added `BackendCompatible` class [#701](https://github.com/yesodweb/persistent/pull/701)

## 2.7.0

* Fix upsert behavior [#613](https://github.com/yesodweb/persistent/issues/613)
* Atomic upsert query fixed for arithmatic operations [#662](https://github.com/yesodweb/persistent/issues/662)
* Haddock and test coverage improved for upsert

## 2.6.1

* Fix edge case for `\<-. [Nothing]`
* Introduce `connMaxParams`
* Add 'getJustEntity' and 'insertRecord' convenience function
* Minor Haddock improvment

## 2.6

* Add `connUpsertSql` type for providing backend-specific upsert sql support.

## 2.5

* read/write typeclass split
* add insertOrGet convenience function to PersistUnique

## 2.2.4.1

* Documentation updates [#515](https://github.com/yesodweb/persistent/pull/515)

## 2.2.4

* Workaround for side-exiting transformers in `runSqlConn` [#516](https://github.com/yesodweb/persistent/issues/516)

## 2.2.3

* PersistField instance for Natural
* better oracle support in odbc

## 2.2.2

* Add liftSqlPersistMPool function
* support http-api-data for url serialization

## 2.2.1

* Migration failure message with context
* Fix insertKey for composite keys

## 2.2

* Add a `RawSql` instance for `Key`. This allows selecting primary keys using functions like `rawSql`. [#407](https://github.com/yesodweb/persistent/pull/407)
* SqlBackend support for an optimized `insertMany`

## 2.1.6

Important! If persistent-template is not upgraded to 2.1.3.3
you might need to make sure `Int64` is in scope for your model declarations.

* add showMigration function
* explicitly use Int64 for foreign key references

## 2.1.5

Add `dbIdColumnsEsc` to Sql.Utils.
Used in persistent-postgresql 2.1.5.2

## 2.1.4

* Fix getBy with a primary key. #342

## 2.1.3

* Break self-referencing cycles in the entity declarations

## 2.1.2

* Error with `Double`s without a decimal part [#378](https://github.com/yesodweb/persistent/issues/378)
* `runSqlPool` does not perform timeout checks.

## 2.1.1.6

* One extra feature for #939: use `logDebugN` instead

## 2.1.1.5

* Better SQL logging [Yesod issue #939](https://github.com/yesodweb/yesod/issues/939)

## 2.1.1.3

Parse UTCTime in 8601 format [#339](https://github.com/yesodweb/persistent/issues/339)

## 2.1.1.1

Support for monad-control 1.0<|MERGE_RESOLUTION|>--- conflicted
+++ resolved
@@ -1,12 +1,6 @@
 # Changelog for persistent
 
-<<<<<<< HEAD
-* []()
-    * The support for entity-level sum types is deprecated. It adds a
-      considerable amount of complexity to the code, and the pattern is not
-      particularly good for actually supporting sum types in most databases.
-
-=======
+
 ## 2.14.0.0 (unreleased)
 
 * [#1386](https://github.com/yesodweb/persistent/pull/1386)
@@ -16,7 +10,10 @@
       instead.
     * Remove the `CompositeDef` constructor from `ReferenceDef` which was not
       used internally anymore.
->>>>>>> e8ee0220
+* [#1385](https://github.com/yesodweb/persistent/pull/1385)
+    * The support for entity-level sum types is deprecated. It adds a
+      considerable amount of complexity to the code, and the pattern is not
+      particularly good for actually supporting sum types in most databases.
 * [#1384](https://github.com/yesodweb/persistent/pull/1384)
     * Add `tabulateEntityA` to the `PersistEntity` class, allowing you to
       construct an `Entity a` by providing a function `EntityField a t -> f t`.
@@ -24,15 +21,11 @@
       `error`s.
     * Add `tabulateEntity` as a pure version of that.
 
-<<<<<<< HEAD
-=======
 ## 2.13.3.5
 
 * [#1374](https://github.com/yesodweb/persistent/pull/1374)
     * Increasing test coverage for errors thrown when parsing entity definitions
 
-
->>>>>>> e8ee0220
 ## 2.13.3.4
 
 * [#1379](https://github.com/yesodweb/persistent/pull/1379)

--- conflicted
+++ resolved
@@ -2,12 +2,9 @@
 
 ## 2.10.5
 
-<<<<<<< HEAD
 * Add the `EntityWithPrefix` type to allow users to specify a custom prefix for raw SQL queries. [#1018](https://github.com/yesodweb/persistent/pull/1018)
-=======
 * Added Acquire based API to `Database.Persist.Sql` for working with
   connections/pools in monads which aren't MonadUnliftIO. [#984](https://github.com/yesodweb/persistent/pull/984)
->>>>>>> 01b12690
 
 ## 2.10.4
 

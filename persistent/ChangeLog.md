--- conflicted
+++ resolved
@@ -2,11 +2,8 @@
 
 ## 2.10.0
 
-<<<<<<< HEAD
 * Added two type classes `OnlyOneUniqueKey` and `AtLeastOneUniqueKey`. These classes are used as constraints on functions that expect a certain amount of unique keys. They are defined automatically as part of the `persistent-template`'s generation. [#885](https://github.com/yesodweb/persistent/pull/885)
-=======
 * Add the `entityComments` field to the `EntityDef` datatype, and `fieldComments` fields to the `FieldDef` datatype. The QuasiQuoter does not currently know how to add documentation comments to these types, but it can be expanded later. [#865](https://github.com/yesodweb/persistent/pull/865)
->>>>>>> ccb6dcec
 
 ## 2.9.2
 

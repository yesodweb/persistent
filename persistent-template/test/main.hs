{-# LANGUAGE TypeApplications, DeriveGeneric, RecordWildCards #-}
{-# LANGUAGE ExistentialQuantification #-}
{-# LANGUAGE FlexibleInstances #-}
{-# LANGUAGE GeneralizedNewtypeDeriving #-}
{-# LANGUAGE MultiParamTypeClasses #-}
{-# LANGUAGE OverloadedStrings #-}
{-# LANGUAGE QuasiQuotes #-}
{-# LANGUAGE TemplateHaskell #-}
{-# LANGUAGE TypeFamilies #-}
{-# LANGUAGE UndecidableInstances #-}
{-# LANGUAGE DerivingStrategies #-}
{-# LANGUAGE StandaloneDeriving #-}

-- DeriveAnyClass is not actually used by persistent-template
-- But a long standing bug was that if it was enabled, it was used to derive instead of GeneralizedNewtypeDeriving
-- This was fixed by using DerivingStrategies to specify newtype deriving should be used.
-- This pragma is left here as a "test" that deriving works when DeriveAnyClass is enabled.
-- See https://github.com/yesodweb/persistent/issues/578
{-# LANGUAGE DeriveAnyClass #-}
module Main
  (
  -- avoid unused ident warnings
    module Main
  ) where

import Data.Int
import Data.Proxy
import Control.Applicative (Const (..))
import Data.Aeson
import Data.ByteString.Lazy.Char8 ()
import Data.Functor.Identity (Identity (..))
import Data.Text (Text, pack)
import Test.Hspec
import Test.Hspec.QuickCheck
import Test.QuickCheck.Arbitrary
import Test.QuickCheck.Gen (Gen)
import GHC.Generics (Generic)
import qualified Data.List as List
import Data.Coerce

import Database.Persist
import Database.Persist.Sql
import Database.Persist.Sql.Util
import Database.Persist.TH
import TemplateTestImports

import qualified SharedPrimaryKeyTest
import qualified SharedPrimaryKeyTestImported

share [mkPersist sqlSettings { mpsGeneric = False, mpsDeriveInstances = [''Generic] }, mkDeleteCascade sqlSettings { mpsGeneric = False }] [persistUpperCase|

Person json
    name Text
    age Int Maybe
    foo Foo
    address Address
    deriving Show Eq

HasSimpleCascadeRef
    person PersonId OnDeleteCascade
    deriving Show Eq

Address json
    street Text
    city Text
    zip Int Maybe
    deriving Show Eq
NoJson
    foo Text
    deriving Show Eq
|]

mkPersist sqlSettings [persistLowerCase|
HasPrimaryDef
    userId Int
    name String
    Primary userId

HasMultipleColPrimaryDef
    foobar Int
    barbaz String
    Primary foobar barbaz

HasIdDef
    Id Int
    name String

HasDefaultId
    name String

HasCustomSqlId
    Id String sql=my_id
    name String

SharedPrimaryKey
    Id (Key HasDefaultId)
    name String

SharedPrimaryKeyWithCascade
    Id (Key HasDefaultId) OnDeleteCascade
    name String

SharedPrimaryKeyWithCascadeAndCustomName
    Id (Key HasDefaultId) OnDeleteCascade sql=my_id
    name String
|]

share [mkPersist sqlSettings { mpsGeneric = False, mpsGenerateLenses = True }] [persistLowerCase|
Lperson json
    name Text
    age Int Maybe
    address Laddress
    deriving Show Eq
Laddress json
    street Text
    city Text
    zip Int Maybe
    deriving Show Eq
CustomPrimaryKey
    anInt Int
    Primary anInt
|]

arbitraryT :: Gen Text
arbitraryT = pack <$> arbitrary

instance Arbitrary Person where
    arbitrary = Person <$> arbitraryT <*> arbitrary <*> arbitrary <*> arbitrary

instance Arbitrary Address where
    arbitrary = Address <$> arbitraryT <*> arbitraryT <*> arbitrary

main :: IO ()
main = hspec $ do
<<<<<<< HEAD
    describe "HasDefaultId" $ do
        let FieldDef{..} =
                entityId (entityDef (Proxy @HasDefaultId))
        it "should have usual db name" $ do
            fieldDB `shouldBe` DBName "id"
        it "should have usual haskell name" $ do
            fieldHaskell `shouldBe` HaskellName "Id"
        it "should have correct underlying sql type" $ do
            fieldSqlType `shouldBe` SqlInt64
        it "persistfieldsql should be right" $ do
            sqlType (Proxy @HasDefaultIdId) `shouldBe` SqlInt64
        it "should have correct haskell type" $ do
            fieldType `shouldBe` FTTypeCon Nothing "HasDefaultIdId"

    describe "HasCustomSqlId" $ do
        let FieldDef{..} =
                entityId (entityDef (Proxy @HasCustomSqlId))
        it "should have custom db name" $ do
            fieldDB `shouldBe` DBName "my_id"
        it "should have usual haskell name" $ do
            fieldHaskell `shouldBe` HaskellName "id"
        it "should have correct underlying sql type" $ do
            fieldSqlType `shouldBe` SqlString
        it "should have correct haskell type" $ do
            fieldType `shouldBe` FTTypeCon Nothing "String"
    describe "HasIdDef" $ do
        let FieldDef{..} =
                entityId (entityDef (Proxy @HasIdDef))
        it "should have usual db name" $ do
            fieldDB `shouldBe` DBName "id"
        it "should have usual haskell name" $ do
            fieldHaskell `shouldBe` HaskellName "id"
        it "should have correct underlying sql type" $ do
            fieldSqlType `shouldBe` SqlInt64
        it "should have correct haskell type" $ do
            fieldType `shouldBe` FTTypeCon Nothing "Int"

    describe "SharedPrimaryKey" $ do
        let sharedDef = entityDef (Proxy @SharedPrimaryKey)
            FieldDef{..} =
                entityId sharedDef
        it "should have usual db name" $ do
            fieldDB `shouldBe` DBName "id"
        it "should have usual haskell name" $ do
            fieldHaskell `shouldBe` HaskellName "id"
        it "should have correct underlying sql type" $ do
            fieldSqlType `shouldBe` SqlInt64
        it "should have correct haskell type" $ do
            fieldType `shouldBe` FTApp (FTTypeCon Nothing "Key") (FTTypeCon Nothing "HasDefaultId")
        it "should have correct sql type from PersistFieldSql" $ do
            sqlType (Proxy @SharedPrimaryKeyId)
                `shouldBe`
                    SqlInt64
        it "should have same sqlType as underlying record" $ do
            sqlType (Proxy @SharedPrimaryKeyId)
                `shouldBe`
                    sqlType (Proxy @HasDefaultIdId)
        it "should be a coercible newtype" $ do
            coerce @Int64 3
                `shouldBe`
                    SharedPrimaryKeyKey (toSqlKey 3)

        it "is a newtype" $ do
            pkNewtype sqlSettings sharedDef
                `shouldBe`
                    True

    describe "SharedPrimaryKeyWithCascade" $ do
        let FieldDef{..} =
                entityId (entityDef (Proxy @SharedPrimaryKeyWithCascade))
        it "should have usual db name" $ do
            fieldDB `shouldBe` DBName "id"
        it "should have usual haskell name" $ do
            fieldHaskell `shouldBe` HaskellName "id"
        it "should have correct underlying sql type" $ do
            fieldSqlType `shouldBe` SqlInt64
        it "should have correct haskell type" $ do
            fieldType
                `shouldBe`
                    FTApp (FTTypeCon Nothing "Key") (FTTypeCon Nothing "HasDefaultId")
        it "should have cascade in field def" $ do
            fieldCascade `shouldBe` noCascade { fcOnDelete = Just Cascade }
        it "should have cascade in foreign ref" $ do
            getReferenceDefCascade fieldReference
                `shouldBe` Just noCascade { fcOnDelete = Just Cascade }


    describe "OnCascadeDelete" $ do
        let subject :: FieldDef
            Just subject =
                List.find ((HaskellName "person" ==) . fieldHaskell)
                $ entityFields
                $ simpleCascadeDef
            simpleCascadeDef =
                entityDef (Proxy :: Proxy HasSimpleCascadeRef)
            expected =
                FieldCascade
                    { fcOnDelete = Just Cascade
                    , fcOnUpdate = Nothing
                    }
        describe "entityDef" $ do
            it "works" $ do
                simpleCascadeDef
                    `shouldBe`
                        EntityDef
                            { entityHaskell = HaskellName "HasSimpleCascadeRef"
                            , entityDB = DBName "HasSimpleCascadeRef"
                            , entityId =
                                FieldDef
                                    { fieldHaskell = HaskellName "Id"
                                    , fieldDB = DBName "id"
                                    , fieldType = FTTypeCon Nothing "HasSimpleCascadeRefId"
                                    , fieldSqlType = SqlInt64
                                    , fieldReference =
                                        ForeignRef (HaskellName "HasSimpleCascadeRef") (FTTypeCon (Just "Data.Int") "Int64") noCascade
                                    , fieldAttrs = []
                                    , fieldStrict = True
                                    , fieldComments = Nothing
                                    , fieldCascade = noCascade
                                    }
                            , entityAttrs = []
                            , entityFields =
                                [ FieldDef
                                    { fieldHaskell = HaskellName "person"
                                    , fieldDB = DBName "person"
                                    , fieldType = FTTypeCon Nothing "PersonId"
                                    , fieldSqlType = SqlInt64
                                    , fieldAttrs = []
                                    , fieldStrict = True
                                    , fieldReference =
                                        ForeignRef
                                            (HaskellName "Person")
                                            (FTTypeCon (Just "Data.Int") "Int64")
                                            (FieldCascade { fcOnUpdate = Nothing, fcOnDelete = Just Cascade })
                                    , fieldCascade =
                                        FieldCascade { fcOnUpdate = Nothing, fcOnDelete = Just Cascade }
                                    , fieldComments = Nothing
                                    }
                                ]
                            , entityUniques = []
                            , entityForeigns = []
                            , entityDerives =  ["Show", "Eq"]
                            , entityExtra = mempty
                            , entitySum = False
                            , entityComments = Nothing
                            }
        it "has the cascade on the field def" $ do
            fieldCascade subject `shouldBe` expected
        it "has the cascade on the reference def" $ do
            ForeignRef _ _ fc <- pure $ fieldReference subject
            fc `shouldBe` expected
        it "doesn't have any extras" $ do
            entityExtra simpleCascadeDef
                `shouldBe`
                    mempty

=======
    SharedPrimaryKeyTest.spec
    SharedPrimaryKeyTestImported.spec
>>>>>>> e7bbc254
    describe "hasNaturalKey" $ do
        let subject :: PersistEntity a => Proxy a -> Bool
            subject p = hasNaturalKey (entityDef p)
        it "is True for Primary keyword" $ do
            subject (Proxy @HasPrimaryDef)
                `shouldBe`
                    True
        it "is True for multiple Primary columns " $ do
            subject (Proxy @HasMultipleColPrimaryDef)
                `shouldBe`
                    True
        it "is False for Id keyword" $ do
            subject (Proxy @HasIdDef)
                `shouldBe`
                    False
        it "is False for unspecified/default id" $ do
            subject (Proxy @HasDefaultId)
                `shouldBe`
                    False
    describe "hasCompositePrimaryKey" $ do
        let subject :: PersistEntity a => Proxy a -> Bool
            subject p = hasCompositePrimaryKey (entityDef p)
        it "is False for Primary with single column" $ do
            subject (Proxy @HasPrimaryDef)
                `shouldBe`
                    False
        it "is True for multiple Primary columns " $ do
            subject (Proxy @HasMultipleColPrimaryDef)
                `shouldBe`
                    True
        it "is False for Id keyword" $ do
            subject (Proxy @HasIdDef)
                `shouldBe`
                    False
        it "is False for unspecified/default id" $ do
            subject (Proxy @HasDefaultId)
                `shouldBe`
                    False

    describe "JSON serialization" $ do
        prop "to/from is idempotent" $ \person ->
            decode (encode person) == Just (person :: Person)
        it "decode" $
            decode "{\"name\":\"Michael\",\"age\":27,\"foo\":\"Bar\",\"address\":{\"street\":\"Narkis\",\"city\":\"Maalot\"}}" `shouldBe` Just
                (Person "Michael" (Just 27) Bar $ Address "Narkis" "Maalot" Nothing)
    describe "JSON serialization for Entity" $ do
        let key = PersonKey 0
        prop "to/from is idempotent" $ \person ->
            decode (encode (Entity key person)) == Just (Entity key (person :: Person))
        it "decode" $
            decode "{\"id\": 0, \"name\":\"Michael\",\"age\":27,\"foo\":\"Bar\",\"address\":{\"street\":\"Narkis\",\"city\":\"Maalot\"}}" `shouldBe` Just
                (Entity key (Person "Michael" (Just 27) Bar $ Address "Narkis" "Maalot" Nothing))
    it "lens operations" $ do
        let street1 = "street1"
            city1 = "city1"
            city2 = "city2"
            zip1 = Just 12345
            address1 = Laddress street1 city1 zip1
            address2 = Laddress street1 city2 zip1
            name1 = "name1"
            age1 = Just 27
            person1 = Lperson name1 age1 address1
            person2 = Lperson name1 age1 address2
        (person1 ^. lpersonAddress) `shouldBe` address1
        (person1 ^. (lpersonAddress . laddressCity)) `shouldBe` city1
        (person1 & ((lpersonAddress . laddressCity) .~ city2)) `shouldBe` person2
    describe "Derived Show/Read instances" $ do
        -- This tests confirms https://github.com/yesodweb/persistent/issues/1104 remains fixed
        it "includes the name of the newtype when showing/reading a Key, i.e. uses the stock strategy when deriving Show/Read" $ do
            show (PersonKey 0) `shouldBe` "PersonKey {unPersonKey = SqlBackendKey {unSqlBackendKey = 0}}"
            read (show (PersonKey 0)) `shouldBe` PersonKey 0

            show (CustomPrimaryKeyKey 0) `shouldBe` "CustomPrimaryKeyKey {unCustomPrimaryKeyKey = 0}"
            read (show (CustomPrimaryKeyKey 0)) `shouldBe` CustomPrimaryKeyKey 0

(&) :: a -> (a -> b) -> b
x & f = f x

(^.) :: s
     -> ((a -> Const a b) -> (s -> Const a t))
     -> a
x ^. lens = getConst $ lens Const x

(.~) :: ((a -> Identity b) -> (s -> Identity t))
     -> b
     -> s
     -> t
lens .~ val = runIdentity . lens (\_ -> Identity val)<|MERGE_RESOLUTION|>--- conflicted
+++ resolved
@@ -132,7 +132,8 @@
 
 main :: IO ()
 main = hspec $ do
-<<<<<<< HEAD
+    SharedPrimaryKeyTest.spec
+    SharedPrimaryKeyTestImported.spec
     describe "HasDefaultId" $ do
         let FieldDef{..} =
                 entityId (entityDef (Proxy @HasDefaultId))
@@ -289,10 +290,6 @@
                 `shouldBe`
                     mempty
 
-=======
-    SharedPrimaryKeyTest.spec
-    SharedPrimaryKeyTestImported.spec
->>>>>>> e7bbc254
     describe "hasNaturalKey" $ do
         let subject :: PersistEntity a => Proxy a -> Bool
             subject p = hasNaturalKey (entityDef p)

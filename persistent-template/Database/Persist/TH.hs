--- conflicted
+++ resolved
@@ -510,14 +510,9 @@
 
 dataTypeDec :: MkPersistSettings -> EntityDef -> Q Dec
 dataTypeDec mps t = do
-<<<<<<< HEAD
     let entityInstances     = map (mkName . unpack) $ entityDerives t
         additionalInstances = filter (`notElem` entityInstances) $ mpsDeriveInstances mps
         names               = entityInstances <> additionalInstances
-#if MIN_VERSION_template_haskell(2,12,0)
-=======
-    let names = map (mkName . unpack) $ entityDerives t
->>>>>>> 81b30081
     DataD [] nameFinal paramsFinal
                 Nothing
                 constrs

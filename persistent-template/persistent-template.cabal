--- conflicted
+++ resolved
@@ -1,9 +1,5 @@
 name:            persistent-template
-<<<<<<< HEAD
-version:         2.7.4
-=======
-version:         2.8.0.1
->>>>>>> 81b30081
+version:         2.8.1
 license:         MIT
 license-file:    LICENSE
 author:          Michael Snoyman <michael@snoyman.com>

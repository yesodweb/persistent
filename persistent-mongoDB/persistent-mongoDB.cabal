--- conflicted
+++ resolved
@@ -1,9 +1,5 @@
 name:            persistent-mongoDB
-<<<<<<< HEAD
-version:         2.1.3.7569
-=======
-version:         2.5
->>>>>>> faa73537
+version:         2.5.0.7569
 license:         MIT
 license-file:    LICENSE
 author:          Greg Weber <greg@gregweber.info>

-- | Use persistent-mongodb the same way you would use other persistent
-- libraries and refer to the general persistent documentation.
-- There are some new MongoDB specific filters under the filters section.
-- These help extend your query into a nested document.
--
-- However, at some point you will find the normal Persistent APIs lacking.
-- and want lower level-level MongoDB access.
-- There are functions available to make working with the raw driver
-- easier: they are under the Entity conversion section.
-- You should still use the same connection pool that you are using for Persistent. 
--
-- MongoDB is a schema-less database.
-- The MongoDB Persistent backend does not help perform migrations.
-- Unlike SQL backends, uniqueness constraints cannot be created for you.
-- You must place a unique index on unique fields.
{-# LANGUAGE CPP, PackageImports, OverloadedStrings, ScopedTypeVariables  #-}
{-# LANGUAGE DeriveDataTypeable, GeneralizedNewtypeDeriving #-}
{-# LANGUAGE MultiParamTypeClasses, TypeSynonymInstances, FlexibleInstances, FlexibleContexts #-}
{-# LANGUAGE RankNTypes, TypeFamilies #-}
{-# LANGUAGE EmptyDataDecls #-}

{-# LANGUAGE UndecidableInstances #-} -- FIXME
{-# OPTIONS_GHC -fno-warn-orphans #-}
{-# LANGUAGE GADTs #-}
module Database.Persist.MongoDB
    (
    -- * Entity conversion
      collectionName
    , docToEntityEither
    , docToEntityThrow
    , entityToDocument
    , toInsertDoc
    , updatesToDoc
    , filtersToDoc
    , toUniquesDoc

    , toInsertFields
    , entityToFields

    -- * MongoDB specific Filters
    -- $filters
    , nestEq, nestNe, nestGe, nestLe, nestIn, nestNotIn
    , anyEq, multiEq, nestBsonEq, anyBsonEq, multiBsonEq
    , (=~.), (?=~.), MongoRegex
    , (->.), (~>.), (?&->.), (?&~>.), (&->.), (&~>.)
    -- non-operator forms of filters
    , NestedField(..)
    , MongoRegexSearchable

    -- * MongoDB specific PersistFields
    , Objectid
    , genObjectid

    -- * Key conversion helpers
    , keyToOid
    , oidToKey
    , recordTypeFromKey

    -- * PersistField conversion
    , fieldName

    -- * using connections
    , withConnection
    , withMongoPool
    , withMongoDBConn
    , withMongoDBPool
    , createMongoDBPool
    , runMongoDBPool
    , runMongoDBPoolDef
    , ConnectionPool
    , Connection
    , MongoBackend
    , MongoAuth (..)

    -- * Connection configuration
    , MongoConf (..)
    , defaultMongoConf
    , defaultHost
    , defaultAccessMode
    , defaultPoolStripes
    , defaultConnectionIdleTime
    , defaultStripeConnections
    , applyDockerEnv

    -- ** using raw MongoDB pipes
    , PipePool
    , createMongoDBPipePool
    , runMongoDBPipePool

    -- * network type
    , HostName
    , PortID

    -- * MongoDB driver types
    , Database
    , DB.Action
    , DB.AccessMode(..)
    , DB.master
    , DB.slaveOk
    , (DB.=:)

    -- * Database.Persist
    , module Database.Persist
    ) where

import Database.Persist
import qualified Database.Persist.Sql as Sql
import Database.Persist.Class (onlyUnique)

import qualified Control.Monad.IO.Class as Trans
import Control.Exception (throw, throwIO)

import qualified Database.MongoDB as DB
import Database.MongoDB.Query (Database)
import Control.Applicative (Applicative)
import Network (PortID (PortNumber))
import Network.Socket (HostName)
import Data.Maybe (mapMaybe, fromJust)
import qualified Data.Text as T
import Data.Text (Text)
import qualified Data.Text.Encoding as E
import qualified Data.Serialize as Serialize
import Web.PathPieces (PathPiece (..))
import Data.Conduit
import Control.Monad.IO.Class (liftIO)
import Data.Aeson (Value (Object, Number), (.:), (.:?), (.!=), FromJSON(..))
import Control.Monad (mzero, liftM)
import qualified Data.Conduit.Pool as Pool
import Data.Time (NominalDiffTime)
#ifdef HIGH_PRECISION_DATE
import Data.Time.Clock.POSIX (utcTimeToPOSIXSeconds)
#endif
import Data.Time.Calendar (Day(..))
#if MIN_VERSION_aeson(0, 7, 0)
#else
import Data.Attoparsec.Number
#endif
import Data.Word (Word16)
import Data.Monoid (mappend)
import Control.Monad.Trans.Reader (ask, runReaderT)
import Control.Monad.Trans.Control (MonadBaseControl)

#if MIN_VERSION_base(4,6,0)
import System.Environment (lookupEnv)
#else
import System.Environment (getEnvironment)
#endif

#ifdef DEBUG
import FileLocation (debug)
#endif

#if !MIN_VERSION_base(4,6,0)
lookupEnv :: String -> IO (Maybe String)
lookupEnv key = do
    env <- getEnvironment
    return $ lookup key env
#endif

instance HasPersistBackend MongoBackend MongoBackend where
    persistBackend = id

recordTypeFromKey :: Key record -> record
recordTypeFromKey _ = error "recordTypeFromKey"

newtype NoOrphanNominalDiffTime = NoOrphanNominalDiffTime NominalDiffTime
                                deriving (Show, Eq, Num)

instance FromJSON NoOrphanNominalDiffTime where
#if MIN_VERSION_aeson(0, 7, 0)
    parseJSON (Number x) = (return . NoOrphanNominalDiffTime . fromRational . toRational) x


#else 
    parseJSON (Number (I x)) = (return . NoOrphanNominalDiffTime . fromInteger) x
    parseJSON (Number (D x)) = (return . NoOrphanNominalDiffTime . fromRational . toRational) x

#endif                           
    parseJSON _ = fail "couldn't parse diff time"

newtype NoOrphanPortID = NoOrphanPortID PortID deriving (Show, Eq)


instance FromJSON NoOrphanPortID where
#if MIN_VERSION_aeson(0, 7, 0)  
    parseJSON (Number  x) = (return . NoOrphanPortID . PortNumber . fromIntegral ) cnvX
      where cnvX :: Word16
            cnvX = round x 

#else
    parseJSON (Number (I x)) = (return . NoOrphanPortID . PortNumber . fromInteger) x

#endif
    parseJSON _ = fail "couldn't parse port number"


data Connection = Connection DB.Pipe DB.Database
type ConnectionPool = Pool.Pool Connection

-- | ToPathPiece is used to convert a key to/from text
instance PathPiece (BackendKey MongoBackend) where
    toPathPiece = keyToText
    fromPathPiece keyText = readMayKey $
        -- handle a JSON type prefix
        -- 'o' is a non-hex character, so no confusion here
        case T.uncons keyText of
            Just ('o', prefixed) -> prefixed
            _ -> keyText

keyToText :: BackendKey MongoBackend -> Text
keyToText = T.pack . show . unMongoBackendKey

-- | Convert a Text to a Key
readMayKey :: Text -> Maybe (BackendKey MongoBackend)
readMayKey str =
<<<<<<< HEAD
  case (reads $ (T.unpack str)) :: [(DB.ObjectId,String)] of
    (parsed,_):[] -> Just $ MongoBackendKey parsed
=======
  case filter (null . snd) $ reads $ T.unpack str :: [(DB.ObjectId,String)] of
    (parsed,_):[] -> Just $ Key $ PersistObjectId $ Serialize.encode parsed
>>>>>>> e3f2a7ca
    _ -> Nothing


-- | wrapper of 'ObjectId'
--
--   * avoids an orphan instance
--   * works around a Persistent naming issue
newtype Objectid = Objectid { unObjectid :: DB.ObjectId }
                   deriving (Show, Read, Eq, Ord)

-- | like 'genObjectId', but for 'Objectid'
genObjectid :: IO Objectid
genObjectid = Objectid `liftM` DB.genObjectId

instance PersistField Objectid where
    toPersistValue = oidToPersistValue . unObjectid
    fromPersistValue oid@(PersistObjectId _) = Right . Objectid $ persistObjectIdToDbOid oid
    fromPersistValue (PersistByteString bs) = fromPersistValue (PersistObjectId bs)
    fromPersistValue _ = Left $ T.pack "expected PersistObjectId"

instance Sql.PersistFieldSql Objectid where
    sqlType _ = Sql.SqlOther "doesn't make much sense for MongoDB"


withConnection :: (Trans.MonadIO m, Applicative m)
               => MongoConf
               -> (ConnectionPool -> m b) -> m b
withConnection mc =
  withMongoDBPool (mgDatabase mc) (T.unpack $ mgHost mc) (mgPort mc) (mgAuth mc) (mgPoolStripes mc) (mgStripeConnections mc) (mgConnectionIdleTime mc)

withMongoDBConn :: (Trans.MonadIO m, Applicative m)
                => Database -> HostName -> PortID
                -> Maybe MongoAuth -> NominalDiffTime
                -> (ConnectionPool -> m b) -> m b
withMongoDBConn dbname hostname port mauth connectionIdleTime = withMongoDBPool dbname hostname port mauth 1 1 connectionIdleTime

createPipe :: HostName -> PortID -> IO DB.Pipe
createPipe hostname port = DB.connect (DB.Host hostname port)

createReplicatSet :: (DB.ReplicaSetName, [DB.Host]) -> Database -> Maybe MongoAuth -> IO Connection
createReplicatSet rsSeed dbname mAuth = do
    pipe <- DB.openReplicaSet rsSeed >>= DB.primary
    testAccess pipe dbname mAuth
    return $ Connection pipe dbname

createRsPool :: (Trans.MonadIO m, Applicative m) => Database -> ReplicaSetConfig
              -> Maybe MongoAuth
              -> Int -- ^ pool size (number of stripes)
              -> Int -- ^ stripe size (number of connections per stripe)
              -> NominalDiffTime -- ^ time a connection is left idle before closing
              -> m ConnectionPool
createRsPool dbname (ReplicaSetConfig rsName rsHosts) mAuth connectionPoolSize stripeSize connectionIdleTime = do
    Trans.liftIO $ Pool.createPool
                          (createReplicatSet (rsName, rsHosts) dbname mAuth)
                          (\(Connection pipe _) -> DB.close pipe)
                          connectionPoolSize
                          connectionIdleTime
                          stripeSize

testAccess :: DB.Pipe -> Database -> Maybe MongoAuth -> IO ()
testAccess pipe dbname mAuth = do
    _ <- case mAuth of
      Just (MongoAuth user pass) -> DB.access pipe DB.UnconfirmedWrites dbname (DB.auth user pass)
      Nothing -> return undefined
    return ()

createConnection :: Database -> HostName -> PortID -> Maybe MongoAuth -> IO Connection
createConnection dbname hostname port mAuth = do
    pipe <- createPipe hostname port
    testAccess pipe dbname mAuth
    return $ Connection pipe dbname

createMongoDBPool :: (Trans.MonadIO m, Applicative m) => Database -> HostName -> PortID
                  -> Maybe MongoAuth
                  -> Int -- ^ pool size (number of stripes)
                  -> Int -- ^ stripe size (number of connections per stripe)
                  -> NominalDiffTime -- ^ time a connection is left idle before closing
                  -> m ConnectionPool
createMongoDBPool dbname hostname port mAuth connectionPoolSize stripeSize connectionIdleTime = do
  Trans.liftIO $ Pool.createPool
                          (createConnection dbname hostname port mAuth)
                          (\(Connection pipe _) -> DB.close pipe)
                          connectionPoolSize
                          connectionIdleTime
                          stripeSize


createMongoPool :: (Trans.MonadIO m, Applicative m) => MongoConf -> m ConnectionPool
createMongoPool c@MongoConf{mgReplicaSetConfig = Just (ReplicaSetConfig rsName hosts)} =
      createRsPool
         (mgDatabase c)
         (ReplicaSetConfig rsName ((DB.Host (T.unpack $ mgHost c) (mgPort c)):hosts))
         (mgAuth c)
         (mgPoolStripes c) (mgStripeConnections c) (mgConnectionIdleTime c)
createMongoPool c@MongoConf{mgReplicaSetConfig = Nothing} =
      createMongoDBPool
         (mgDatabase c) (T.unpack (mgHost c)) (mgPort c)
         (mgAuth c)
         (mgPoolStripes c) (mgStripeConnections c) (mgConnectionIdleTime c)

type PipePool = Pool.Pool DB.Pipe

-- | A pool of plain MongoDB pipes.
-- The database parameter has not yet been applied yet.
-- This is useful for switching between databases (on the same host and port)
-- Unlike the normal pool, no authentication is available
createMongoDBPipePool :: (Trans.MonadIO m, Applicative m) => HostName -> PortID
                  -> Int -- ^ pool size (number of stripes)
                  -> Int -- ^ stripe size (number of connections per stripe)
                  -> NominalDiffTime -- ^ time a connection is left idle before closing
                  -> m PipePool
createMongoDBPipePool hostname port connectionPoolSize stripeSize connectionIdleTime =
  Trans.liftIO $ Pool.createPool
                          (createPipe hostname port)
                          DB.close
                          connectionPoolSize
                          connectionIdleTime
                          stripeSize

withMongoPool :: (Trans.MonadIO m, Applicative m) => MongoConf -> (ConnectionPool -> m b) -> m b
withMongoPool conf connectionReader = createMongoPool conf >>= connectionReader

withMongoDBPool :: (Trans.MonadIO m, Applicative m) =>
  Database -> HostName -> PortID -> Maybe MongoAuth -> Int -> Int -> NominalDiffTime -> (ConnectionPool -> m b) -> m b
withMongoDBPool dbname hostname port mauth poolStripes stripeConnections connectionIdleTime connectionReader = do
  pool <- createMongoDBPool dbname hostname port mauth poolStripes stripeConnections connectionIdleTime
  connectionReader pool

-- | run a pool created with 'createMongoDBPipePool'
runMongoDBPipePool :: (Trans.MonadIO m, MonadBaseControl IO m) => DB.AccessMode -> Database -> DB.Action m a -> PipePool -> m a
runMongoDBPipePool accessMode db action pool =
  Pool.withResource pool $ \pipe -> DB.access pipe accessMode db action

runMongoDBPool :: (Trans.MonadIO m, MonadBaseControl IO m) => DB.AccessMode  -> DB.Action m a -> ConnectionPool -> m a
runMongoDBPool accessMode action pool =
  Pool.withResource pool $ \(Connection pipe db) -> DB.access pipe accessMode db action


-- | use default 'AccessMode'
runMongoDBPoolDef :: (Trans.MonadIO m, MonadBaseControl IO m) => DB.Action m a -> ConnectionPool -> m a
runMongoDBPoolDef = runMongoDBPool (DB.ConfirmWrites ["j" DB.=: True])

queryByKey :: (PersistEntity record, PersistEntityBackend record ~ MongoBackend)
           => Key record -> DB.Query
queryByKey k = DB.select (keyToMongoDoc k) (collectionNameFromKey k)

selectByKey :: (PersistEntity record, PersistEntityBackend record ~ MongoBackend)
            => Key record -> DB.Selection
selectByKey k = DB.select (keyToMongoDoc k) (collectionNameFromKey k)

updatesToDoc :: (PersistEntity entity) => [Update entity] -> DB.Document
updatesToDoc upds = map updateToMongoField upds

updateToMongoField :: (PersistEntity entity) => Update entity -> DB.Field
updateToMongoField (Update field v up) =
    opName DB.:= DB.Doc [fieldName field DB.:= opValue]
    where 
      inc = "$inc"
      mul = "$mul"
      (opName, opValue) =
        case (up, toPersistValue v) of
                  (Assign, PersistNull) -> ("$unset", DB.Int64 1)
                  (Assign,a)    -> ("$set", DB.val a)
                  (Add, a)      -> (inc, DB.val a)
                  (Subtract, PersistInt64 i) -> (inc, DB.Int64 (-i))
                  (Multiply, PersistInt64 i) -> (mul, DB.Int64 i)
                  (Multiply, PersistDouble d) -> (mul, DB.Float d)
                  (Subtract, _) -> error "expected PersistInt64 for a subtraction"
                  (Multiply, _) -> error "expected PersistInt64 or PersistDouble for a subtraction"
                  -- Obviously this could be supported for floats by multiplying with 1/x
                  (Divide, _)   -> throw $ PersistMongoDBUnsupported "divide not supported"
updateToMongoField (BackendUpdate _) = error "no backend updates implemented yet"


-- | convert a unique key into a MongoDB document
toUniquesDoc :: forall record. (PersistEntity record) => Unique record -> [DB.Field]
toUniquesDoc uniq = zipWith (DB.:=)
  (map (unDBName . snd) $ persistUniqueToFieldNames uniq)
  (map DB.val (persistUniqueToValues uniq))

toInsertFields :: forall record.  (PersistEntity record) => record -> [DB.Field]
toInsertFields = toInsertDoc
{-# DEPRECATED toInsertFields "Please use toInsertDoc instead" #-}

-- | convert a PersistEntity into document fields.
-- for inserts only: nulls are ignored so they will be unset in the document.
-- 'entityToDocument' includes nulls
toInsertDoc :: forall record.  (PersistEntity record) => record -> DB.Document
toInsertDoc record = zipFilter (embeddedFields $ toEmbeddedDef entDef)
    (map toPersistValue $ toPersistFields record)
  where
    entDef = entityDef $ Just record
    zipFilter :: [EmbeddedFieldDef] -> [PersistValue] -> DB.Document
    zipFilter [] _  = []
    zipFilter _  [] = []
    zipFilter (fd:efields) (pv:pvs) =
        if isNull pv then recur else
          (unDBName (emFieldDB fd) DB.:= embeddedVal (emFieldEmbedded fd) pv):recur
      where
        recur = zipFilter efields pvs

        isNull PersistNull = True
        isNull (PersistMap m) = null m
        isNull (PersistList l) = null l
        isNull _ = False

    -- make sure to removed nulls from embedded entities also
    embeddedVal :: Maybe EmbeddedDef -> PersistValue -> DB.Value
    embeddedVal (Just emDef) (PersistMap m) = DB.Doc $
      zipFilter (embeddedFields emDef) $ map snd m
    embeddedVal je@(Just _) (PersistList l) = DB.Array $ map (embeddedVal je) l
    embeddedVal _ pv = DB.val pv

collectionName :: (PersistEntity record) => record -> Text
collectionName = unDBName . entityDB . entityDef . Just

-- | convert a PersistEntity into document fields.
-- unlike 'toInsertDoc', nulls are included.
entityToDocument :: (PersistEntity record) => record -> DB.Document
entityToDocument record = zipToDoc (map fieldDB $ entityFields entity) (toPersistFields record)
  where
    entity = entityDef $ Just record

zipToDoc :: PersistField a => [DBName] -> [a] -> [DB.Field]
zipToDoc [] _  = []
zipToDoc _  [] = []
zipToDoc (e:efields) (p:pfields) =
  let pv = toPersistValue p
  in  (unDBName e DB.:= DB.val pv):zipToDoc efields pfields

-- | Deprecated, use the better named entityToDocument
entityToFields :: (PersistEntity record) => record -> [DB.Field]
entityToFields = entityToDocument
{-# DEPRECATED entityToFields "Please use entityToDocument instead" #-}

fieldToLabel :: FieldDef -> Text
fieldToLabel = unDBName . fieldDB

saveWithKey :: forall m entity keyEntity.
            (PersistEntity entity, PersistEntity keyEntity, PersistEntityBackend keyEntity ~ MongoBackend)
            => (entity -> [DB.Field])
            -> (Text -> [DB.Field] -> DB.Action m ())
            -> Key keyEntity
            -> entity
            -> DB.Action m ()
saveWithKey entToFields dbSave key record =
      dbSave (collectionName record) ((keyToMongoDoc key) ++ (entToFields record))

type MongoBackend = DB.MongoContext -- FIXME

keyFrom_idEx :: (Trans.MonadIO m, PersistEntity record) => DB.Value -> m (Key record)
keyFrom_idEx idVal = case keyFrom_id idVal of
    Right k  -> return k
    Left err -> liftIO $ throwIO $ PersistMongoDBError $ "could not convert key: "
        `mappend` T.pack (show idVal)
        `mappend` err

keyFrom_id :: (PersistEntity record) => DB.Value -> Either Text (Key record)
keyFrom_id idVal = case cast idVal of
    (PersistMap m) -> keyFromValues $ map snd m
    pv -> keyFromValues [pv]

instance PersistStore DB.MongoContext where
    newtype BackendKey MongoBackend = MongoBackendKey { unMongoBackendKey :: DB.ObjectId }
        deriving (Show, Read, Eq, Ord)

    backendKeyToValues (MongoBackendKey oid)   = [oidToPersistValue oid]
    backendKeyFromValues [poid@(PersistObjectId _)] =
        Right $ MongoBackendKey $ persistObjectIdToDbOid poid
    backendKeyFromValues s = Left $ T.pack $ show s

    insert record = do
        keyFrom_idEx =<< DB.insert (collectionName record) (toInsertFields record)

    insertMany [] = return []
    insertMany (r:records) = mapM keyFrom_idEx =<<
        DB.insertMany (collectionName r) (map toInsertFields (r:records))

    insertKey k record = saveWithKey toInsertDoc DB.insert_ k record

    repsert   k record = saveWithKey entityToDocument DB.save k record

    replace k record = do
        DB.replace (selectByKey k) (entityToDocument record)
        return ()

    delete k =
        DB.deleteOne DB.Select {
          DB.coll = collectionNameFromKey k
        , DB.selector = keyToMongoDoc k
        }

    get k = do
            d <- DB.findOne (queryByKey k)
            case d of
              Nothing -> return Nothing
              Just doc -> do
                Entity _ ent <- fromPersistValuesThrow t doc
                return $ Just ent
          where
            t = entityDefFromKey k

    update _ [] = return ()
    update key upds =
        DB.modify
           (DB.Select (keyToMongoDoc key) (collectionNameFromKey key))
           $ updatesToDoc upds

    updateGet key upds = do
        result <- DB.findAndModify (DB.select (keyToMongoDoc key)
                     (collectionNameFromKey key)
                   ) (updatesToDoc upds)
        either err instantiate result
      where
        instantiate doc = do
            Entity _ rec <- fromPersistValuesThrow t doc
            return rec
        err msg = Trans.liftIO $ throwIO $ KeyNotFound $ show key ++ msg
        t = entityDefFromKey key


instance PersistUnique DB.MongoContext where
    getBy uniq = do
        mdoc <- DB.findOne $
          DB.select (toUniquesDoc uniq) (collectionName rec)
        case mdoc of
            Nothing -> return Nothing
            Just doc -> liftM Just $ fromPersistValuesThrow t doc
      where
        t = entityDef $ Just rec
        rec = dummyFromUnique uniq

    deleteBy uniq =
        DB.delete DB.Select {
          DB.coll = collectionName $ dummyFromUnique uniq
        , DB.selector = toUniquesDoc uniq
        }

    upsert newRecord upds = do
        uniq <- onlyUnique newRecord
        let uniqueDoc = toUniquesDoc uniq
        let uniqKeys = map DB.label uniqueDoc
        let insDoc = DB.exclude uniqKeys $ toInsertDoc newRecord
        let selection = DB.select uniqueDoc $ collectionName newRecord
        if null upds
          then DB.upsert selection ["$set" DB.=: insDoc]
          else do
            DB.upsert selection ["$setOnInsert" DB.=: insDoc]
            DB.modify selection $ updatesToDoc upds
        -- because findAndModify $setOnInsert is broken we do a separate get now
        mdoc <- getBy uniq
        maybe (err "possible race condition: getBy found Nothing")
            return mdoc
      where
        err = Trans.liftIO . throwIO . UpsertError
        {-
        -- cannot use findAndModify
        -- because $setOnInsert is crippled
        -- https://jira.mongodb.org/browse/SERVER-2643
        result <- DB.findAndModifyOpts
            selection
            (DB.defFamUpdateOpts ("$setOnInsert" DB.=: insDoc : ["$set" DB.=: insDoc]))
              { DB.famUpsert = True }
        either err instantiate result
      where
        -- this is only possible when new is False
        instantiate Nothing = error "upsert: impossible null"
        instantiate (Just doc) =
            fromPersistValuesThrow (entityDef $ Just newRecord) doc
            -}
   

_id :: T.Text
_id = "_id"

-- _id is always the primary key in MongoDB
-- but _id can contain any unique value
keyToMongoDoc :: (PersistEntity record, PersistEntityBackend record ~ MongoBackend)
                  => Key record -> DB.Document
keyToMongoDoc k = case entityPrimary $ entityDefFromKey k of
    Nothing   -> zipToDoc [DBName _id] values
    Just pdef -> [_id DB.=: zipToDoc (primaryNames pdef)  values]
  where
    primaryNames = map snd . primaryFields
    values = keyToValues k

entityDefFromKey :: PersistEntity record => Key record => EntityDef
entityDefFromKey = entityDef . Just . recordTypeFromKey

collectionNameFromKey :: (PersistEntity record) => Key record => Text
collectionNameFromKey = collectionName . recordTypeFromKey


instance PersistQuery DB.MongoContext where
    updateWhere _ [] = return ()
    updateWhere filts upds =
        DB.modify DB.Select {
          DB.coll = collectionName $ dummyFromFilts filts
        , DB.selector = filtersToDoc filts
        } $ updatesToDoc upds

    deleteWhere filts = do
        DB.delete DB.Select {
          DB.coll = collectionName $ dummyFromFilts filts
        , DB.selector = filtersToDoc filts
        }

    count filts = do
        i <- DB.count query
        return $ fromIntegral i
      where
        query = DB.select (filtersToDoc filts) $
                  collectionName $ dummyFromFilts filts

    selectSourceRes filts opts = do
        context <- ask
        let make = do
            cursor <- liftIO $ runReaderT (DB.find $ makeQuery filts opts) context
            pull context cursor
        return $ return make
      where
        pull context cursor = do
            mdoc <- liftIO $ runReaderT (DB.next cursor) context
            case mdoc of
                Nothing -> return ()
                Just doc -> do
                    entity <- fromPersistValuesThrow t doc
                    yield entity
                    pull context cursor
        t = entityDef $ Just $ dummyFromFilts filts

    selectFirst filts opts = do
        mdoc <- DB.findOne $ makeQuery filts opts
        case mdoc of
            Nothing -> return Nothing
            Just doc -> liftM Just $ fromPersistValuesThrow t doc
      where
        t = entityDef $ Just $ dummyFromFilts filts

    selectKeysRes filts opts = do
        context <- ask
        let make = do
                cursor <- liftIO $ flip runReaderT context $ DB.find $ (makeQuery filts opts) {
                    DB.project = [_id DB.=: (1 :: Int)]
                  }
                pull context cursor
        return $ return make
      where
        pull context cursor = do
            mdoc <- liftIO $ runReaderT (DB.next cursor) context
            case mdoc of
                Nothing -> return ()
                Just [_id DB.:= idVal] -> do
                    k <- liftIO $ keyFrom_idEx idVal
                    yield k
                    pull context cursor
                Just y -> liftIO $ throwIO $ PersistMarshalError $ T.pack $ "Unexpected in selectKeys: " ++ show y

orderClause :: PersistEntity val => SelectOpt val -> DB.Field
orderClause o = case o of
                  Asc f  -> fieldName f DB.=: ( 1 :: Int)
                  Desc f -> fieldName f DB.=: (-1 :: Int)
                  _      -> error "orderClause: expected Asc or Desc"


makeQuery :: (PersistEntity val, PersistEntityBackend val ~ MongoBackend) => [Filter val] -> [SelectOpt val] -> DB.Query
makeQuery filts opts =
    (DB.select (filtersToDoc filts) (collectionName $ dummyFromFilts filts)) {
      DB.limit = fromIntegral limit
    , DB.skip  = fromIntegral offset
    , DB.sort  = orders
    }
  where
    (limit, offset, orders') = limitOffsetOrder opts
    orders = map orderClause orders'

filtersToDoc :: (PersistEntity val, PersistEntityBackend val ~ MongoBackend) => [Filter val] -> DB.Document
filtersToDoc filts =
#ifdef DEBUG
  debug $
#endif
    if null filts then [] else multiFilter AndDollar filts

filterToDocument :: (PersistEntity val, PersistEntityBackend val ~ MongoBackend) => Filter val -> DB.Document
filterToDocument f =
    case f of
      Filter field v filt -> [filterToBSON (fieldName field) v filt]
      BackendFilter mf -> mongoFilterToDoc mf
      -- The empty filter case should never occur when the user uses ||.
      -- An empty filter list will throw an exception in multiFilter
      --
      -- The alternative would be to create a query which always returns true
      -- However, I don't think an end user ever wants that.
      FilterOr fs  -> multiFilter OrDollar fs
      -- Ignore an empty filter list instead of throwing an exception.
      -- \$and is necessary in only a few cases, but it makes query construction easier
      FilterAnd [] -> []
      FilterAnd fs -> multiFilter AndDollar fs

data MultiFilter = OrDollar | AndDollar deriving Show
toMultiOp :: MultiFilter -> Text
toMultiOp OrDollar  = orDollar
toMultiOp AndDollar = andDollar

multiFilter :: forall record. (PersistEntity record, PersistEntityBackend record ~ MongoBackend) => MultiFilter -> [Filter record] -> [DB.Field]
multiFilter _ [] = throw $ PersistMongoDBError "An empty list of filters was given"
multiFilter multi filters =
  case (multi, filter (not . null) (map filterToDocument filters)) of
    -- a $or must have at least 2 items
    (OrDollar,  []) -> orError
    (AndDollar, []) -> []
    (OrDollar,    _:[]) -> orError
    (AndDollar, doc:[]) -> doc
    (_, doc) -> [toMultiOp multi DB.:= DB.Array (map DB.Doc doc)]
  where
    orError = throw $ PersistMongoDBError $
        "An empty list of filters was given to one side of ||."

existsDollar, orDollar, andDollar :: Text
existsDollar = "$exists"
orDollar = "$or"
andDollar = "$and"

filterToBSON :: forall a. ( PersistField a)
             => Text
             -> Either a [a]
             -> PersistFilter
             -> DB.Field
filterToBSON fname v filt = case filt of
    Eq -> nullEq
    Ne -> nullNeq
    _  -> notEquality
  where
    dbv = toValue v
    notEquality = fname DB.=: [showFilter filt DB.:= dbv]

    nullEq = case dbv of
      DB.Null -> orDollar DB.=:
        [ [fname DB.:= DB.Null]
        , [fname DB.:= DB.Doc [existsDollar DB.:= DB.Bool False]]
        ]
      _ -> fname DB.:= dbv

    nullNeq = case dbv of
      DB.Null ->
        fname DB.:= DB.Doc
          [ showFilter Ne DB.:= DB.Null
          , existsDollar DB.:= DB.Bool True
          ]
      _ -> notEquality

    showFilter Ne = "$ne"
    showFilter Gt = "$gt"
    showFilter Lt = "$lt"
    showFilter Ge = "$gte"
    showFilter Le = "$lte"
    showFilter In = "$in"
    showFilter NotIn = "$nin"
    showFilter Eq = error "EQ filter not expected"
    showFilter (BackendSpecificFilter bsf) = throw $ PersistMongoDBError $ T.pack $ "did not expect BackendSpecificFilter " ++ T.unpack bsf


mongoFilterToBSON :: forall typ. ( PersistField typ )
                  => Text
                  -> MongoFilterOperator typ
                  -> DB.Document
mongoFilterToBSON fname filt = case filt of
    (PersistOperator v op)     -> [filterToBSON fname v op]
    (MongoFilterOperator bval) -> [fname DB.:= bval]

mongoFilterToDoc :: PersistEntity val => MongoFilter val -> DB.Document
mongoFilterToDoc (RegExpFilter fn (reg, opts))        = [ fieldName fn  DB.:= DB.RegEx (DB.Regex reg opts)]
mongoFilterToDoc (MultiKeyFilter field op) = mongoFilterToBSON (fieldName field) op
mongoFilterToDoc (NestedFilter   field op) = mongoFilterToBSON (nestedFieldName field) op
  where
    nestedFieldName = T.intercalate "." . nesFldName
    nesFldName :: forall r1 r2. (PersistEntity r1) => NestedField r1 r2 -> [DB.Label]
    nesFldName (nf1 `LastEmbFld` nf2)          = [fieldName nf1, fieldName nf2]
    nesFldName ( f1 `MidEmbFld`  f2)           = fieldName f1 : nesFldName f2
    nesFldName ( f1 `MidNestFlds` f2)          = fieldName f1 : nesFldName f2
    nesFldName ( f1 `MidNestFldsNullable` f2)  = fieldName f1 : nesFldName f2
    nesFldName (nf1 `LastNestFld` nf2)         = [fieldName nf1, fieldName nf2]
    nesFldName (nf1 `LastNestFldNullable` nf2) = [fieldName nf1, fieldName nf2]

toValue :: forall a.  PersistField a => Either a [a] -> DB.Value
toValue val =
    case val of
      Left v   -> DB.val $ toPersistValue v
      Right vs -> DB.val $ map toPersistValue vs

fieldName ::  forall record typ.  (PersistEntity record) => EntityField record typ -> DB.Label
fieldName = idfix . unDBName . fieldDB . persistFieldDef
  where idfix f = if f == "id" then _id else f


docToEntityEither :: forall record. (PersistEntity record) => DB.Document -> Either T.Text (Entity record)
docToEntityEither doc = entity
  where
    entDef = entityDef $ Just (getType entity)
    entity = eitherFromPersistValues entDef doc
    getType :: Either err (Entity ent) -> ent
    getType = error "docToEntityEither/getType: never here"

docToEntityThrow :: forall m record. (Trans.MonadIO m, PersistEntity record) => DB.Document -> m (Entity record)
docToEntityThrow doc =
    case docToEntityEither doc of
        Left s -> Trans.liftIO . throwIO $ PersistMarshalError $ s
        Right entity -> return entity


fromPersistValuesThrow :: (Trans.MonadIO m, PersistEntity record) => EntityDef -> [DB.Field] -> m (Entity record)
fromPersistValuesThrow entDef doc = 
    case eitherFromPersistValues entDef doc of
        Left t -> Trans.liftIO . throwIO $ PersistMarshalError $
                   unHaskellName (entityHaskell entDef) `mappend` ": " `mappend` t
        Right entity -> return entity

eitherFromPersistValues :: (PersistEntity record) => EntityDef -> [DB.Field] -> Either T.Text (Entity record)
eitherFromPersistValues entDef doc =
    let castDoc = assocListFromDoc doc
        -- normally _id is the first field
        mKey = lookup _id castDoc
    in case mKey of
         Nothing -> Left "could not find _id field"
         Just kpv -> fromPersistValues (map snd $ orderPersistValues (toEmbeddedDef entDef) castDoc)
            >>= \body -> keyFromValues [kpv]
            >>= \key   -> Right $ Entity key body

-- | unlike many SQL databases, MongoDB makes no guarantee of the ordering
-- of the fields returned in the document.
-- Ordering might be maintained if persistent were the only user of the db,
-- but other tools may be using MongoDB.
--
-- Persistent creates a Haskell record from a list of PersistValue
-- But most importantly it puts all PersistValues in the proper order
orderPersistValues :: EmbeddedDef -> [(Text, PersistValue)] -> [(Text, PersistValue)]
orderPersistValues entDef castDoc = reorder
  where
    castColumns = map nameAndEmbedded (embeddedFields entDef)
    nameAndEmbedded fdef = ((unDBName . emFieldDB) fdef, emFieldEmbedded fdef)

    -- TODO: the below reasoning should be re-thought now that we are no longer inserting null: searching for a null column will look at every returned field before giving up
    -- Also, we are now doing the _id lookup at the start.
    --
    -- we have an alist of fields that need to be the same order as entityColumns
    --
    -- this naive lookup is O(n^2)
    -- reorder = map (fromJust . (flip Prelude.lookup $ castDoc)) castColumns
    --
    -- this is O(n * log(n))
    -- reorder =  map (\c -> (M.fromList castDoc) M.! c) castColumns 
    --
    -- and finally, this is O(n * log(n))
    -- * do an alist lookup for each column
    -- * but once we found an item in the alist use a new alist without that item for future lookups
    -- * so for the last query there is only one item left
    --
    reorder :: [(Text, PersistValue)] 
    reorder = match castColumns castDoc []
      where
        match :: [(Text, Maybe EmbeddedDef)]
              -> [(Text, PersistValue)]
              -> [(Text, PersistValue)]
              -> [(Text, PersistValue)]
        -- when there are no more Persistent castColumns we are done
        --
        -- allow extra mongoDB fields that persistent does not know about
        -- another application may use fields we don't care about
        -- our own application may set extra fields with the raw driver
        -- TODO: instead use a projection to avoid network overhead
        match [] _ values = values
        match (column:columns) fields values =
          let (found, unused) = matchOne fields []
          in match columns unused $ values ++
                [(fst column, nestedOrder (snd column) (snd found))]
          where
            nestedOrder (Just em) (PersistMap m) =
              PersistMap $ orderPersistValues em m
            nestedOrder (Just em) (PersistList l) =
              PersistList $ map (nestedOrder (Just em)) l
            -- implied: nestedOrder Nothing found = found
            nestedOrder _ found = found

            matchOne (field:fs) tried =
              if fst column == fst field
                -- snd drops the name now that it has been used to make the match
                -- persistent will add the field name later
                then (field, tried ++ fs)
                else matchOne fs (field:tried)
            -- if field is not found, assume it was a Nothing
            --
            -- a Nothing could be stored as null, but that would take up space.
            -- instead, we want to store no field at all: that takes less space.
            -- Also, another ORM may be doing the same
            -- Also, this adding a Maybe field means no migration required
            matchOne [] tried = ((fst column, PersistNull), tried)

assocListFromDoc :: DB.Document -> [(Text, PersistValue)]
assocListFromDoc = Prelude.map (\f -> ( (DB.label f), cast (DB.value f) ) )

oidToPersistValue :: DB.ObjectId -> PersistValue
oidToPersistValue = PersistObjectId . Serialize.encode

oidToKey :: (PersistEntity record) => DB.ObjectId -> BackendKey MongoBackend
oidToKey = MongoBackendKey
{-# Deprecated oidToKey "Use MongoBackendKey" #-}

persistObjectIdToDbOid :: PersistValue -> DB.ObjectId
persistObjectIdToDbOid (PersistObjectId k) = case Serialize.decode k of
                  Left msg -> throw $ PersistError $ T.pack $ "error decoding " ++ (show k) ++ ": " ++ msg
                  Right o -> o
persistObjectIdToDbOid _ = throw $ PersistInvalidField "expected PersistObjectId"

keyToOid :: (PersistEntity entity, PersistEntityBackend entity ~ MongoBackend)
         => BackendKey MongoBackend -> DB.ObjectId
keyToOid = unMongoBackendKey
{-# Deprecated keyToOid "Use unMongoBackendKey" #-}

instance DB.Val PersistValue where
  val (PersistInt64 x)   = DB.Int64 x
  val (PersistText x)    = DB.String x
  val (PersistDouble x)  = DB.Float x
  val (PersistBool x)    = DB.Bool x
#ifdef HIGH_PRECISION_DATE
  val (PersistUTCTime x) = DB.Int64 $ round $ 1000 * 1000 * 1000 * (utcTimeToPOSIXSeconds x)
#else
  -- this is just millisecond precision: https://jira.mongodb.org/browse/SERVER-1460
  val (PersistUTCTime x) = DB.UTC x
#endif
  val (PersistDay d)     = DB.Int64 $ fromInteger $ toModifiedJulianDay d
  val (PersistNull)      = DB.Null
  val (PersistList l)    = DB.Array $ map DB.val l
  val (PersistMap  m)    = DB.Doc $ map (\(k, v)-> (DB.=:) k v) m
  val (PersistByteString x) = DB.Bin (DB.Binary x)
  val x@(PersistObjectId _) = DB.ObjId $ persistObjectIdToDbOid x
  val (PersistTimeOfDay _)  = throw $ PersistMongoDBUnsupported "PersistTimeOfDay not implemented for the MongoDB backend. only PersistUTCTime currently implemented"
  val (PersistRational _)   = throw $ PersistMongoDBUnsupported "PersistRational not implemented for the MongoDB backend"
  val (PersistDbSpecific _)   = throw $ PersistMongoDBUnsupported "PersistDbSpecific not implemented for the MongoDB backend"
  cast' (DB.Float x)  = Just (PersistDouble x)
  cast' (DB.Int32 x)  = Just $ PersistInt64 $ fromIntegral x
  cast' (DB.Int64 x)  = Just $ PersistInt64 x
  cast' (DB.String x) = Just $ PersistText x
  cast' (DB.Bool x)   = Just $ PersistBool x
  cast' (DB.UTC d)    = Just $ PersistUTCTime d
  cast' DB.Null       = Just $ PersistNull
  cast' (DB.Bin (DB.Binary b))   = Just $ PersistByteString b
  cast' (DB.Fun (DB.Function f)) = Just $ PersistByteString f
  cast' (DB.Uuid (DB.UUID uid))  = Just $ PersistByteString uid
  cast' (DB.Md5 (DB.MD5 md5))    = Just $ PersistByteString md5
  cast' (DB.UserDef (DB.UserDefined bs)) = Just $ PersistByteString bs
  cast' (DB.RegEx (DB.Regex us1 us2))    = Just $ PersistByteString $ E.encodeUtf8 $ T.append us1 us2
  cast' (DB.Doc doc)  = Just $ PersistMap $ assocListFromDoc doc
  cast' (DB.Array xs) = Just $ PersistList $ mapMaybe DB.cast' xs
  cast' (DB.ObjId x)  = Just $ oidToPersistValue x 
  cast' (DB.JavaScr _) = throw $ PersistMongoDBUnsupported "cast operation not supported for javascript"
  cast' (DB.Sym _)     = throw $ PersistMongoDBUnsupported "cast operation not supported for sym"
  cast' (DB.Stamp _)   = throw $ PersistMongoDBUnsupported "cast operation not supported for stamp"
  cast' (DB.MinMax _)  = throw $ PersistMongoDBUnsupported "cast operation not supported for minmax"

cast :: DB.Value -> PersistValue
-- since we have case analysys this won't ever be Nothing
-- However, unsupported types do throw an exception in pure code
-- probably should re-work this to throw in IO
cast = fromJust . DB.cast'

instance Serialize.Serialize DB.ObjectId where
  put (DB.Oid w1 w2) = do Serialize.put w1
                          Serialize.put w2

  get = do w1 <- Serialize.get
           w2 <- Serialize.get
           return (DB.Oid w1 w2) 

dummyFromUnique :: Unique v -> v
dummyFromUnique _ = error "dummyFromUnique"
dummyFromFilts :: [Filter v] -> v
dummyFromFilts _ = error "dummyFromFilts"

data MongoAuth = MongoAuth DB.Username DB.Password deriving Show

-- | Information required to connect to a mongo database
data MongoConf = MongoConf
    { mgDatabase :: Text
    , mgHost     :: Text
    , mgPort     :: PortID
    , mgAuth     :: Maybe MongoAuth
    , mgAccessMode :: DB.AccessMode
    , mgPoolStripes :: Int
    , mgStripeConnections :: Int
    , mgConnectionIdleTime :: NominalDiffTime
    -- | YAML fields for this are @rsName@ and @rsSecondaries@
    -- mgHost is assumed to be the primary
    , mgReplicaSetConfig :: Maybe ReplicaSetConfig
    } deriving Show

defaultHost :: Text
defaultHost = "127.0.0.1"
defaultAccessMode :: DB.AccessMode
defaultAccessMode = DB.ConfirmWrites ["j" DB.=: True]
defaultPoolStripes, defaultStripeConnections :: Int
defaultPoolStripes = 1
defaultStripeConnections = 10
defaultConnectionIdleTime :: NominalDiffTime
defaultConnectionIdleTime = 20

defaultMongoConf :: Text -> MongoConf
defaultMongoConf dbName = MongoConf
  { mgDatabase = dbName
  , mgHost = defaultHost
  , mgPort = DB.defaultPort
  , mgAuth = Nothing
  , mgAccessMode = defaultAccessMode
  , mgPoolStripes = defaultPoolStripes
  , mgStripeConnections = defaultStripeConnections
  , mgConnectionIdleTime = defaultConnectionIdleTime
  , mgReplicaSetConfig = Nothing
  }

data ReplicaSetConfig = ReplicaSetConfig DB.ReplicaSetName [DB.Host]
    deriving Show


instance PersistConfig MongoConf where
    type PersistConfigBackend MongoConf = DB.Action
    type PersistConfigPool MongoConf = ConnectionPool

    createPoolConfig = createMongoPool

    runPool c = runMongoDBPool (mgAccessMode c)
    loadConfig (Object o) = do
        db                  <- o .:  "database"
        host                <- o .:? "host" .!= defaultHost
        NoOrphanPortID port <- o .:? "port" .!= NoOrphanPortID DB.defaultPort
        poolStripes         <- o .:? "poolstripes" .!= defaultPoolStripes
        stripeConnections   <- o .:? "connections" .!= defaultStripeConnections
        NoOrphanNominalDiffTime connectionIdleTime <- o .:? "connectionIdleTime" .!= NoOrphanNominalDiffTime defaultConnectionIdleTime
        mUser              <- o .:? "user"
        mPass              <- o .:? "password"
        accessString       <- o .:? "accessMode" .!= confirmWrites
        mRsName            <- o .:? "rsName"
        rsSecondaires      <- o .:? "rsSecondaries" .!= []

        mPoolSize         <- o .:? "poolsize"
        case mPoolSize of
          Nothing -> return ()
          Just (_::Int) -> fail "specified deprecated poolsize attribute. Please specify a connections. You can also specify a pools attribute which defaults to 1. Total connections opened to the db are connections * pools"

        accessMode <- case accessString of
             "ReadStaleOk"       -> return DB.ReadStaleOk
             "UnconfirmedWrites" -> return DB.UnconfirmedWrites
             "ConfirmWrites"     -> return defaultAccessMode
             badAccess -> fail $ "unknown accessMode: " ++ T.unpack badAccess

        let rs = case (mRsName, rsSecondaires) of
                     (Nothing, []) -> Nothing
                     (Nothing, _) -> error "found rsSecondaries key. Also expected but did not find a rsName key"
                     (Just rsName, hosts) -> Just $ ReplicaSetConfig rsName $ fmap DB.readHostPort hosts

        return MongoConf {
            mgDatabase = db
          , mgHost = host
          , mgPort = port
          , mgAuth =
              case (mUser, mPass) of
                (Just user, Just pass) -> Just (MongoAuth user pass)
                _ -> Nothing
          , mgPoolStripes = poolStripes
          , mgStripeConnections = stripeConnections
          , mgAccessMode = accessMode
          , mgConnectionIdleTime = connectionIdleTime
          , mgReplicaSetConfig = rs
          }
      where
        confirmWrites = "ConfirmWrites"
    {-
        safeRead :: String -> T.Text -> MEither String Int
        safeRead name t = case reads s of
            (i, _):_ -> MRight i
            []       -> MLeft $ concat ["Invalid value for ", name, ": ", s]
          where
            s = T.unpack t
            -}
    loadConfig _ = mzero

-- | docker integration: change the host to the mongodb link
applyDockerEnv :: MongoConf -> IO MongoConf
applyDockerEnv mconf = do
    mHost <- lookupEnv "MONGODB_PORT_27017_TCP_ADDR"
    return $ case mHost of
        Nothing -> mconf
        Just h -> mconf { mgHost = T.pack h }


-- ---------------------------
-- * MongoDB specific Filters

-- $filters
--
-- You can find example usage for all of Persistent in our test cases:
-- <https://github.com/yesodweb/persistent/blob/master/persistent-test/EmbedTest.hs#L144>
--
-- These filters create a query that reaches deeper into a document with
-- nested fields.

type instance BackendSpecificFilter MongoBackend record = MongoFilter record

data NestedField record typ
  = forall emb. PersistEntity emb => EntityField record [emb] `LastEmbFld` EntityField emb typ
  | forall emb. PersistEntity emb => EntityField record [emb] `MidEmbFld` NestedField emb typ
  | forall nest. PersistEntity nest => EntityField record nest  `MidNestFlds` NestedField nest typ
  | forall nest. PersistEntity nest => EntityField record (Maybe nest) `MidNestFldsNullable` NestedField nest typ
  | forall nest. PersistEntity nest => EntityField record nest `LastNestFld` EntityField nest typ
  | forall nest. PersistEntity nest => EntityField record (Maybe nest) `LastNestFldNullable` EntityField nest typ

-- | A MongoRegex represetns a Regular expression.
-- It is a tuple of the expression and the options for the regular expression, respectively
-- Options are listed here: <http://docs.mongodb.org/manual/reference/operator/query/regex/>
-- If you use the same options you may want to define a helper such as @r t = (t, "ims")@
type MongoRegex = (Text, Text)

-- | Mark the subset of 'PersistField's that can be searched by a mongoDB regex
-- Anything stored as PersistText or an array of PersistText would be valid
class PersistField typ => MongoRegexSearchable typ where

instance MongoRegexSearchable Text
instance MongoRegexSearchable rs => MongoRegexSearchable (Maybe rs)
instance MongoRegexSearchable rs => MongoRegexSearchable [rs]

-- | Filter using a Regular expression.
(=~.) :: forall record searchable. (MongoRegexSearchable searchable, PersistEntity record, PersistEntityBackend record ~ MongoBackend) => EntityField record searchable -> MongoRegex -> Filter record
fld =~. val = BackendFilter $ RegExpFilter fld val

-- | Filter using a Regular expression against a nullable field.
(?=~.) :: forall record. (PersistEntity record, PersistEntityBackend record ~ MongoBackend) => EntityField record (Maybe Text) -> MongoRegex -> Filter record
fld ?=~. val = BackendFilter $ RegExpFilter fld val
{-# DEPRECATED (?=~.) "Use =~. instead" #-}

data MongoFilterOperator typ = PersistOperator (Either typ [typ]) PersistFilter
                             | MongoFilterOperator DB.Value

data MongoFilter record = forall typ. (PersistField typ) =>
                        NestedFilter {
                          nestedField  :: NestedField record typ
                        , nestedValue  :: MongoFilterOperator typ
                        }
                      | forall typ. PersistField typ =>
                        MultiKeyFilter {
                          multiField  :: EntityField record [typ]
                        , multiValue  :: MongoFilterOperator typ
                        }
                      | forall typ. MongoRegexSearchable typ =>
                        RegExpFilter (EntityField record typ) MongoRegex

-- | Point to an array field with an embedded object and give a deeper query into the embedded object.
-- Use with 'nestEq'.
(->.) :: forall record emb typ. PersistEntity emb => EntityField record [emb] -> EntityField emb typ -> NestedField record typ
(->.)  = LastEmbFld

-- | Point to an array field with an embedded object and give a deeper query into the embedded object.
-- This level of nesting is not the final level.
-- Use '->.' or '&->.' to point to the final level.
(~>.) :: forall record typ emb. PersistEntity emb => EntityField record [emb] -> NestedField emb typ -> NestedField record typ
(~>.)  = MidEmbFld

-- | Point to a nested field to query. This field is not an array type.
-- Use with 'nestEq'.
(&->.) :: forall record typ nest. PersistEntity nest => EntityField record nest -> EntityField nest typ -> NestedField record typ
(&->.) = LastNestFld

-- | Same as '&->.', but Works against a Maybe type
(?&->.) :: forall record typ nest. PersistEntity nest => EntityField record (Maybe nest) -> EntityField nest typ -> NestedField record typ
(?&->.) = LastNestFldNullable


-- | Point to a nested field to query. This field is not an array type.
-- This level of nesting is not the final level.
-- Use '->.' or '&>.' to point to the final level.
(&~>.) :: forall val nes nes1. PersistEntity nes1 => EntityField val nes1 -> NestedField nes1 nes -> NestedField val nes
(&~>.)  = MidNestFlds

-- | Same as '&~>.', but works against a Maybe type
(?&~>.) :: forall val nes nes1. PersistEntity nes1 => EntityField val (Maybe nes1) -> NestedField nes1 nes -> NestedField val nes
(?&~>.) = MidNestFldsNullable


infixr 4 ?=~.
infixr 4 =~.
infixr 5 ~>.
infixr 5 &~>.
infixr 5 ?&~>.
infixr 6 &->.
infixr 6 ?&->.
infixr 6 ->.

infixr 4 `nestEq`
infixr 4 `nestNe`
infixr 4 `nestGe`
infixr 4 `nestLe`
infixr 4 `nestIn`
infixr 4 `nestNotIn`

infixr 4 `anyEq`
infixr 4 `multiEq`
infixr 4 `nestBsonEq`
infixr 4 `multiBsonEq`
infixr 4 `anyBsonEq`

-- | The normal Persistent equality test '==.' is not generic enough.
-- Instead use this with the drill-down arrow operaters such as '->.'
--
-- using this as the only query filter is similar to the following in the mongoDB shell
--
-- > db.Collection.find({"object.field": item})
nestEq, nestNe, nestGe, nestLe, nestIn, nestNotIn :: forall record typ.
    ( PersistField typ , PersistEntityBackend record ~ MongoBackend)
    => NestedField record typ
    -> typ
    -> Filter record
nestEq = nestedOp Eq
nestNe = nestedOp Ne
nestGe = nestedOp Ge
nestLe = nestedOp Le
nestIn = nestedOp In
nestNotIn = nestedOp NotIn

nestedOp :: forall record typ.
       ( PersistField typ
       , PersistEntityBackend record ~ MongoBackend
       ) => PersistFilter -> NestedField record typ -> typ -> Filter record
nestedOp op nf v = BackendFilter $ NestedFilter
                    { nestedField = nf
                    , nestedValue = PersistOperator (Left v) op
                    }

-- | same as `nestEq`, but give a BSON Value
nestBsonEq :: forall record typ.
       ( PersistField typ
       , PersistEntityBackend record ~ MongoBackend
       ) => NestedField record typ -> DB.Value -> Filter record
nf `nestBsonEq` val = BackendFilter $ NestedFilter
                    { nestedField = nf
                    , nestedValue = MongoFilterOperator val
                    }

multiEq :: forall record typ.
        ( PersistField typ
        , PersistEntityBackend record ~ MongoBackend
        ) => EntityField record [typ] -> typ -> Filter record
multiEq = anyEq
{-# DEPRECATED multiEq "Please use anyEq instead" #-}

-- | Like nestEq, but for an embedded list.
-- Checks to see if the list contains an item.
--
-- In Haskell we need different equality functions for embedded fields that are lists or non-lists to keep things type-safe.
--
-- using this as the only query filter is similar to the following in the mongoDB shell
--
-- > db.Collection.find({arrayField: arrayItem})
anyEq :: forall record typ.
        ( PersistField typ
        , PersistEntityBackend record ~ MongoBackend
        ) => EntityField record [typ] -> typ -> Filter record
fld `anyEq` val = BackendFilter $ MultiKeyFilter
                      { multiField = fld
                      , multiValue = PersistOperator (Left val) Eq
                      }

multiBsonEq :: forall record typ.
        ( PersistField typ
        , PersistEntityBackend record ~ MongoBackend
        ) => EntityField record [typ] -> DB.Value -> Filter record
multiBsonEq = anyBsonEq
{-# DEPRECATED multiBsonEq "Please use anyBsonEq instead" #-}

-- | same as `anyEq`, but give a BSON Value
anyBsonEq :: forall record typ.
        ( PersistField typ
        , PersistEntityBackend record ~ MongoBackend
        ) => EntityField record [typ] -> DB.Value -> Filter record
fld `anyBsonEq` val = BackendFilter $ MultiKeyFilter
                      { multiField = fld
                      , multiValue = MongoFilterOperator val
                      }
<|MERGE_RESOLUTION|>--- conflicted
+++ resolved
@@ -213,13 +213,8 @@
 -- | Convert a Text to a Key
 readMayKey :: Text -> Maybe (BackendKey MongoBackend)
 readMayKey str =
-<<<<<<< HEAD
-  case (reads $ (T.unpack str)) :: [(DB.ObjectId,String)] of
+  case filter (null . snd) $ reads $ T.unpack str :: [(DB.ObjectId,String)] of
     (parsed,_):[] -> Just $ MongoBackendKey parsed
-=======
-  case filter (null . snd) $ reads $ T.unpack str :: [(DB.ObjectId,String)] of
-    (parsed,_):[] -> Just $ Key $ PersistObjectId $ Serialize.encode parsed
->>>>>>> e3f2a7ca
     _ -> Nothing
 
 

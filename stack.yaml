--- conflicted
+++ resolved
@@ -1,8 +1,4 @@
-<<<<<<< HEAD
-resolver: lts-11.22
-=======
 resolver: lts-13.15
->>>>>>> b26d7032
 packages:
   - ./persistent
   - ./persistent-template
@@ -12,21 +8,4 @@
   - ./persistent-mysql
   - ./persistent-postgresql
   - ./persistent-redis
-<<<<<<< HEAD
-  - ./persistent-qq
-extra-deps:
-  - monad-logger-0.3.29
-  - mysql-simple-0.4.5
-  - postgresql-simple-0.6.1
-
-  - mono-traversable-1.0.9.0
-  - unliftio-0.2.7.0
-  - unliftio-core-0.1.1.0
-  - async-2.1.1.1
-  - typed-process-0.2.3.0
-  - resourcet-1.2.1
-  - aeson-1.4.1.0
-  - postgresql-libpq-0.9.4.2
-=======
-  - ./persistent-qq
->>>>>>> b26d7032
+  - ./persistent-qq
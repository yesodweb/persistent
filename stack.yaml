resolver: lts-13.15
packages:
  - ./persistent
  - ./persistent-template
  - ./persistent-sqlite
  - ./persistent-test
  - ./persistent-mongoDB
  - ./persistent-mysql
  - ./persistent-postgresql
  - ./persistent-redis
<<<<<<< HEAD
  - ./persistent-qq

    # extra-deps:
    # - monad-logger-0.3.28.1
    # - mysql-simple-0.4.4
    # 
    # - mono-traversable-1.0.8.1
    # - unliftio-0.2.4.0
    # - unliftio-core-0.1.1.0
    # - async-2.1.1.1
    # - typed-process-0.2.1.0
    # - resourcet-1.1.11
=======
  - ./persistent-qq
>>>>>>> c0ff204a
<|MERGE_RESOLUTION|>--- conflicted
+++ resolved
@@ -8,19 +8,4 @@
   - ./persistent-mysql
   - ./persistent-postgresql
   - ./persistent-redis
-<<<<<<< HEAD
-  - ./persistent-qq
-
-    # extra-deps:
-    # - monad-logger-0.3.28.1
-    # - mysql-simple-0.4.4
-    # 
-    # - mono-traversable-1.0.8.1
-    # - unliftio-0.2.4.0
-    # - unliftio-core-0.1.1.0
-    # - async-2.1.1.1
-    # - typed-process-0.2.1.0
-    # - resourcet-1.1.11
-=======
-  - ./persistent-qq
->>>>>>> c0ff204a
+  - ./persistent-qq
# Changelog for persistent-sqlite

## 2.10.2

<<<<<<< HEAD
* Add a flag for SQLITE_STAT4 and enable it by default, allowing for better query optimisation when using ANALYZE. This breaks the query planner stability guarantee, but the required flag for that isn't enabled or exposed by persistent. Only affects the vendored SQLite library, has no effect when using system SQLite.
=======
* Add support for migrating entities with composite primary keys. Fixes [#669](https://github.com/yesodweb/persistent/issues/669)
>>>>>>> b77edb54

## 2.10.1

* Add support for reading text values with null characters from the database. Fixes [#921](https://github.com/yesodweb/persistent/issues/921)

## 2.10.0

* Updated for `persistent-2.10.0` compatibility.

## 2.9.3

* Add retry-on-busy support, automatically retrying when sqlite returns a busy
  error on enabling WAL mode, and providing helper `retryOnBusy` and
  `waitForDatabase` identifiers.

## 2.9.2

* Add enableExtendedResultCodes and disableExtendedResultCodes functions

## 2.9.1

* Bump vendored SQLite library to [3.26.0](https://www.sqlite.org/releaselog/3_26_0.html) to address [RCE bug: `magellan`](https://blade.tencent.com/magellan/index_en.html).

## 2.9.0

* Added support for SQL isolation levels to via SqlBackend. [#812] SQLite technically only supports Serializable.
* Update the vendored SQLite C library from 3.22.0 to 3.25.2. See [the SQLite changelog](https://sqlite.org/changes.html) for details.
* Fix [832](https://github.com/yesodweb/persistent/issues/832): `repsertMany` now matches `mapM_ (uncurry repsert)` and is atomic.

## 2.8.2

* Add the `extraPragmas` setting

## 2.8.1.2

* Add flag to enable full-text search extensions (enabled by default)
* Add flag to enable URI filename support (enabled by default)
* Add flag to enable using usleep (enabled by default)
  - Enabling usleep allows sqlite to use a finer granularity when sleeping (reduces time between locks)
* Add flag to enable json1 extension (enabled by default)

## 2.8.1.1

* Update the vendored SQLite C library from 3.19.3 to 3.22.0. See [the SQLite changelog](https://sqlite.org/changes.html) for details.

## 2.8.1

* Updated `SqlBackend` definition to set `connPutManySql`. [#770](https://github.com/yesodweb/persistent/pull/770)

## 2.8.0

* Switch from `MonadBaseControl` to `MonadUnliftIO`

## 2.6.4

* Adds a new function `stepConn`, which uses an additional parameter to give more detailed error messages [#750](https://github.com/yesodweb/persistent/pull/750)
* Restores the previous function signature of `step`, which was accidentally changed in 2.6.3.2

## 2.6.3.2

* This release accidentally broke API, and is deprecated on Hackage.
* Provide more detailed error messages when using the `step` function [#730](https://github.com/yesodweb/persistent/pull/730)

## 2.6.3.1

* Fix migration to avoid creating foreign-key constraints in temporary tables [#736](https://github.com/yesodweb/persistent/pull/736)

## 2.6.3

* Add 'use-pkgconfig' flag to use pkg-config to find system SQLite library.

## 2.6.2.1

* Update the vendored SQLite C library from 3.12.1 to 3.19.3. See [the SQLite changelog](https://sqlite.org/changes.html) for details.

## 2.6.2

* Turned on foreign key constraints [#646](https://github.com/yesodweb/persistent/issues/646)
* Added new `SqliteConnectionInfo`-based API

## 2.6.1

* Added functions to monitor (status) and control (softHeapLimit) process-wide SQLite memory usage.

## 2.6.0.1

* Ensure connection is closed if wrapConnectionWal fails

## 2.6

Compatibility for backend-specific upsert functionality.
A lucky contributor could try to add upsert to the sqlite backend now.
It would definitely be tricky though because sqlite does not really have this
feature.
http://stackoverflow.com/questions/418898/sqlite-upsert-not-insert-or-replace/4330694#4330694

## 2.5.0.2

* Fix lstat workaround for https://ghc.haskell.org/trac/ghc/ticket/7072 on Mac OS X [#564](https://github.com/yesodweb/persistent/pull/564)

## 2.5.0.1

* Reapply workaround for https://ghc.haskell.org/trac/ghc/ticket/7072 [#561](https://github.com/yesodweb/persistent/pull/561)

## 2.5

* changes for read/write typeclass split

## 2.2.2

* Upgrade to SQLite 3.12.1 [#551](https://github.com/yesodweb/persistent/issues/551)

## 2.2.1

* Upgrade to SQLite 3.8.11.1 [#444](https://github.com/yesodweb/persistent/pull/444)

## 2.2

Update to persistent 2.2

## 2.1.4.1

* Add missing source files [#382](https://github.com/yesodweb/persistent/issues/382)

## 2.1.4

* Add log support to persistent-sqlite [#381](https://github.com/yesodweb/persistent/pull/381)

## 2.1.3

* Added a `Show` instance for `SqliteConf`.
* Use `SqliteException` instead of calling `fail` [#364](https://github.com/yesodweb/persistent/issues/364)

## 2.1.2

* Turn on write-ahead log [#363](https://github.com/yesodweb/persistent/issues/363)
    * Prepending `WAL=off ` to your connection string will recover the previous behavior.

## 2.1.1.1

Fix rendering of `UTCTime` to match SQLite requirements (see [issue
#328](https://github.com/yesodweb/persistent/issues/328#issuecomment-65887577)).

## 2.1.1

Provide a `FromJSON` instance for `SqliteConf`.<|MERGE_RESOLUTION|>--- conflicted
+++ resolved
@@ -2,11 +2,8 @@
 
 ## 2.10.2
 
-<<<<<<< HEAD
 * Add a flag for SQLITE_STAT4 and enable it by default, allowing for better query optimisation when using ANALYZE. This breaks the query planner stability guarantee, but the required flag for that isn't enabled or exposed by persistent. Only affects the vendored SQLite library, has no effect when using system SQLite.
-=======
 * Add support for migrating entities with composite primary keys. Fixes [#669](https://github.com/yesodweb/persistent/issues/669)
->>>>>>> b77edb54
 
 ## 2.10.1
 

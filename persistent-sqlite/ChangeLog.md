--- conflicted
+++ resolved
@@ -1,16 +1,14 @@
 # Changelog for persistent-sqlite
 
-<<<<<<< HEAD
 ## 2.10.0
 
 * Add the `entityComments` field to the `EntityDef` datatype, and `fieldComments` fields to the `FieldDef` datatype. The QuasiQuoter does not currently know how to add documentation comments to these types, but it can be expanded later. [#865](https://github.com/yesodweb/persistent/pull/865)
-=======
+
 ## 2.9.3
 
 * Add retry-on-busy support, automatically retrying when sqlite returns a busy
   error on enabling WAL mode, and providing helper `retryOnBusy` and
   `waitForDatabase` identifiers.
->>>>>>> c0ff204a
 
 ## 2.9.2
 

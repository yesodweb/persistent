--- conflicted
+++ resolved
@@ -1,16 +1,11 @@
 # Changelog for persistent-sqlite
 
-<<<<<<< HEAD
-## 2.10.7
+## 2.10.6
 
 * Bump SQLite amalgamation to version 3.30.1 [#991](https://github.com/yesodweb/persistent/pull/991)
-=======
-## 2.10.6
-
 * Add `createRawSqlitePoolFromInfo`, `createRawSqlitePoolFromInfo_`,
   `withRawSqlitePoolInfo`, and `withRawSqlitePoolInfo_` to match the existing
   pool functions for regular `SqlBackend`. [#983](https://github.com/yesodweb/persistent/pull/983)
->>>>>>> 5e4daa1c
 
 ## 2.10.5.2
 

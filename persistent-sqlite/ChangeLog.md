--- conflicted
+++ resolved
@@ -1,9 +1,8 @@
-<<<<<<< HEAD
-## 2.6.1.0
+## 2.6.2.0
 
 * Removed the behaviour of toggling write-ahead log (WAL) based on a prefix in the connection string, in favour of using a record.
 * Turned on foreign key constraints [#646](https://github.com/yesodweb/persistent/issues/646)
-=======
+
 ## 2.6.1
 
 * Added functions to monitor (status) and control (softHeapLimit) process-wide SQLite memory usage.
@@ -11,7 +10,6 @@
 ## 2.6.0.1
 
 * Ensure connection is closed if wrapConnectionWal fails
->>>>>>> 14ac5247
 
 ## 2.6
 

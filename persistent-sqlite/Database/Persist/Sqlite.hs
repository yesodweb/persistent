--- conflicted
+++ resolved
@@ -52,14 +52,10 @@
 import qualified Control.Exception as E
 import Control.Monad (forM_)
 import Control.Monad.IO.Unlift (MonadIO (..), MonadUnliftIO, askRunInIO, withRunInIO, withUnliftIO, unliftIO, withRunInIO)
-<<<<<<< HEAD
-import Control.Monad.Logger (NoLoggingT, runNoLoggingT, MonadLogger, logWarn, runLoggingT)
+import Control.Monad.Logger (NoLoggingT, runNoLoggingT, MonadLoggerIO, logWarn, runLoggingT, askLoggerIO)
 import Control.Monad.Reader (MonadReader)
+import Control.Monad.Trans.Reader (ReaderT, runReaderT, withReaderT)
 import Control.Monad.Trans.Resource (MonadResource)
-=======
-import Control.Monad.Logger (NoLoggingT, runNoLoggingT, MonadLoggerIO, logWarn, runLoggingT, askLoggerIO)
->>>>>>> 332f0a6b
-import Control.Monad.Trans.Reader (ReaderT, runReaderT, withReaderT)
 import Control.Monad.Trans.Writer (runWriterT)
 import Data.Acquire (Acquire, mkAcquire, with)
 import Data.Maybe
@@ -499,11 +495,7 @@
 getCopyTable allDefs getter def = do
     stmt <- getter $ T.concat [ "PRAGMA table_info(", escapeE table, ")" ]
     oldCols' <- with (stmtQuery stmt []) (\src -> runConduit $ src .| getCols)
-<<<<<<< HEAD
-    let oldCols = map DBName oldCols'
-=======
-    let oldCols = map FieldNameDB $ filter (/= "id") oldCols' -- need to update for table id attribute ?
->>>>>>> 332f0a6b
+    let oldCols = map FieldNameDB oldCols'
     let newCols = filter (not . safeToRemove def) $ map cName cols
     let common = filter (`elem` oldCols) newCols
     return [ (False, tmpSql)

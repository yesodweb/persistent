{-# LANGUAGE FlexibleContexts #-}
{-# LANGUAGE FlexibleInstances #-}
{-# LANGUAGE GeneralizedNewtypeDeriving #-}
{-# LANGUAGE MultiParamTypeClasses #-}
{-# LANGUAGE OverloadedStrings #-}
{-# LANGUAGE PatternGuards #-}
{-# LANGUAGE ScopedTypeVariables #-}
{-# LANGUAGE StandaloneDeriving #-}
{-# LANGUAGE TemplateHaskell #-}
{-# LANGUAGE TupleSections #-}
{-# LANGUAGE TypeFamilies #-}
-- | A sqlite backend for persistent.
--
-- Note: If you prepend @WAL=off @ to your connection string, it will disable
-- the write-ahead log. This functionality is now deprecated in favour of using SqliteConnectionInfo.
module Database.Persist.Sqlite
    ( withSqlitePool
    , withSqlitePoolInfo
    , withSqliteConn
    , withSqliteConnInfo
    , createSqlitePool
    , createSqlitePoolFromInfo
    , module Database.Persist.Sql
    , SqliteConf (..)
    , SqliteConnectionInfo
    , mkSqliteConnectionInfo
    , sqlConnectionStr
    , walEnabled
    , fkEnabled
    , extraPragmas
    , runSqlite
    , runSqliteInfo
    , wrapConnection
    , wrapConnectionInfo
    , mockMigration
    , retryOnBusy
    , waitForDatabase
    , RawSqlite
    , persistentBackend
    , rawSqliteConnection
    , withRawSqliteConnInfo
    , createRawSqlitePoolFromInfo
    , createRawSqlitePoolFromInfo_
    , withRawSqlitePoolInfo
    , withRawSqlitePoolInfo_
    ) where

import qualified Debug.Trace as Debug

import Control.Concurrent (threadDelay)
import qualified Control.Exception as E
import Control.Monad (forM_)
import Control.Monad.IO.Unlift (MonadIO (..), MonadUnliftIO, askRunInIO, withRunInIO, withUnliftIO, unliftIO, withRunInIO)
import Control.Monad.Logger (NoLoggingT, runNoLoggingT, MonadLogger, logWarn, runLoggingT)
import Control.Monad.Trans.Reader (ReaderT, runReaderT, withReaderT)
import Control.Monad.Trans.Writer (runWriterT)
import Data.Acquire (Acquire, mkAcquire, with)
import Data.Maybe
import Data.Aeson
import Data.Aeson.Types (modifyFailure)
import Data.Conduit
import qualified Data.Conduit.List as CL
import qualified Data.HashMap.Lazy as HashMap
import Data.Int (Int64)
import Data.IORef
import qualified Data.Map as Map
import Data.Monoid ((<>))
import Data.Pool (Pool)
import Data.Text (Text)
import qualified Data.Text as T
import qualified Data.Text.IO as TIO
import Lens.Micro.TH (makeLenses)
import UnliftIO.Resource (ResourceT, runResourceT)

import Database.Persist.Sql
import qualified Database.Persist.Sql.Util as Util
import qualified Database.Sqlite as Sqlite


-- | Create a pool of SQLite connections.
--
-- Note that this should not be used with the @:memory:@ connection string, as
-- the pool will regularly remove connections, destroying your database.
-- Instead, use 'withSqliteConn'.
createSqlitePool :: (MonadLogger m, MonadUnliftIO m)
                 => Text -> Int -> m (Pool SqlBackend)
createSqlitePool = createSqlitePoolFromInfo . conStringToInfo

-- | Create a pool of SQLite connections.
--
-- Note that this should not be used with the @:memory:@ connection string, as
-- the pool will regularly remove connections, destroying your database.
-- Instead, use 'withSqliteConn'.
--
-- @since 2.6.2
createSqlitePoolFromInfo :: (MonadLogger m, MonadUnliftIO m)
                         => SqliteConnectionInfo -> Int -> m (Pool SqlBackend)
createSqlitePoolFromInfo connInfo = createSqlPool $ openWith const connInfo

-- | Run the given action with a connection pool.
--
-- Like 'createSqlitePool', this should not be used with @:memory:@.
withSqlitePool :: (MonadUnliftIO m, MonadLogger m)
               => Text
               -> Int -- ^ number of connections to open
               -> (Pool SqlBackend -> m a) -> m a
withSqlitePool connInfo = withSqlPool . openWith const $ conStringToInfo connInfo

-- | Run the given action with a connection pool.
--
-- Like 'createSqlitePool', this should not be used with @:memory:@.
--
-- @since 2.6.2
withSqlitePoolInfo :: (MonadUnliftIO m, MonadLogger m)
                   => SqliteConnectionInfo
                   -> Int -- ^ number of connections to open
                   -> (Pool SqlBackend -> m a) -> m a
withSqlitePoolInfo connInfo = withSqlPool $ openWith const connInfo

withSqliteConn :: (MonadUnliftIO m, MonadLogger m)
               => Text -> (SqlBackend -> m a) -> m a
withSqliteConn = withSqliteConnInfo . conStringToInfo

-- | @since 2.6.2
withSqliteConnInfo :: (MonadUnliftIO m, MonadLogger m)
                   => SqliteConnectionInfo -> (SqlBackend -> m a) -> m a
withSqliteConnInfo = withSqlConn . openWith const

openWith :: (SqlBackend -> Sqlite.Connection -> r)
         -> SqliteConnectionInfo
         -> LogFunc
         -> IO r
openWith f connInfo logFunc = do
    conn <- Sqlite.open $ _sqlConnectionStr connInfo
    backend <- wrapConnectionInfo connInfo conn logFunc `E.onException` Sqlite.close conn
    return $ f backend conn

-- | Wrap up a raw 'Sqlite.Connection' as a Persistent SQL 'Connection'.
--
-- === __Example usage__
--
-- > {-# LANGUAGE GADTs #-}
-- > {-# LANGUAGE ScopedTypeVariables #-}
-- > {-# LANGUAGE OverloadedStrings #-}
-- > {-# LANGUAGE MultiParamTypeClasses #-}
-- > {-# LANGUAGE TypeFamilies #-}
-- > {-# LANGUAGE TemplateHaskell #-}
-- > {-# LANGUAGE QuasiQuotes #-}
-- > {-# LANGUAGE GeneralizedNewtypeDeriving #-}
-- >
-- > import Control.Monad.IO.Class  (liftIO)
-- > import Database.Persist
-- > import Database.Sqlite
-- > import Database.Persist.Sqlite
-- > import Database.Persist.TH
-- >
-- > share [mkPersist sqlSettings, mkMigrate "migrateAll"] [persistLowerCase|
-- > Person
-- >   name String
-- >   age Int Maybe
-- >   deriving Show
-- > |]
-- >
-- > main :: IO ()
-- > main = do
-- >   conn <- open "/home/sibi/test.db"
-- >   (backend :: SqlBackend) <- wrapConnection conn (\_ _ _ _ -> return ())
-- >   flip runSqlPersistM backend $ do
-- >          runMigration migrateAll
-- >          insert_ $ Person "John doe" $ Just 35
-- >          insert_ $ Person "Hema" $ Just 36
-- >          (pers :: [Entity Person]) <- selectList [] []
-- >          liftIO $ print pers
-- >   close' backend
--
-- On executing it, you get this output:
--
-- > Migrating: CREATE TABLE "person"("id" INTEGER PRIMARY KEY,"name" VARCHAR NOT NULL,"age" INTEGER NULL)
-- > [Entity {entityKey = PersonKey {unPersonKey = SqlBackendKey {unSqlBackendKey = 1}}, entityVal = Person {personName = "John doe", personAge = Just 35}},Entity {entityKey = PersonKey {unPersonKey = SqlBackendKey {unSqlBackendKey = 2}}, entityVal = Person {personName = "Hema", personAge = Just 36}}]
--
-- @since 1.1.5
wrapConnection :: Sqlite.Connection -> LogFunc -> IO SqlBackend
wrapConnection = wrapConnectionInfo (mkSqliteConnectionInfo "")

-- | Retry if a Busy is thrown, following an exponential backoff strategy.
--
-- @since 2.9.3
retryOnBusy :: (MonadUnliftIO m, MonadLogger m) => m a -> m a
retryOnBusy action =
  start $ take 20 $ delays 1000
  where
    delays x
      | x >= 1000000 = repeat x
      | otherwise = x : delays (x * 2)

    start [] = do
      $logWarn "Out of retry attempts"
      action
    start (x:xs) = do
      -- Using try instead of catch to avoid creating a stack overflow
      eres <- withRunInIO $ \run -> E.try $ run action
      case eres of
        Left (Sqlite.SqliteException { Sqlite.seError = Sqlite.ErrorBusy }) -> do
          $logWarn "Encountered an SQLITE_BUSY, going to retry..."
          liftIO $ threadDelay x
          start xs
        Left e -> liftIO $ E.throwIO e
        Right y -> return y

-- | Wait until some noop action on the database does not return an 'Sqlite.ErrorBusy'. See 'retryOnBusy'.
--
-- @since 2.9.3
waitForDatabase
    :: (MonadUnliftIO m, MonadLogger m, BackendCompatible SqlBackend backend)
    => ReaderT backend m ()
waitForDatabase = retryOnBusy $ rawExecute "SELECT 42" []

-- | Wrap up a raw 'Sqlite.Connection' as a Persistent SQL
-- 'Connection', allowing full control over WAL and FK constraints.
--
-- @since 2.6.2
wrapConnectionInfo
    :: SqliteConnectionInfo
    -> Sqlite.Connection
    -> LogFunc
    -> IO SqlBackend
wrapConnectionInfo connInfo conn logFunc = do
    let
        -- Turn on the write-ahead log
        -- https://github.com/yesodweb/persistent/issues/363
        walPragma
          | _walEnabled connInfo = (("PRAGMA journal_mode=WAL;", True):)
          | otherwise = id

        -- Turn on foreign key constraints
        -- https://github.com/yesodweb/persistent/issues/646
        fkPragma
          | _fkEnabled connInfo = (("PRAGMA foreign_keys = on;", False):)
          | otherwise = id

        -- Allow arbitrary additional pragmas to be set
        -- https://github.com/commercialhaskell/stack/issues/4247
        pragmas = walPragma $ fkPragma $ map (, False) $ _extraPragmas connInfo

    forM_ pragmas $ \(pragma, shouldRetry) -> flip runLoggingT logFunc $
        (if shouldRetry then retryOnBusy else id) $ liftIO $ do
        stmt <- Sqlite.prepare conn pragma
        _ <- Sqlite.stepConn conn stmt
        Sqlite.reset conn stmt
        Sqlite.finalize stmt

    smap <- newIORef $ Map.empty
    return $ SqlBackend
        { connPrepare = prepare' conn
        , connStmtMap = smap
        , connInsertSql = insertSql'
        , connUpsertSql = Nothing
        , connPutManySql = Just putManySql
        , connInsertManySql = Nothing
        , connClose = Sqlite.close conn
        , connMigrateSql = migrate'
        , connBegin = \f _ -> helper "BEGIN" f
        , connCommit = helper "COMMIT"
        , connRollback = ignoreExceptions . helper "ROLLBACK"
        , connEscapeName = escape
        , connNoLimit = "LIMIT -1"
        , connRDBMS = "sqlite"
        , connLimitOffset = decorateSQLWithLimitOffset "LIMIT -1"
        , connLogFunc = logFunc
        , connMaxParams = Just 999
        , connRepsertManySql = Just repsertManySql
        }
  where
    helper t getter = do
        stmt <- getter t
        _ <- stmtExecute stmt []
        stmtReset stmt
    ignoreExceptions = E.handle (\(_ :: E.SomeException) -> return ())

-- | A convenience helper which creates a new database connection and runs the
-- given block, handling @MonadResource@ and @MonadLogger@ requirements. Note
-- that all log messages are discarded.
--
-- @since 1.1.4
runSqlite :: (MonadUnliftIO m)
          => Text -- ^ connection string
          -> ReaderT SqlBackend (NoLoggingT (ResourceT m)) a -- ^ database action
          -> m a
runSqlite connstr = runResourceT
                  . runNoLoggingT
                  . withSqliteConn connstr
                  . runSqlConn

-- | A convenience helper which creates a new database connection and runs the
-- given block, handling @MonadResource@ and @MonadLogger@ requirements. Note
-- that all log messages are discarded.
--
-- @since 2.6.2
runSqliteInfo :: (MonadUnliftIO m)
              => SqliteConnectionInfo
              -> ReaderT SqlBackend (NoLoggingT (ResourceT m)) a -- ^ database action
              -> m a
runSqliteInfo conInfo = runResourceT
                      . runNoLoggingT
                      . withSqliteConnInfo conInfo
                      . runSqlConn

prepare' :: Sqlite.Connection -> Text -> IO Statement
prepare' conn sql = do
    stmt <- Sqlite.prepare conn sql
    return Statement
        { stmtFinalize = Sqlite.finalize stmt
        , stmtReset = Sqlite.reset conn stmt
        , stmtExecute = execute' conn stmt
        , stmtQuery = withStmt' conn stmt
        }

insertSql' :: EntityDef -> [PersistValue] -> InsertSqlResult
insertSql' ent vals =
  case entityPrimary ent of
    Just _ ->
      ISRManyKeys sql vals
        where sql = T.concat
                [ "INSERT INTO "
                , escape $ entityDB ent
                , "("
                , T.intercalate "," $ map (escape . fieldDB) $ entityFields ent
                , ") VALUES("
                , T.intercalate "," (map (const "?") $ entityFields ent)
                , ")"
                ]
    Nothing ->
      ISRInsertGet ins sel
        where
          sel = T.concat
              [ "SELECT "
              , escape $ fieldDB (entityId ent)
              , " FROM "
              , escape $ entityDB ent
              , " WHERE _ROWID_=last_insert_rowid()"
              ]
          ins = T.concat
              [ "INSERT INTO "
              , escape $ entityDB ent
              , if null (entityFields ent)
                    then " VALUES(null)"
                    else T.concat
                      [ "("
                      , T.intercalate "," $ map (escape . fieldDB) $ entityFields ent
                      , ") VALUES("
                      , T.intercalate "," (map (const "?") $ entityFields ent)
                      , ")"
                      ]
              ]

execute' :: Sqlite.Connection -> Sqlite.Statement -> [PersistValue] -> IO Int64
execute' conn stmt vals = flip finally (liftIO $ Sqlite.reset conn stmt) $ do
    Sqlite.bind stmt vals
    _ <- Sqlite.stepConn conn stmt
    Sqlite.changes conn

withStmt'
          :: MonadIO m
          => Sqlite.Connection
          -> Sqlite.Statement
          -> [PersistValue]
          -> Acquire (ConduitM () [PersistValue] m ())
withStmt' conn stmt vals = do
    _ <- mkAcquire
        (Sqlite.bind stmt vals >> return stmt)
        (Sqlite.reset conn)
    return pull
  where
    pull = do
        x <- liftIO $ Sqlite.stepConn conn stmt
        case x of
            Sqlite.Done -> return ()
            Sqlite.Row -> do
                cols <- liftIO $ Sqlite.columns stmt
                yield cols
                pull

showSqlType :: SqlType -> Text
showSqlType SqlString = "VARCHAR"
showSqlType SqlInt32 = "INTEGER"
showSqlType SqlInt64 = "INTEGER"
showSqlType SqlReal = "REAL"
showSqlType (SqlNumeric precision scale) = T.concat [ "NUMERIC(", T.pack (show precision), ",", T.pack (show scale), ")" ]
showSqlType SqlDay = "DATE"
showSqlType SqlTime = "TIME"
showSqlType SqlDayTime = "TIMESTAMP"
showSqlType SqlBlob = "BLOB"
showSqlType SqlBool = "BOOLEAN"
showSqlType (SqlOther t) = t

sqliteMkColumns :: [EntityDef] -> EntityDef -> ([Column], [UniqueDef], [ForeignDef])
sqliteMkColumns allDefs t = mkColumns allDefs t emptyBackendSpecificOverrides

migrate'
    :: [EntityDef]
    -> (Text -> IO Statement)
    -> EntityDef
    -> IO (Either [Text] [(Bool, Text)])
migrate' allDefs getter val = do
    let (cols, uniqs, fdefs) = sqliteMkColumns allDefs val
    let newSql = mkCreateTable False def (filter (not . safeToRemove val . cName) cols, uniqs, fdefs)
    stmt <- getter "SELECT sql FROM sqlite_master WHERE type='table' AND name=?"
    oldSql' <- with (stmtQuery stmt [PersistText $ unDBName table])
      (\src -> runConduit $ src .| go)
    case oldSql' of
        Nothing -> return $ Right [(False, newSql)]
        Just oldSql -> do
            if oldSql == newSql
                then return $ Right []
                else do
                    sql <- getCopyTable allDefs getter val
                    return $ Right sql
  where
    def = val
    table = entityDB def
    go = do
        x <- CL.head
        case x of
            Nothing -> return Nothing
            Just [PersistText y] -> return $ Just y
            Just y -> error $ "Unexpected result from sqlite_master: " ++ show y

-- | Mock a migration even when the database is not present.
-- This function performs the same functionality of 'printMigration'
-- with the difference that an actual database isn't needed for it.
mockMigration :: Migration -> IO ()
mockMigration mig = do
  smap <- newIORef $ Map.empty
  let sqlbackend = SqlBackend
                   { connPrepare = \_ -> do
                                     return Statement
                                                { stmtFinalize = return ()
                                                , stmtReset = return ()
                                                , stmtExecute = undefined
                                                , stmtQuery = \_ -> return $ return ()
                                                }
                   , connStmtMap = smap
                   , connInsertSql = insertSql'
                   , connInsertManySql = Nothing
                   , connClose = undefined
                   , connMigrateSql = migrate'
                   , connBegin = \f _ -> helper "BEGIN" f
                   , connCommit = helper "COMMIT"
                   , connRollback = ignoreExceptions . helper "ROLLBACK"
                   , connEscapeName = escape
                   , connNoLimit = "LIMIT -1"
                   , connRDBMS = "sqlite"
                   , connLimitOffset = decorateSQLWithLimitOffset "LIMIT -1"
                   , connLogFunc = undefined
                   , connUpsertSql = undefined
                   , connPutManySql = undefined
                   , connMaxParams = Just 999
                   , connRepsertManySql = Nothing
                   }
      result = runReaderT . runWriterT . runWriterT $ mig
  resp <- result sqlbackend
  mapM_ TIO.putStrLn $ map snd $ snd resp
    where
      helper t getter = do
                      stmt <- getter t
                      _ <- stmtExecute stmt []
                      stmtReset stmt
      ignoreExceptions = E.handle (\(_ :: E.SomeException) -> return ())

-- | Check if a column name is listed as the "safe to remove" in the entity
-- list.
safeToRemove :: EntityDef -> DBName -> Bool
safeToRemove def (DBName colName)
    = any (elem "SafeToRemove" . fieldAttrs)
    $ filter ((== DBName colName) . fieldDB)
    $ entityFields def

getCopyTable :: [EntityDef]
             -> (Text -> IO Statement)
             -> EntityDef
             -> IO [(Bool, Text)]
getCopyTable allDefs getter def = do
    stmt <- getter $ T.concat [ "PRAGMA table_info(", escape table, ")" ]
    oldCols' <- with (stmtQuery stmt []) (\src -> runConduit $ src .| getCols)
    let oldCols = map DBName $ filter (/= "id") oldCols' -- need to update for table id attribute ?
    let newCols = filter (not . safeToRemove def) $ map cName cols
    let common = filter (`elem` oldCols) newCols
    return [ (False, tmpSql)
           , (False, copyToTemp common)
           , (common /= filter (not . safeToRemove def) oldCols, dropOld)
           , (False, newSql)
           , (False, copyToFinal newCols)
           , (False, dropTmp)
           ]
  where
    getCols = do
        x <- CL.head
        case x of
            Nothing -> return []
            Just (_:PersistText name:_) -> do
                names <- getCols
                return $ name : names
            Just y -> error $ "Invalid result from PRAGMA table_info: " ++ show y
    table = entityDB def
    tableTmp = DBName $ unDBName table <> "_backup"
    (cols, uniqs, fdef) = sqliteMkColumns allDefs def
    cols' = filter (not . safeToRemove def . cName) cols
    newSql = mkCreateTable False def (cols', uniqs, fdef)
    tmpSql = mkCreateTable True def { entityDB = tableTmp } (cols', uniqs, [])
    dropTmp = "DROP TABLE " <> escape tableTmp
    dropOld = "DROP TABLE " <> escape table
    copyToTemp common = T.concat
        [ "INSERT INTO "
        , escape tableTmp
        , "("
        , T.intercalate "," $ map escape common
        , ") SELECT "
        , T.intercalate "," $ map escape common
        , " FROM "
        , escape table
        ]
    copyToFinal newCols = T.concat
        [ "INSERT INTO "
        , escape table
        , " SELECT "
        , T.intercalate "," $ map escape newCols
        , " FROM "
        , escape tableTmp
        ]

mkCreateTable :: Bool -> EntityDef -> ([Column], [UniqueDef], [ForeignDef]) -> Text
mkCreateTable isTemp entity (cols, uniqs, fdefs) =
  case entityPrimary entity of
    Just pdef ->
       T.concat
        [ "CREATE"
        , if isTemp then " TEMP" else ""
        , " TABLE "
        , escape $ entityDB entity
        , "("
        , T.drop 1 $ T.concat $ map (sqlColumn isTemp) cols
        , ", PRIMARY KEY "
        , "("
        , T.intercalate "," $ map (escape . fieldDB) $ compositeFields pdef
        , ")"
        , T.concat $ map sqlUnique uniqs
        , T.concat $ map sqlForeign fdefs
        , ")"
        ]
    Nothing -> T.concat
        [ "CREATE"
        , if isTemp then " TEMP" else ""
        , " TABLE "
        , escape $ entityDB entity
        , "("
        , escape $ fieldDB (entityId entity)
        , " "
        , showSqlType $ fieldSqlType $ entityId entity
        , " PRIMARY KEY"
        , mayDefault $ defaultAttribute $ fieldAttrs $ entityId entity
        , T.concat $ map (sqlColumn isTemp) nonIdCols
        , T.concat $ map sqlUnique uniqs
        , T.concat $ map sqlForeign fdefs
        , ")"
        ]
  where
    nonIdCols = filter (\c -> cName c /= fieldDB (entityId entity)) cols

mayDefault :: Maybe Text -> Text
mayDefault def = case def of
    Nothing -> ""
    Just d -> " DEFAULT " <> d

sqlColumn :: Bool -> Column -> Text
sqlColumn noRef (Column name isNull typ def _cn _maxLen ref) = T.concat
    [ ","
    , escape name
    , " "
    , showSqlType typ
    , if isNull then " NULL" else " NOT NULL"
    , mayDefault def
    , case ref of
        Nothing -> ""
<<<<<<< HEAD
        Just (table, _, c) ->
            if noRef
            then ""
            else mconcat
                [ " REFERENCES "
                , escape table
                ]
                <>
                fromMaybe "" (fmap (mappend "ON DELETE " . renderCascadeAction) (fcOnDelete c))
                <>
                fromMaybe "" (fmap (mappend "ON UPDATE " . renderCascadeAction) (fcOnUpdate c))
=======
        Just ColumnReference {crTableName=table, crFieldCascade=cascadeOpts} ->
          if noRef then "" else " REFERENCES " <> escape table
            <> onDelete cascadeOpts <> onUpdate cascadeOpts
>>>>>>> bec37c66
    ]
  where

    onDelete opts = maybe "" (T.append " ON DELETE " . renderCascadeAction) (fcOnDelete opts)
    onUpdate opts = maybe "" (T.append " ON UPDATE " . renderCascadeAction) (fcOnUpdate opts)

sqlForeign :: ForeignDef -> Text
sqlForeign fdef = T.concat $
    [ ", CONSTRAINT "
    , escape $ foreignConstraintNameDBName fdef
    , " FOREIGN KEY("
    , T.intercalate "," $ map (escape . snd. fst) $ foreignFields fdef
    , ") REFERENCES "
    , escape $ foreignRefTableDBName fdef
    , "("
    , T.intercalate "," $ map (escape . snd . snd) $ foreignFields fdef
    , ")"
    ] ++ onDelete ++ onUpdate
  where
    onDelete =
        fmap (T.append " ON DELETE ")
        $ showAction
        $ fcOnDelete
        $ foreignFieldCascade fdef
    onUpdate =
        fmap (T.append " ON UPDATE ")
        $ showAction
        $ fcOnUpdate
        $ foreignFieldCascade fdef

    showAction = maybeToList . fmap renderCascadeAction

sqlUnique :: UniqueDef -> Text
sqlUnique (UniqueDef _ cname cols _) = T.concat
    [ ",CONSTRAINT "
    , escape cname
    , " UNIQUE ("
    , T.intercalate "," $ map (escape . snd) cols
    , ")"
    ]

escape :: DBName -> Text
escape (DBName s) =
    T.concat [q, T.concatMap go s, q]
  where
    q = T.singleton '"'
    go '"' = "\"\""
    go c = T.singleton c

putManySql :: EntityDef -> Int -> Text
putManySql ent n = putManySql' conflictColumns fields ent n
  where
    fields = entityFields ent
    conflictColumns = concatMap (map (escape . snd) . uniqueFields) (entityUniques ent)

repsertManySql :: EntityDef -> Int -> Text
repsertManySql ent n = putManySql' conflictColumns fields ent n
  where
    fields = keyAndEntityFields ent
    conflictColumns = escape . fieldDB <$> entityKeyFields ent

putManySql' :: [Text] -> [FieldDef] -> EntityDef -> Int -> Text
putManySql' conflictColumns fields ent n = q
  where
    fieldDbToText = escape . fieldDB
    mkAssignment f = T.concat [f, "=EXCLUDED.", f]

    table = escape . entityDB $ ent
    columns = Util.commaSeparated $ map fieldDbToText fields
    placeholders = map (const "?") fields
    updates = map (mkAssignment . fieldDbToText) fields

    q = T.concat
        [ "INSERT INTO "
        , table
        , Util.parenWrapped columns
        , " VALUES "
        , Util.commaSeparated . replicate n
            . Util.parenWrapped . Util.commaSeparated $ placeholders
        , " ON CONFLICT "
        , Util.parenWrapped . Util.commaSeparated $ conflictColumns
        , " DO UPDATE SET "
        , Util.commaSeparated updates
        ]

-- | Information required to setup a connection pool.
data SqliteConf = SqliteConf
    { sqlDatabase :: Text
    , sqlPoolSize :: Int
    }
    | SqliteConfInfo
    { sqlConnInfo :: SqliteConnectionInfo
    , sqlPoolSize :: Int
    } deriving Show

instance FromJSON SqliteConf where
    parseJSON v = modifyFailure ("Persistent: error loading Sqlite conf: " ++) $ flip (withObject "SqliteConf") v parser where
        parser o = if HashMap.member "database" o
                      then SqliteConf
                            <$> o .: "database"
                            <*> o .: "poolsize"
                      else SqliteConfInfo
                            <$> o .: "connInfo"
                            <*> o .: "poolsize"

instance PersistConfig SqliteConf where
    type PersistConfigBackend SqliteConf = SqlPersistT
    type PersistConfigPool SqliteConf = ConnectionPool
    createPoolConfig (SqliteConf cs size) = runNoLoggingT $ createSqlitePoolFromInfo (conStringToInfo cs) size -- FIXME
    createPoolConfig (SqliteConfInfo info size) = runNoLoggingT $ createSqlitePoolFromInfo info size -- FIXME
    runPool _ = runSqlPool
    loadConfig = parseJSON

finally :: MonadUnliftIO m
        => m a -- ^ computation to run first
        -> m b -- ^ computation to run afterward (even if an exception was raised)
        -> m a
finally a sequel = withUnliftIO $ \u ->
                     E.finally (unliftIO u a)
                               (unliftIO u sequel)
{-# INLINABLE finally #-}
-- | Creates a SqliteConnectionInfo from a connection string, with the
-- default settings.
--
-- @since 2.6.2
mkSqliteConnectionInfo :: Text -> SqliteConnectionInfo
mkSqliteConnectionInfo fp = SqliteConnectionInfo fp True True []

-- | Parses connection options from a connection string. Used only to provide deprecated API.
conStringToInfo :: Text -> SqliteConnectionInfo
conStringToInfo connStr = SqliteConnectionInfo connStr' enableWal True [] where
    (connStr', enableWal) = case () of
        ()
            | Just cs <- T.stripPrefix "WAL=on "  connStr -> (cs, True)
            | Just cs <- T.stripPrefix "WAL=off " connStr -> (cs, False)
            | otherwise                                   -> (connStr, True)

-- | Information required to connect to a sqlite database. We export
-- lenses instead of fields to avoid being limited to the current
-- implementation.
--
-- @since 2.6.2
data SqliteConnectionInfo = SqliteConnectionInfo
    { _sqlConnectionStr :: Text -- ^ connection string for the database. Use @:memory:@ for an in-memory database.
    , _walEnabled :: Bool -- ^ if the write-ahead log is enabled - see https://github.com/yesodweb/persistent/issues/363.
    , _fkEnabled :: Bool -- ^ if foreign-key constraints are enabled.
    , _extraPragmas :: [Text] -- ^ additional pragmas to be set on initialization
    } deriving Show

instance FromJSON SqliteConnectionInfo where
    parseJSON v = modifyFailure ("Persistent: error loading SqliteConnectionInfo: " ++) $
      flip (withObject "SqliteConnectionInfo") v $ \o -> SqliteConnectionInfo
        <$> o .: "connectionString"
        <*> o .: "walEnabled"
        <*> o .: "fkEnabled"
        <*> o .:? "extraPragmas" .!= []

-- | Like `withSqliteConnInfo`, but exposes the internal `Sqlite.Connection`.
-- For power users who want to manually interact with SQLite's C API via
-- internals exposed by "Database.Sqlite.Internal"
--
-- @since 2.10.2
withRawSqliteConnInfo
    :: (MonadUnliftIO m, MonadLogger m)
    => SqliteConnectionInfo
    -> (RawSqlite SqlBackend -> m a)
    -> m a
withRawSqliteConnInfo connInfo f = do
    logFunc <- askLogFunc
    withRunInIO $ \run -> E.bracket (openBackend logFunc) closeBackend $ run . f
  where
    openBackend = openWith RawSqlite connInfo
    closeBackend = close' . _persistentBackend

-- | Like `createSqlitePoolFromInfo`, but like `withRawSqliteConnInfo` it
-- exposes the internal `Sqlite.Connection`.
--
-- For power users who want to manually interact with SQLite's C API via
-- internals exposed by "Database.Sqlite.Internal". The callback can be used to
-- run arbitrary actions on the connection upon allocation from the pool.
--
-- @since 2.10.6
createRawSqlitePoolFromInfo
    :: (MonadLogger m, MonadUnliftIO m)
    => SqliteConnectionInfo
    -> (RawSqlite SqlBackend -> m ())
    -- ^ An action that is run whenever a new `RawSqlite` connection is
    -- allocated in the pool. The main use of this function is to register
    -- custom functions with the SQLite connection upon creation.
    -> Int
    -> m (Pool (RawSqlite SqlBackend))
createRawSqlitePoolFromInfo connInfo f n = do
    runIO <- askRunInIO
    let createRawSqlite logFun = do
            result <- openWith RawSqlite connInfo logFun
            result <$ runIO (f result)

    createSqlPool createRawSqlite n

-- | Like `createRawSqlitePoolFromInfo`, but doesn't require a callback
-- operating on the connection.
--
-- @since 2.10.6
createRawSqlitePoolFromInfo_
    :: (MonadLogger m, MonadUnliftIO m)
    => SqliteConnectionInfo -> Int -> m (Pool (RawSqlite SqlBackend))
createRawSqlitePoolFromInfo_ connInfo =
  createRawSqlitePoolFromInfo connInfo (const (return ()))

-- | Like `createSqlitePoolInfo`, but based on `createRawSqlitePoolFromInfo`.
--
-- @since 2.10.6
withRawSqlitePoolInfo
    :: (MonadUnliftIO m, MonadLogger m)
    => SqliteConnectionInfo
    -> (RawSqlite SqlBackend -> m ())
    -> Int -- ^ number of connections to open
    -> (Pool (RawSqlite SqlBackend) -> m a)
    -> m a
withRawSqlitePoolInfo connInfo f n work = do
    runIO <- askRunInIO
    let createRawSqlite logFun = do
            result <- openWith RawSqlite connInfo logFun
            result <$ runIO (f result)

    withSqlPool createRawSqlite n work

-- | Like `createSqlitePoolInfo`, but based on `createRawSqlitePoolFromInfo_`.
--
-- @since 2.10.6
withRawSqlitePoolInfo_
    :: (MonadUnliftIO m, MonadLogger m)
    => SqliteConnectionInfo
    -> Int -- ^ number of connections to open
    -> (Pool (RawSqlite SqlBackend) -> m a)
    -> m a
withRawSqlitePoolInfo_ connInfo =
  withRawSqlitePoolInfo connInfo (const (return ()))

-- | Wrapper for persistent SqlBackends that carry the corresponding
-- `Sqlite.Connection`.
--
-- @since 2.10.2
data RawSqlite backend = RawSqlite
    { _persistentBackend :: backend -- ^ The persistent backend
    , _rawSqliteConnection :: Sqlite.Connection -- ^ The underlying `Sqlite.Connection`
    }

instance HasPersistBackend b => HasPersistBackend (RawSqlite b) where
    type BaseBackend (RawSqlite b) = BaseBackend b
    persistBackend = persistBackend . _persistentBackend

instance BackendCompatible b (RawSqlite b) where
    projectBackend = _persistentBackend

instance (PersistCore b) => PersistCore (RawSqlite b) where
    newtype BackendKey (RawSqlite b) = RawSqliteKey (BackendKey b)

deriving instance (Show (BackendKey b)) => Show (BackendKey (RawSqlite b))
deriving instance (Read (BackendKey b)) => Read (BackendKey (RawSqlite b))
deriving instance (Eq (BackendKey b)) => Eq (BackendKey (RawSqlite b))
deriving instance (Ord (BackendKey b)) => Ord (BackendKey (RawSqlite b))
deriving instance (Num (BackendKey b)) => Num (BackendKey (RawSqlite b))
deriving instance (Integral (BackendKey b)) => Integral (BackendKey (RawSqlite b))
deriving instance (PersistField (BackendKey b)) => PersistField (BackendKey (RawSqlite b))
deriving instance (PersistFieldSql (BackendKey b)) => PersistFieldSql (BackendKey (RawSqlite b))
deriving instance (Real (BackendKey b)) => Real (BackendKey (RawSqlite b))
deriving instance (Enum (BackendKey b)) => Enum (BackendKey (RawSqlite b))
deriving instance (Bounded (BackendKey b)) => Bounded (BackendKey (RawSqlite b))
deriving instance (ToJSON (BackendKey b)) => ToJSON (BackendKey (RawSqlite b))
deriving instance (FromJSON (BackendKey b)) => FromJSON (BackendKey (RawSqlite b))

instance (PersistStoreRead b) => PersistStoreRead (RawSqlite b) where
    get = withReaderT _persistentBackend . get
    getMany = withReaderT _persistentBackend . getMany

instance (PersistQueryRead b) => PersistQueryRead (RawSqlite b) where
    selectSourceRes filts opts = withReaderT _persistentBackend $ selectSourceRes filts opts
    selectFirst filts opts = withReaderT _persistentBackend $ selectFirst filts opts
    selectKeysRes filts opts = withReaderT _persistentBackend $ selectKeysRes filts opts
    count = withReaderT _persistentBackend . count
    exists = withReaderT _persistentBackend . exists

instance (PersistQueryWrite b) => PersistQueryWrite (RawSqlite b) where
    updateWhere filts updates = withReaderT _persistentBackend $ updateWhere filts updates
    deleteWhere = withReaderT _persistentBackend . deleteWhere

instance (PersistUniqueRead b) => PersistUniqueRead (RawSqlite b) where
    getBy = withReaderT _persistentBackend . getBy

instance (PersistStoreWrite b) => PersistStoreWrite (RawSqlite b) where
    insert = withReaderT _persistentBackend . insert
    insert_ = withReaderT _persistentBackend . insert_
    insertMany = withReaderT _persistentBackend . insertMany
    insertMany_ = withReaderT _persistentBackend . insertMany_
    insertEntityMany = withReaderT _persistentBackend . insertEntityMany
    insertKey k = withReaderT _persistentBackend . insertKey k
    repsert k = withReaderT _persistentBackend . repsert k
    repsertMany = withReaderT _persistentBackend . repsertMany
    replace k = withReaderT _persistentBackend . replace k
    delete = withReaderT _persistentBackend . delete
    update k = withReaderT _persistentBackend . update k
    updateGet k = withReaderT _persistentBackend . updateGet k

instance (PersistUniqueWrite b) => PersistUniqueWrite (RawSqlite b) where
    deleteBy = withReaderT _persistentBackend . deleteBy
    insertUnique = withReaderT _persistentBackend . insertUnique
    upsert rec = withReaderT _persistentBackend . upsert rec
    upsertBy uniq rec = withReaderT _persistentBackend . upsertBy uniq rec
    putMany = withReaderT _persistentBackend . putMany

makeLenses ''RawSqlite
makeLenses ''SqliteConnectionInfo<|MERGE_RESOLUTION|>--- conflicted
+++ resolved
@@ -581,23 +581,9 @@
     , mayDefault def
     , case ref of
         Nothing -> ""
-<<<<<<< HEAD
-        Just (table, _, c) ->
-            if noRef
-            then ""
-            else mconcat
-                [ " REFERENCES "
-                , escape table
-                ]
-                <>
-                fromMaybe "" (fmap (mappend "ON DELETE " . renderCascadeAction) (fcOnDelete c))
-                <>
-                fromMaybe "" (fmap (mappend "ON UPDATE " . renderCascadeAction) (fcOnUpdate c))
-=======
         Just ColumnReference {crTableName=table, crFieldCascade=cascadeOpts} ->
           if noRef then "" else " REFERENCES " <> escape table
             <> onDelete cascadeOpts <> onUpdate cascadeOpts
->>>>>>> bec37c66
     ]
   where
 

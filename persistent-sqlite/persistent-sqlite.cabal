name:            persistent-sqlite
<<<<<<< HEAD
version:         2.10.0
=======
version:         2.9.3
>>>>>>> c0ff204a
license:         MIT
license-file:    LICENSE
author:          Michael Snoyman <michael@snoyman.com>
maintainer:      Michael Snoyman <michael@snoyman.com>
synopsis:        Backend for the persistent library using sqlite3.
description:     This package includes a thin sqlite3 wrapper based on the direct-sqlite package, as well as the entire C library, so there are no system dependencies.
category:        Database, Yesod
stability:       Stable
cabal-version:   >= 1.8
build-type:      Simple
homepage:        http://www.yesodweb.com/book/persistent
bug-reports:     https://github.com/yesodweb/persistent/issues
extra-source-files: ChangeLog.md cbits/*.c cbits/*.h

flag systemlib
  description: Use the system-wide sqlite library
  default: False
flag use-pkgconfig
  description: Use pkg-config to find system sqlite library
  default: False
flag build-sanity-exe
  description: Build a sanity check test executable
  default: False
flag full-text-search
  description: Enable full-text search in the vendored SQLite library; has no effect if a system SQLite library is used.
  default: True
flag uri-filenames
  description: Enable URI filenames in the vendored SQLite library; has no effect if a system SQLite library is used.
  default: True
flag have-usleep
  description: Enable usleep in the vendored SQLite library; has no effect if a system SQLite library is used.
  default: True
flag json1
  description: Enable json1 in the vendored SQLite library; has no effect if a system SQLite library is used.
  default: True

library
    build-depends:   base                    >= 4.8         && < 5
                   , bytestring              >= 0.9.1
                   , transformers            >= 0.2.1
                   , persistent              >= 2.9         && < 3
                   , unliftio-core
                   , containers              >= 0.2
                   , text                    >= 0.7
                   , aeson                   >= 0.6.2
                   , conduit                 >= 1.2.8
                   , monad-logger            >= 0.2.4
                   , microlens-th            >= 0.4.1.1
                   , resourcet               >= 1.1
                   , time
                   , old-locale
                   , resource-pool
                   , unordered-containers
    exposed-modules: Database.Sqlite
                     Database.Persist.Sqlite
    ghc-options:     -Wall
    if flag(systemlib)
        if flag(use-pkgconfig)
            pkgconfig-depends: sqlite3
        else
            extra-libraries: sqlite3
    else
        c-sources:   cbits/sqlite3.c
        include-dirs: cbits
        cc-options:  -fPIC -std=c99
    if flag(full-text-search)
      cc-options: -DSQLITE_ENABLE_FTS3
                  -DSQLITE_ENABLE_FTS3_PARENTHESIS
                  -DSQLITE_ENABLE_FTS4
                  -DSQLITE_ENABLE_FTS5
    if flag(uri-filenames)
      cc-options: -DSQLITE_USE_URI
    if flag(have-usleep)
       cc-options: -DHAVE_USLEEP
    if flag(json1)
      cc-options: -DSQLITE_ENABLE_JSON1

    c-sources: cbits/config.c

    if !os(windows)
        extra-libraries: pthread

source-repository head
  type:     git
  location: git://github.com/yesodweb/persistent.git

executable sanity
    if flag(build-sanity-exe)
        buildable: True
    else
        buildable: False
    main-is: sanity.hs
    hs-source-dirs: test
    build-depends: base, persistent-sqlite, monad-logger

test-suite test
    type:            exitcode-stdio-1.0
    main-is:         main.hs
    hs-source-dirs:  test
    other-modules:   SqliteInit
    ghc-options:     -Wall

    build-depends:   base >= 4.6 && < 5
                   , persistent-sqlite
                   , hspec
                   , persistent
                   , persistent-sqlite
                   , persistent-template
                   , system-filepath
                   , system-fileio
                   , temporary
                   , text
                   , time
                   , transformers
                   , persistent-template
                   , hspec-expectations
                   , vector
                   , HUnit
                   , persistent-test
                   , template-haskell
                   , process
                   , unliftio-core
                   , aeson
                   , hspec >= 1.3
                   , text
                   , persistent
                   , bytestring
                   , QuickCheck
                   , transformers
                   , mtl
                   , containers
                   , blaze-html
                   , random >= 1.0.1
                   , fast-logger
                   , resourcet
                   , time
                   , monad-logger
                   , quickcheck-instances
                   , unordered-containers<|MERGE_RESOLUTION|>--- conflicted
+++ resolved
@@ -1,9 +1,5 @@
 name:            persistent-sqlite
-<<<<<<< HEAD
 version:         2.10.0
-=======
-version:         2.9.3
->>>>>>> c0ff204a
 license:         MIT
 license-file:    LICENSE
 author:          Michael Snoyman <michael@snoyman.com>

name:            persistent-sqlite
<<<<<<< HEAD
version:         2.14.0.0
=======
version:         2.13.0.4
>>>>>>> 229e0a7d
license:         MIT
license-file:    LICENSE
author:          Michael Snoyman <michael@snoyman.com>
maintainer:      Michael Snoyman <michael@snoyman.com>
synopsis:        Backend for the persistent library using sqlite3.
description:     This package includes a thin sqlite3 wrapper based on the direct-sqlite package, as well as the entire C library, so there are no system dependencies.
category:        Database, Yesod
stability:       Stable
cabal-version:   >= 1.10
build-type:      Simple
homepage:        http://www.yesodweb.com/book/persistent
bug-reports:     https://github.com/yesodweb/persistent/issues
extra-source-files: ChangeLog.md cbits/*.c cbits/*.h

flag systemlib
  description: Use the system-wide sqlite library
  default: False
flag use-pkgconfig
  description: Use pkg-config to find system sqlite library
  default: False
flag build-sanity-exe
  description: Build a sanity check test executable
  default: False
flag full-text-search
  description: Enable full-text search in the vendored SQLite library; has no effect if a system SQLite library is used.
  default: True
flag uri-filenames
  description: Enable URI filenames in the vendored SQLite library; has no effect if a system SQLite library is used.
  default: True
flag have-usleep
  description: Enable usleep in the vendored SQLite library; has no effect if a system SQLite library is used.
  default: True
flag json1
  description: Enable json1 in the vendored SQLite library; has no effect if a system SQLite library is used.
  default: True
flag use-stat3
  description: This flag is now a no-op, as the corresponding SQLite option is now a no-op; has no effect if a system SQLite library is used.
  default: False
flag use-stat4
  description: Enable STAT4 in the vendored SQLite library (supercedes stat3); has no effect if a system SQLite library is used.
  default: True

library
    build-depends:   base                    >= 4.9         && < 5
                   , persistent              >= 2.14        && < 3
                   , aeson                   >= 1.0
                   , bytestring              >= 0.10
                   , conduit                 >= 1.2.12
                   , containers              >= 0.5
                   , microlens-th            >= 0.4.1.1
                   , monad-logger            >= 0.3.25
                   , mtl
                   , resource-pool
                   , resourcet               >= 1.1.9
                   , text                    >= 1.2
                   , time
                   , transformers            >= 0.5
                   , unliftio-core
                   , unordered-containers
    exposed-modules: Database.Sqlite
                     Database.Sqlite.Internal
                     Database.Persist.Sqlite
    ghc-options:     -Wall
    default-language: Haskell2010
    if flag(systemlib)
        if flag(use-pkgconfig)
            pkgconfig-depends: sqlite3
        else
            extra-libraries: sqlite3
    else
        c-sources:   cbits/sqlite3.c
        include-dirs: cbits
        includes:    sqlite3.h
        install-includes: sqlite3.h
        cc-options:  -fPIC -std=c99
    if flag(full-text-search)
      cc-options: -DSQLITE_ENABLE_FTS3
                  -DSQLITE_ENABLE_FTS3_PARENTHESIS
                  -DSQLITE_ENABLE_FTS4
                  -DSQLITE_ENABLE_FTS5
    if flag(uri-filenames)
      cc-options: -DSQLITE_USE_URI
    if flag(have-usleep)
       cc-options: -DHAVE_USLEEP
    if flag(json1)
      cc-options: -DSQLITE_ENABLE_JSON1
    if flag(use-stat4)
      cc-options: -DSQLITE_ENABLE_STAT4

    c-sources: cbits/config.c

    if !os(windows)
        extra-libraries: pthread

source-repository head
  type:     git
  location: git://github.com/yesodweb/persistent.git

executable sanity
    if flag(build-sanity-exe)
        buildable: True
    else
        buildable: False
    main-is: sanity.hs
    hs-source-dirs: test
    build-depends: base
                 , persistent-sqlite
                 , monad-logger
    default-language: Haskell2010

test-suite test
    type:            exitcode-stdio-1.0
    main-is:         main.hs
    hs-source-dirs:  test
    other-modules:   
        SqliteInit
        Database.Persist.Sqlite.CompositeSpec
    ghc-options:     -Wall

    build-depends:   base >= 4.9 && < 5
                   , persistent
                   , persistent-sqlite
                   , persistent-test
                   , bytestring
                   , containers
                   , conduit
                   , exceptions
                   , fast-logger
                   , hspec >= 2.4
                   , HUnit
                   , microlens
                   , monad-logger
                   , mtl
                   , QuickCheck
                   , resourcet
                   , system-fileio
                   , system-filepath
                   , temporary
                   , text
                   , time
                   , transformers
                   , time
                   , unliftio-core
    default-language: Haskell2010<|MERGE_RESOLUTION|>--- conflicted
+++ resolved
@@ -1,9 +1,5 @@
 name:            persistent-sqlite
-<<<<<<< HEAD
-version:         2.14.0.0
-=======
-version:         2.13.0.4
->>>>>>> 229e0a7d
+version:         2.13.1.0
 license:         MIT
 license-file:    LICENSE
 author:          Michael Snoyman <michael@snoyman.com>
@@ -48,7 +44,7 @@
 
 library
     build-depends:   base                    >= 4.9         && < 5
-                   , persistent              >= 2.14        && < 3
+                   , persistent              >= 2.13.3      && < 3
                    , aeson                   >= 1.0
                    , bytestring              >= 0.10
                    , conduit                 >= 1.2.12

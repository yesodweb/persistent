name:            persistent-sqlite
<<<<<<< HEAD
version:         2.10.7
=======
version:         2.10.6
>>>>>>> 5e4daa1c
license:         MIT
license-file:    LICENSE
author:          Michael Snoyman <michael@snoyman.com>
maintainer:      Michael Snoyman <michael@snoyman.com>
synopsis:        Backend for the persistent library using sqlite3.
description:     This package includes a thin sqlite3 wrapper based on the direct-sqlite package, as well as the entire C library, so there are no system dependencies.
category:        Database, Yesod
stability:       Stable
cabal-version:   >= 1.10
build-type:      Simple
homepage:        http://www.yesodweb.com/book/persistent
bug-reports:     https://github.com/yesodweb/persistent/issues
extra-source-files: ChangeLog.md cbits/*.c cbits/*.h

flag systemlib
  description: Use the system-wide sqlite library
  default: False
flag use-pkgconfig
  description: Use pkg-config to find system sqlite library
  default: False
flag build-sanity-exe
  description: Build a sanity check test executable
  default: False
flag full-text-search
  description: Enable full-text search in the vendored SQLite library; has no effect if a system SQLite library is used.
  default: True
flag uri-filenames
  description: Enable URI filenames in the vendored SQLite library; has no effect if a system SQLite library is used.
  default: True
flag have-usleep
  description: Enable usleep in the vendored SQLite library; has no effect if a system SQLite library is used.
  default: True
flag json1
  description: Enable json1 in the vendored SQLite library; has no effect if a system SQLite library is used.
  default: True
flag use-stat3
  description: This flag is now a no-op, as the corresponding SQLite option is now a no-op; has no effect if a system SQLite library is used.
  default: False
flag use-stat4
  description: Enable STAT4 in the vendored SQLite library (supercedes stat3); has no effect if a system SQLite library is used.
  default: True

library
    build-depends:   base                    >= 4.9         && < 5
                   , persistent              >= 2.10        && < 3
                   , aeson                   >= 1.0
                   , bytestring              >= 0.10
                   , conduit                 >= 1.2.12
                   , containers              >= 0.5
                   , microlens-th            >= 0.4.1.1
                   , monad-logger            >= 0.3.25
                   , resource-pool
                   , resourcet               >= 1.1.9
                   , text                    >= 1.2
                   , time
                   , transformers            >= 0.5
                   , unliftio-core
                   , unordered-containers
    exposed-modules: Database.Sqlite
                     Database.Sqlite.Internal
                     Database.Persist.Sqlite
    ghc-options:     -Wall
    default-language: Haskell2010
    if flag(systemlib)
        if flag(use-pkgconfig)
            pkgconfig-depends: sqlite3
        else
            extra-libraries: sqlite3
    else
        c-sources:   cbits/sqlite3.c
        include-dirs: cbits
        cc-options:  -fPIC -std=c99
    if flag(full-text-search)
      cc-options: -DSQLITE_ENABLE_FTS3
                  -DSQLITE_ENABLE_FTS3_PARENTHESIS
                  -DSQLITE_ENABLE_FTS4
                  -DSQLITE_ENABLE_FTS5
    if flag(uri-filenames)
      cc-options: -DSQLITE_USE_URI
    if flag(have-usleep)
       cc-options: -DHAVE_USLEEP
    if flag(json1)
      cc-options: -DSQLITE_ENABLE_JSON1
    if flag(use-stat4)
      cc-options: -DSQLITE_ENABLE_STAT4

    c-sources: cbits/config.c

    if !os(windows)
        extra-libraries: pthread

source-repository head
  type:     git
  location: git://github.com/yesodweb/persistent.git

executable sanity
    if flag(build-sanity-exe)
        buildable: True
    else
        buildable: False
    main-is: sanity.hs
    hs-source-dirs: test
    build-depends: base
                 , persistent-sqlite
                 , monad-logger
    default-language: Haskell2010

test-suite test
    type:            exitcode-stdio-1.0
    main-is:         main.hs
    hs-source-dirs:  test
    other-modules:   SqliteInit
    ghc-options:     -Wall

    build-depends:   base >= 4.9 && < 5
                   , persistent
                   , persistent-sqlite
                   , persistent-template
                   , persistent-test
                   , bytestring
                   , containers
                   , exceptions
                   , fast-logger
                   , hspec >= 2.4
                   , HUnit
                   , monad-logger
                   , QuickCheck
                   , resourcet
                   , system-fileio
                   , system-filepath
                   , temporary
                   , text
                   , time
                   , transformers
                   , time
                   , unliftio-core
    default-language: Haskell2010<|MERGE_RESOLUTION|>--- conflicted
+++ resolved
@@ -1,9 +1,5 @@
 name:            persistent-sqlite
-<<<<<<< HEAD
-version:         2.10.7
-=======
 version:         2.10.6
->>>>>>> 5e4daa1c
 license:         MIT
 license-file:    LICENSE
 author:          Michael Snoyman <michael@snoyman.com>
